#ifndef SDL3PP_SURFACE_H_
#define SDL3PP_SURFACE_H_

#include <SDL3/SDL_surface.h>
#include "SDL3pp_blendmode.h"
#include "SDL3pp_error.h"
#include "SDL3pp_iostream.h"
#include "SDL3pp_optionalRef.h"
#include "SDL3pp_pixels.h"
#include "SDL3pp_properties.h"
#include "SDL3pp_rect.h"
#include "SDL3pp_spanRef.h"
#include "SDL3pp_strings.h"
#include "SDL3pp_version.h"

namespace SDL {

/**
 * @defgroup CategorySurface Category Surface
 *
 * SDL surfaces are buffers of pixels in system RAM. These are useful for
 * passing around and manipulating images that are not stored in GPU memory.
 *
 * Surface makes serious efforts to manage images in various formats, and
 * provides a reasonable toolbox for transforming the data, including copying
 * between surfaces, filling rectangles in the image data, etc.
 *
 * There is also a simple .bmp loader, Surface.LoadBMP(), and a simple .png
 * loader, Surface.LoadPNG(). SDL itself does not provide loaders for other file
 * formats, but there are several excellent external libraries that do,
 * including its own satellite library,
 * [SDL_image](https://wiki.libsdl.org/SDL3_image)
 * .
 *
 * In general these functions are thread-safe in that they can be called on
 * different threads with different surfaces. You should not try to modify any
 * surface from two threads simultaneously.
 *
 * @{
 */

// Forward decl
struct Surface;

/// Alias to raw representation for Surface.
using SurfaceRaw = SDL_Surface*;

/// Safely wrap Surface for non owning parameters
struct SurfaceParam
{
  SurfaceRaw value; ///< parameter's SurfaceRaw

  /// Constructs from SurfaceRaw
  constexpr SurfaceParam(SurfaceRaw value)
    : value(value)
  {
  }

  /// Constructs null/invalid
  constexpr SurfaceParam(std::nullptr_t _ = nullptr)
    : value(nullptr)
  {
  }

  /// Converts to bool
  constexpr explicit operator bool() const { return !!value; }

  /// Comparison
  constexpr auto operator<=>(const SurfaceParam& other) const = default;

  /// Converts to underlying SurfaceRaw
  constexpr operator SurfaceRaw() const { return value; }

  /// member access to underlying SurfaceRaw.
  constexpr auto operator->() { return value; }
};

/// Safely wrap Surface for non owning const parameters
struct SurfaceConstParam
{
  const SurfaceRaw value; ///< parameter's const SurfaceRaw

  /// Constructs from const SurfaceRaw
  constexpr SurfaceConstParam(const SurfaceRaw value)
    : value(value)
  {
  }

  /// Constructs from SurfaceParam
  constexpr SurfaceConstParam(SurfaceParam value)
    : value(value.value)
  {
  }

  /// Constructs null/invalid
  constexpr SurfaceConstParam(std::nullptr_t _ = nullptr)
    : value(nullptr)
  {
  }

  /// Converts to bool
  constexpr explicit operator bool() const { return !!value; }

  /// Comparison
  constexpr auto operator<=>(const SurfaceConstParam& other) const = default;

  /// Converts to underlying const SurfaceRaw
  constexpr operator const SurfaceRaw() const { return value; }

  /// member access to underlying SurfaceRaw.
  constexpr auto operator->() { return value; }
};

/**
 * The flags on an Surface.
 *
 * These are generally considered read-only.
 *
 * @since This datatype is available since SDL 3.2.0.
 */
using SurfaceFlags = Uint32;

constexpr SurfaceFlags SURFACE_PREALLOCATED =
  SDL_SURFACE_PREALLOCATED; ///< Surface uses preallocated pixel memory

constexpr SurfaceFlags SURFACE_LOCK_NEEDED =
  SDL_SURFACE_LOCK_NEEDED; ///< Surface needs to be locked to access pixels

constexpr SurfaceFlags SURFACE_LOCKED =
  SDL_SURFACE_LOCKED; ///< Surface is currently locked

/// Surface uses pixel memory allocated with aligned_alloc()
constexpr SurfaceFlags SURFACE_SIMD_ALIGNED = SDL_SURFACE_SIMD_ALIGNED;

/**
 * Evaluates to true if the surface needs to be locked before access.
 *
 * @since This function is available since SDL 3.2.0.
 */
constexpr bool MustLock(SurfaceConstParam S) const { return SDL_MUSTLOCK(S); }

/**
 * The scaling mode.
 *
 * @since This enum is available since SDL 3.2.0.
 */
using ScaleMode = SDL_ScaleMode;

#if SDL_VERSION_ATLEAST(3, 2, 10)

constexpr ScaleMode SCALEMODE_INVALID = SDL_SCALEMODE_INVALID; ///< INVALID

#endif // SDL_VERSION_ATLEAST(3, 2, 10)

constexpr ScaleMode SCALEMODE_NEAREST =
  SDL_SCALEMODE_NEAREST; ///< nearest pixel sampling

constexpr ScaleMode SCALEMODE_LINEAR =
  SDL_SCALEMODE_LINEAR; ///< linear filtering

#if SDL_VERSION_ATLEAST(3, 3, 2)

/**
 * nearest pixel sampling with improved scaling for pixel art, available since
 * SDL 3.4.0
 */
constexpr ScaleMode SCALEMODE_PIXELART = SDL_SCALEMODE_PIXELART;

#endif // SDL_VERSION_ATLEAST(3, 3, 2)

/**
 * The flip mode.
 *
 * @since This enum is available since SDL 3.2.0.
 */
using FlipMode = SDL_FlipMode;

constexpr FlipMode FLIP_NONE = SDL_FLIP_NONE; ///< Do not flip

constexpr FlipMode FLIP_HORIZONTAL = SDL_FLIP_HORIZONTAL; ///< flip horizontally

constexpr FlipMode FLIP_VERTICAL = SDL_FLIP_VERTICAL; ///< flip vertically

#if SDL_VERSION_ATLEAST(3, 3, 2)

/// flip horizontally and vertically (not a diagonal flip)
constexpr FlipMode FLIP_HORIZONTAL_AND_VERTICAL =
  SDL_FLIP_HORIZONTAL_AND_VERTICAL;

#endif // SDL_VERSION_ATLEAST(3, 3, 2)

/**
 * A collection of pixels used in software blitting.
 *
 * Pixels are arranged in memory in rows, with the top row first. Each row
 * occupies an amount of memory given by the pitch (sometimes known as the row
 * stride in non-SDL APIs).
 *
 * Within each row, pixels are arranged from left to right until the width is
 * reached. Each pixel occupies a number of bits appropriate for its format,
 * with most formats representing each pixel as one or more whole bytes (in some
 * indexed formats, instead multiple pixels are packed into each byte), and a
 * byte order given by the format. After encoding all pixels, any remaining
 * bytes to reach the pitch are used as padding to reach a desired alignment,
 * and have undefined contents.
 *
 * When a surface holds YUV format data, the planes are assumed to be contiguous
 * without padding between them, e.g. a 32x32 surface in NV12 format with a
 * pitch of 32 would consist of 32x32 bytes of Y plane followed by 32x16 bytes
 * of UV plane.
 *
 * When a surface holds MJPG format data, pixels points at the compressed JPEG
 * image and pitch is the length of that data.
 *
 * @since This struct is available since SDL 3.2.0.
 *
 * @sa Surface.Surface
 * @sa Surface.Destroy
 *
 * @cat resource
 */
class Surface
{
  SurfaceRaw m_resource = nullptr;

public:
  /// Default ctor
  constexpr Surface() = default;

  /**
   * Constructs from SurfaceParam.
   *
   * @param resource a SurfaceRaw to be wrapped.
   *
   * This assumes the ownership, call release() if you need to take back.
   */
  constexpr explicit Surface(const SurfaceRaw resource)
    : m_resource(resource)
  {
  }

  /// Copy constructor
  constexpr Surface(const Surface& other) { ++m_resource->refcount; }

  /// Move constructor
  constexpr Surface(Surface&& other)
    : Surface(other.release())
  {
  }

  /**
   * Allocate a new surface with a specific pixel format.
   *
   * The pixels of the new surface are initialized to zero.
   *
   * @param width the width of the surface.
   * @param height the height of the surface.
   * @param format the PixelFormat for the new surface's pixel format.
   * @post the new Surface structure that is created or nullptr on failure; call
   *       GetError() for more information.
   *
   * @threadsafety It is safe to call this function from any thread.
   *
   * @since This function is available since SDL 3.2.0.
   *
   * @sa Surface.Surface
   * @sa Surface.Destroy
   */
  Surface(const PointRaw& size, PixelFormat format)
    : m_resource(SDL_CreateSurface(size, format))
  {
  }

  /**
   * Allocate a new surface with a specific pixel format and existing pixel
   * data.
   *
   * No copy is made of the pixel data. Pixel data is not managed automatically;
   * you must free the surface before you free the pixel data.
   *
   * Pitch is the offset in bytes from one row of pixels to the next, e.g.
   * `width*4` for `PIXELFORMAT_RGBA8888`.
   *
   * You may pass nullptr for pixels and 0 for pitch to create a surface that
   * you will fill in with valid values later.
   *
   * @param width the width of the surface.
   * @param height the height of the surface.
   * @param format the PixelFormat for the new surface's pixel format.
   * @param pixels a pointer to existing pixel data.
   * @param pitch the number of bytes between each row, including padding.
   * @post the new Surface structure that is created or nullptr on failure; call
   *       GetError() for more information.
   *
   * @threadsafety It is safe to call this function from any thread.
   *
   * @since This function is available since SDL 3.2.0.
   *
   * @sa Surface.Surface
   * @sa Surface.Destroy
   */
  Surface(const PointRaw& size, PixelFormat format, void* pixels, int pitch)
    : m_resource(SDL_CreateSurfaceFrom(size, format, pixels, pitch))
  {
  }

  /**
   * Load an image from a filesystem path into a software surface.
   *
   * An Surface is a buffer of pixels in memory accessible by the CPU. Use this
   * if you plan to hand the data to something else or manipulate it further in
   * code.
   *
   * There are no guarantees about what format the new Surface data will be; in
   * many cases, SDL_image will attempt to supply a surface that exactly matches
   * the provided image, but in others it might have to convert (either because
   * the image is in a format that SDL doesn't directly support or because it's
   * compressed data that could reasonably uncompress to various formats and
   * SDL_image had to pick one). You can inspect an Surface for its specifics,
   * and use Surface.Convert to then migrate to any supported format.
   *
   * If the image format supports a transparent pixel, SDL will set the colorkey
   * for the surface. You can enable RLE acceleration on the surface afterwards
   * by calling: Surface.SetColorKey(image, SDL_RLEACCEL,
   * image->format->colorkey);
   *
   * There is a separate function to read files from an IOStream, if you need an
   * i/o abstraction to provide data from anywhere instead of a simple
   * filesystem read; that function is Surface.Surface().
   *
   * If you are using SDL's 2D rendering API, there is an equivalent call to
   * load images directly into an Texture for use by the GPU without using a
   * software surface: call Texture.Texture() instead.
   *
   * When done with the returned surface, the app should dispose of it with a
   * call to [Surface.Destroy](https://wiki.libsdl.org/SDL3/Surface.Destroy) ().
   *
   * @param file a path on the filesystem to load an image from.
   * @post a new SDL surface, or nullptr on error.
   *
   * @since This function is available since SDL_image 3.0.0.
   *
   * @sa LoadSurfaceTyped
   * @sa Surface.Surface
   * @sa Surface.Destroy
   */
  Surface(StringParam file);

  /**
   * Load an image from an SDL data source into a software surface.
   *
   * An Surface is a buffer of pixels in memory accessible by the CPU. Use this
   * if you plan to hand the data to something else or manipulate it further in
   * code.
   *
   * There are no guarantees about what format the new Surface data will be; in
   * many cases, SDL_image will attempt to supply a surface that exactly matches
   * the provided image, but in others it might have to convert (either because
   * the image is in a format that SDL doesn't directly support or because it's
   * compressed data that could reasonably uncompress to various formats and
   * SDL_image had to pick one). You can inspect an Surface for its specifics,
   * and use Surface.Convert to then migrate to any supported format.
   *
   * If the image format supports a transparent pixel, SDL will set the colorkey
   * for the surface. You can enable RLE acceleration on the surface afterwards
   * by calling: Surface.SetColorKey(image, SDL_RLEACCEL,
   * image->format->colorkey);
   *
   * If `closeio` is true, `src` will be closed before returning, whether this
   * function succeeds or not. SDL_image reads everything it needs from `src`
   * during this call in any case.
   *
   * There is a separate function to read files from disk without having to deal
   * with IOStream: `Surface.Surface("filename.jpg")` will call this function
   * and manage those details for you, determining the file type from the
   * filename's extension.
   *
   * There is also LoadSurfaceTyped(), which is equivalent to this function
   * except a file extension (like "BMP", "JPG", etc) can be specified, in case
   * SDL_image cannot autodetect the file format.
   *
   * If you are using SDL's 2D rendering API, there is an equivalent call to
   * load images directly into an Texture for use by the GPU without using a
   * software surface: call Texture.Texture() instead.
   *
   * When done with the returned surface, the app should dispose of it with a
   * call to Surface.Destroy().
   *
   * @param src an IOStream that data will be read from.
   * @param closeio true to close/free the IOStream before returning, false to
   *                leave it open.
   * @post a new SDL surface, or nullptr on error.
   *
   * @since This function is available since SDL_image 3.0.0.
   *
   * @sa Surface.Surface
   * @sa LoadSurfaceTyped
   * @sa Surface.Destroy
   */
  Surface(IOStreamParam src, bool closeio);

  /**
   * Safely borrows the from SurfaceParam.
   *
   * @param resource a SurfaceRaw or Surface.
   *
   * This does not takes ownership!
   */
  static constexpr Surface Borrow(SurfaceParam resource)
  {
    if (resource) {
      ++resource.value->refcount;
      return Surface(resource.value);
    }
    return {};
  }

  /**
   * Load a BMP image from a seekable SDL data stream.
   *
   * The new surface should be freed with Surface.Destroy(). Not doing so will
   * result in a memory leak.
   *
   * @param src the data stream for the surface.
   * @param closeio if true, calls IOStream.Close() on `src` before returning,
   *                even in the case of an error.
   * @returns a pointer to a new Surface structure or nullptr on failure; call
   *          GetError() for more information.
   *
   * @threadsafety It is safe to call this function from any thread.
   *
   * @since This function is available since SDL 3.2.0.
   *
   * @sa Surface.Destroy
   * @sa Surface.LoadBMP
   * @sa Surface.SaveBMP
   */
  static Surface LoadBMP(IOStreamParam src, bool closeio = false);

  /**
   * Load a BMP image from a file.
   *
   * The new surface should be freed with Surface.Destroy(). Not doing so will
   * result in a memory leak.
   *
   * @param file the BMP file to load.
   * @returns a pointer to a new Surface structure or nullptr on failure; call
   *          GetError() for more information.
   *
   * @threadsafety It is safe to call this function from any thread.
   *
   * @since This function is available since SDL 3.2.0.
   *
   * @sa Surface.Destroy
   * @sa Surface.LoadBMP
   * @sa Surface.SaveBMP
   */
  static Surface LoadBMP(StringParam file);

#if SDL_VERSION_ATLEAST(3, 4, 0)

  /**
   * Load a PNG image from a seekable SDL data stream.
   *
   * The new surface should be freed with Surface.Destroy(). Not doing so
   * will result in a memory leak.
   *
   * @param src the data stream for the surface.
   * @param closeio if true, calls IOStream.Close() on `src` before returning,
   * even in the case of an error.
   * @returns a pointer to a new Surface structure or nullptr on failure; call
   *          GetError() for more information.
   *
   * @threadsafety It is safe to call this function from any thread.
   *
   * @since This function is available since SDL 3.4.0.
   *
   * @sa Surface.Destroy
   * @sa Surface.LoadPNG
   * @sa Surface.SavePNG
   */
  static Surface LoadPNG(IOStreamParam src, bool closeio = false);

#endif // SDL_VERSION_ATLEAST(3, 4, 0)

#if SDL_VERSION_ATLEAST(3, 4, 0)

  /**
   * Load a PNG image from a file.
   *
   * The new surface should be freed with Surface.Destroy(). Not doing so
   * will result in a memory leak.
   *
   * @param file the PNG file to load.
   * @returns a pointer to a new Surface structure or nullptr on failure; call
   *          GetError() for more information.
   *
   * @threadsafety It is safe to call this function from any thread.
   *
   * @since This function is available since SDL 3.4.0.
   *
   * @sa Surface.Destroy
   * @sa Surface.LoadPNG
   * @sa Surface.SavePNG
   */
  static Surface LoadPNG(StringParam file);

#endif // SDL_VERSION_ATLEAST(3, 4, 0)

  /// member access to underlying SurfaceRaw.
  constexpr const SurfaceRaw operator->() const { return m_resource; }

  /// member access to underlying SurfaceRaw.
  constexpr SurfaceRaw operator->() { return m_resource; }

  /// Destructor
  ~Surface() { SDL_DestroySurface(m_resource); }

  /// Assignment operator.
  Surface& operator=(Surface other)
  {
    std::swap(m_resource, other.m_resource);
    return *this;
  }

  /// Retrieves underlying SurfaceRaw.
  constexpr SurfaceRaw get() const { return m_resource; }

  /// Retrieves underlying SurfaceRaw and clear this.
  constexpr SurfaceRaw release()
  {
    auto r = m_resource;
    m_resource = nullptr;
    return r;
  }

  /// Comparison
  constexpr auto operator<=>(const Surface& other) const = default;

  /// Comparison
  constexpr bool operator==(std::nullptr_t _) const { return !m_resource; }

  /// Converts to bool
  constexpr explicit operator bool() const { return !!m_resource; }

  /// Converts to SurfaceParam
  constexpr operator SurfaceParam() const { return {m_resource}; }

  /**
   * Free a surface.
   *
   * It is safe to pass nullptr to this function.
   *
   * @threadsafety No other thread should be using the surface when it is freed.
   *
   * @since This function is available since SDL 3.2.0.
   *
   * @sa Surface.Surface
   * @sa Surface.Surface
   */
  void Destroy();

  /**
   * Evaluates to true if the surface needs to be locked before access.
   *
   * @since This function is available since SDL 3.2.0.
   */
  constexpr bool MustLock() const { return SDL::MustLock(m_resource); }

  /**
   * Get the properties associated with a surface.
   *
   * The following properties are understood by SDL:
   *
   * - `prop::Surface.SDR_WHITE_POINT_FLOAT`: for HDR10 and floating point
   *   surfaces, this defines the value of 100% diffuse white, with higher
   *   values being displayed in the High Dynamic Range headroom. This defaults
   *   to 203 for HDR10 surfaces and 1.0 for floating point surfaces.
   * - `prop::Surface.HDR_HEADROOM_FLOAT`: for HDR10 and floating point
   *   surfaces, this defines the maximum dynamic range used by the content, in
   *   terms of the SDR white point. This defaults to 0.0, which disables tone
   *   mapping.
   * - `prop::Surface.TONEMAP_OPERATOR_STRING`: the tone mapping operator used
   *   when compressing from a surface with high dynamic range to another with
   *   lower dynamic range. Currently this supports "chrome", which uses the
   *   same tone mapping that Chrome uses for HDR content, the form "*=N", where
   *   N is a floating point scale factor applied in linear space, and "none",
   *   which disables tone mapping. This defaults to "chrome".
   * - `prop::Surface.HOTSPOT_X_NUMBER`: the hotspot pixel offset from the left
   *   edge of the image, if this surface is being used as a cursor.
   * - `prop::Surface.HOTSPOT_Y_NUMBER`: the hotspot pixel offset from the top
   *   edge of the image, if this surface is being used as a cursor.
   *
   * @returns a valid property ID on success.
   * @throws Error on failure.
   *
   * @threadsafety It is safe to call this function from any thread.
   *
   * @since This function is available since SDL 3.2.0.
   */
  PropertiesRef GetProperties() const;

  /**
   * Set the colorspace used by a surface.
   *
   * Setting the colorspace doesn't change the pixels, only how they are
   * interpreted in color operations.
   *
   * @param colorspace an Colorspace value describing the surface colorspace.
   * @throws Error on failure.
   *
   * @threadsafety This function can be called on different threads with
   *               different surfaces.
   *
   * @since This function is available since SDL 3.2.0.
   *
   * @sa Surface.GetColorspace
   */
  void SetColorspace(Colorspace colorspace);

  /**
   * Get the colorspace used by a surface.
   *
   * The colorspace defaults to COLORSPACE_SRGB_LINEAR for floating point
   * formats, COLORSPACE_HDR10 for 10-bit formats, COLORSPACE_SRGB for other RGB
   * surfaces and COLORSPACE_BT709_FULL for YUV textures.
   *
   * @returns the colorspace used by the surface, or COLORSPACE_UNKNOWN if the
   *          surface is nullptr.
   *
   * @threadsafety This function can be called on different threads with
   *               different surfaces.
   *
   * @since This function is available since SDL 3.2.0.
   *
   * @sa Surface.SetColorspace
   */
  Colorspace GetColorspace() const;

  /**
   * Create a palette and associate it with a surface.
   *
   * This function creates a palette compatible with the provided surface. The
   * palette is then returned for you to modify, and the surface will
   * automatically use the new palette in future operations. You do not need to
   * destroy the returned palette, it will be freed when the reference count
   * reaches 0, usually when the surface is destroyed.
   *
   * Bitmap surfaces (with format PIXELFORMAT_INDEX1LSB or
   * PIXELFORMAT_INDEX1MSB) will have the palette initialized with 0 as white
   * and 1 as black. Other surfaces will get a palette initialized with white in
   * every entry.
   *
   * If this function is called for a surface that already has a palette, a new
   * palette will be created to replace it.
   *
   * @returns a new Palette structure on success.
   * @throws Error on failure.
   *
   * @threadsafety This function can be called on different threads with
   *               different surfaces.
   *
   * @since This function is available since SDL 3.2.0.
   *
   * @sa Palette.SetColors
   */
  Palette CreatePalette();

  /**
   * Set the palette used by a surface.
   *
   * Setting the palette keeps an internal reference to the palette, which can
   * be safely destroyed afterwards.
   *
   * A single palette can be shared with many surfaces.
   *
   * @param palette the Palette structure to use.
   * @throws Error on failure.
   *
   * @threadsafety This function can be called on different threads with
   *               different surfaces.
   *
   * @since This function is available since SDL 3.2.0.
   *
   * @sa Palette.Palette
   * @sa Surface.GetPalette
   */
  void SetPalette(PaletteParam palette);

  /**
   * Get the palette used by a surface.
   *
   * @returns a pointer to the palette used by the surface, or nullptr if there
   *          is no palette used.
   *
   * @threadsafety It is safe to call this function from any thread.
   *
   * @since This function is available since SDL 3.2.0.
   *
   * @sa Surface.SetPalette
   */
  Palette GetPalette() const;

  /**
   * Add an alternate version of a surface.
   *
   * This function adds an alternate version of this surface, usually used for
   * content with high DPI representations like cursors or icons. The size,
   * format, and content do not need to match the original surface, and these
   * alternate versions will not be updated when the original surface changes.
   *
   * This function adds a reference to the alternate version, so you should call
   * Surface.Destroy() on the image after this call.
   *
   * @param image a pointer to an alternate Surface to associate with this
   *              surface.
   * @throws Error on failure.
   *
   * @threadsafety This function can be called on different threads with
   *               different surfaces.
   *
   * @since This function is available since SDL 3.2.0.
   *
   * @sa Surface.RemoveAlternateImages
   * @sa Surface.GetImages
   * @sa Surface.HasAlternateImages
   */
  void AddAlternateImage(SurfaceParam image);

  /**
   * Return whether a surface has alternate versions available.
   *
   * @returns true if alternate versions are available or false otherwise.
   *
   * @threadsafety It is safe to call this function from any thread.
   *
   * @since This function is available since SDL 3.2.0.
   *
   * @sa Surface.AddAlternateImage
   * @sa Surface.RemoveAlternateImages
   * @sa Surface.GetImages
   */
  bool HasAlternateImages() const;

  /**
   * Get an array including all versions of a surface.
   *
   * This returns all versions of a surface, with the surface being queried as
   * the first element in the returned array.
   *
   * Freeing the array of surfaces does not affect the surfaces in the array.
   * They are still referenced by the surface being queried and will be cleaned
   * up normally.
   *
   * @param count a pointer filled in with the number of surface pointers
   *              returned, may be nullptr.
   * @returns a nullptr terminated array of Surface pointers or nullptr on
   *          failure; call GetError() for more information. This should be
   *          freed with free() when it is no longer needed.
   *
   * @threadsafety This function can be called on different threads with
   *               different surfaces.
   *
   * @since This function is available since SDL 3.2.0.
   *
   * @sa Surface.AddAlternateImage
   * @sa Surface.RemoveAlternateImages
   * @sa Surface.HasAlternateImages
   */
  OwnArray<SurfaceRaw> GetImages() const;

  /**
   * Remove all alternate versions of a surface.
   *
   * This function removes a reference from all the alternative versions,
   * destroying them if this is the last reference to them.
   *
<<<<<<< HEAD
   *
   * @threadsafety This function can be called on different threads with
   *               different surfaces.
=======
   * @threadsafety This function is not thread safe.
>>>>>>> 5383d3e5
   *
   * @since This function is available since SDL 3.2.0.
   *
   * @sa Surface.AddAlternateImage
   * @sa Surface.GetImages
   * @sa Surface.HasAlternateImages
   */
  void RemoveAlternateImages();

  /**
   * Set up a surface for directly accessing the pixels.
   *
   * Between calls to Surface.Lock() / Surface.Unlock(), you can write to and
   * read from `surface->pixels`, using the pixel format stored in
   * `surface->format`. Once you are done accessing the surface, you should use
   * Surface.Unlock() to release it.
   *
   * Not all surfaces require locking. If `Surface.MustLock(surface)` evaluates
   * to 0, then you can read and write to the surface at any time, and the pixel
   * format of the surface will not change.
   *
   * @throws Error on failure.
   *
   * @threadsafety This function can be called on different threads with
   *               different surfaces. The locking referred to by this function
   *               is making the pixels available for direct access, not
   *               thread-safe locking.
   *
   * @since This function is available since SDL 3.2.0.
   *
   * @sa Surface.MustLock
   * @sa Surface.Unlock
   */
  void Lock();

  /**
   * Release a surface after directly accessing the pixels.
   *
   * @threadsafety This function is not thread safe. The locking referred to by
   *               this function is making the pixels available for direct
   *               access, not thread-safe locking.
   *
   * @since This function is available since SDL 3.2.0.
   *
   * @sa Surface.Lock
   */
  void Unlock();

  /**
   * Save a surface to a seekable SDL data stream in BMP format.
   *
   * Surfaces with a 24-bit, 32-bit and paletted 8-bit format get saved in the
   * BMP directly. Other RGB formats with 8-bit or higher get converted to a
   * 24-bit surface or, if they have an alpha mask or a colorkey, to a 32-bit
   * surface before they are saved. YUV and paletted 1-bit and 4-bit formats are
   * not supported.
   *
   * @param dst a data stream to save to.
   * @param closeio if true, calls IOStream.Close() on `dst` before returning,
   *                even in the case of an error.
   * @throws Error on failure.
   *
   * @threadsafety This function can be called on different threads with
   *               different surfaces.
   *
   * @since This function is available since SDL 3.2.0.
   *
   * @sa Surface.LoadBMP
   * @sa Surface.SaveBMP
   */
  void SaveBMP(IOStreamParam dst, bool closeio = false) const;

  /**
   * Save a surface to a file in BMP format.
   *
   * Surfaces with a 24-bit, 32-bit and paletted 8-bit format get saved in the
   * BMP directly. Other RGB formats with 8-bit or higher get converted to a
   * 24-bit surface or, if they have an alpha mask or a colorkey, to a 32-bit
   * surface before they are saved. YUV and paletted 1-bit and 4-bit formats are
   * not supported.
   *
   * @param file a file to save to.
   * @throws Error on failure.
   *
   * @threadsafety This function can be called on different threads with
   *               different surfaces.
   *
   * @since This function is available since SDL 3.2.0.
   *
   * @sa Surface.LoadBMP
   * @sa Surface.SaveBMP
   */
  void SaveBMP(StringParam file) const;

#if SDL_VERSION_ATLEAST(3, 4, 0)

  /**
   * Save a surface to a seekable SDL data stream in PNG format.
   *
   * @param dst a data stream to save to.
   * @param closeio if true, calls IOStream.Close() on `dst` before returning,
   * even in the case of an error.
   * @throws Error on failure.
   *
   * @threadsafety This function can be called on different threads with
   *               different surfaces.
   *
   * @since This function is available since SDL 3.4.0.
   *
   * @sa Surface.LoadPNG
   * @sa Surface.SavePNG
   */
  void SavePNG(IOStreamParam dst, bool closeio = false) const;

#endif // SDL_VERSION_ATLEAST(3, 4, 0)

#if SDL_VERSION_ATLEAST(3, 4, 0)

  /**
   * Save a surface to a file in PNG format.
   *
   * @param file a file to save to.
   * @throws Error on failure.
   *
   * @threadsafety This function can be called on different threads with
   *               different surfaces.
   *
   * @since This function is available since SDL 3.4.0.
   *
   * @sa Surface.LoadPNG
   * @sa Surface.SavePNG
   */
  void SavePNG(StringParam file) const;

#endif // SDL_VERSION_ATLEAST(3, 4, 0)

  /**
   * Set the RLE acceleration hint for a surface.
   *
   * If RLE is enabled, color key and alpha blending blits are much faster, but
   * the surface must be locked before directly accessing the pixels.
   *
   * @param enabled true to enable RLE acceleration, false to disable it.
   * @throws Error on failure.
   *
   * @threadsafety This function can be called on different threads with
   *               different surfaces.
   *
   * @since This function is available since SDL 3.2.0.
   *
   * @sa Surface.Blit
   * @sa Surface.Lock
   * @sa Surface.Unlock
   */
  void SetRLE(bool enabled);

  /**
   * Returns whether the surface is RLE enabled.
   *
   * It is safe to pass a nullptr `surface` here; it will return false.
   *
   * @returns true if the surface is RLE enabled, false otherwise.
   *
   * @threadsafety It is safe to call this function from any thread.
   *
   * @since This function is available since SDL 3.2.0.
   *
   * @sa Surface.SetRLE
   */
  bool HasRLE() const;

  /**
   * Set the color key (transparent pixel) in a surface.
   *
   * The color key defines a pixel value that will be treated as transparent in
   * a blit. For example, one can use this to specify that cyan pixels should be
   * considered transparent, and therefore not rendered.
   *
   * It is a pixel of the format used by the surface, as generated by MapRGB().
   *
   * @param enabled true to enable color key, false to disable color key.
   * @param key the transparent pixel.
   * @throws Error on failure.
   *
   * @threadsafety This function can be called on different threads with
   *               different surfaces.
   *
   * @since This function is available since SDL 3.2.0.
   *
   * @sa Surface.GetColorKey
   * @sa Surface.SetRLE
   * @sa Surface.HasColorKey
   */
  void SetColorKey(std::optional<Uint32> key);

  void ClearColorKey();

  /**
   * Returns whether the surface has a color key.
   *
   * It is safe to pass a nullptr `surface` here; it will return false.
   *
   * @returns true if the surface has a color key, false otherwise.
   *
   * @threadsafety It is safe to call this function from any thread.
   *
   * @since This function is available since SDL 3.2.0.
   *
   * @sa Surface.SetColorKey
   * @sa Surface.GetColorKey
   */
  bool HasColorKey() const;

  /**
   * Get the color key (transparent pixel) for a surface.
   *
   * The color key is a pixel of the format used by the surface, as generated by
   * MapRGB().
   *
   * If the surface doesn't have color key enabled this function returns false.
   *
   * @param key a pointer filled in with the transparent pixel.
   * @throws Error on failure.
   *
   * @threadsafety It is safe to call this function from any thread.
   *
   * @since This function is available since SDL 3.2.0.
   *
   * @sa Surface.SetColorKey
   * @sa Surface.HasColorKey
   */
  std::optional<Uint32> GetColorKey() const;

  /**
   * Set an additional color value multiplied into blit operations.
   *
   * When this surface is blitted, during the blit operation each source color
   * channel is modulated by the appropriate color value according to the
   * following formula:
   *
   * `srcC = srcC * (color / 255)`
   *
   * @param r the red color value multiplied into blit operations.
   * @param g the green color value multiplied into blit operations.
   * @param b the blue color value multiplied into blit operations.
   * @throws Error on failure.
   *
   * @threadsafety This function can be called on different threads with
   *               different surfaces.
   *
   * @since This function is available since SDL 3.2.0.
   *
   * @sa Surface.GetColorMod
   * @sa Surface.SetAlphaMod
   */
  void SetColorMod(Uint8 r, Uint8 g, Uint8 b);

  /**
   * Get the additional color value multiplied into blit operations.
   *
   * @param r a pointer filled in with the current red color value.
   * @param g a pointer filled in with the current green color value.
   * @param b a pointer filled in with the current blue color value.
   * @throws Error on failure.
   *
   * @threadsafety This function can be called on different threads with
   *               different surfaces.
   *
   * @since This function is available since SDL 3.2.0.
   *
   * @sa Surface.GetAlphaMod
   * @sa Surface.SetColorMod
   */
  void GetColorMod(Uint8* r, Uint8* g, Uint8* b) const;

  /**
   * Set an additional alpha value used in blit operations.
   *
   * When this surface is blitted, during the blit operation the source alpha
   * value is modulated by this alpha value according to the following formula:
   *
   * `srcA = srcA * (alpha / 255)`
   *
   * @param alpha the alpha value multiplied into blit operations.
   * @throws Error on failure.
   *
   * @threadsafety This function can be called on different threads with
   *               different surfaces.
   *
   * @since This function is available since SDL 3.2.0.
   *
   * @sa Surface.GetAlphaMod
   * @sa Surface.SetColorMod
   */
  void SetAlphaMod(Uint8 alpha);

  /**
   * Get the additional alpha value used in blit operations.
   *
   * @param alpha a pointer filled in with the current alpha value.
   * @throws Error on failure.
   *
   * @threadsafety It is safe to call this function from any thread.
   *
   * @since This function is available since SDL 3.2.0.
   *
   * @sa Surface.GetColorMod
   * @sa Surface.SetAlphaMod
   */
  Uint8 GetAlphaMod() const;

  void SetMod(Color color);

  Color GetMod() const;

  /**
   * Set the blend mode used for blit operations.
   *
   * To copy a surface to another surface (or texture) without blending with the
   * existing data, the blendmode of the SOURCE surface should be set to
   * `BLENDMODE_NONE`.
   *
   * @param blendMode the BlendMode to use for blit blending.
   * @throws Error on failure.
   *
   * @threadsafety This function can be called on different threads with
   *               different surfaces.
   *
   * @since This function is available since SDL 3.2.0.
   *
   * @sa Surface.GetBlendMode
   */
  void SetBlendMode(BlendMode blendMode);

  /**
   * Get the blend mode used for blit operations.
   *
   * @param blendMode a pointer filled in with the current BlendMode.
   * @throws Error on failure.
   *
   * @threadsafety It is safe to call this function from any thread.
   *
   * @since This function is available since SDL 3.2.0.
   *
   * @sa Surface.SetBlendMode
   */
  BlendMode GetBlendMode() const;

  /**
   * Set the clipping rectangle for a surface.
   *
   * When `surface` is the destination of a blit, only the area within the clip
   * rectangle is drawn into.
   *
   * Note that blits are automatically clipped to the edges of the source and
   * destination surfaces.
   *
   * @param rect the Rect structure representing the clipping rectangle, or
   *             nullptr to disable clipping.
   * @returns true if the rectangle intersects the surface, otherwise false and
   *          blits will be completely clipped.
   *
   * @threadsafety This function can be called on different threads with
   *               different surfaces.
   *
   * @since This function is available since SDL 3.2.0.
   *
   * @sa Surface.GetClipRect
   */
  bool SetClipRect(OptionalRef<const RectRaw> rect);

  void ResetClipRect();

  /**
   * Get the clipping rectangle for a surface.
   *
   * When `surface` is the destination of a blit, only the area within the clip
   * rectangle is drawn into.
   *
   * @param rect an Rect structure filled in with the clipping rectangle for the
   *             surface.
   * @throws Error on failure.
   *
   * @threadsafety This function can be called on different threads with
   *               different surfaces.
   *
   * @since This function is available since SDL 3.2.0.
   *
   * @sa Surface.SetClipRect
   */
  Rect GetClipRect() const;

  /**
   * Flip a surface vertically or horizontally.
   *
   * @param flip the direction to flip.
   * @throws Error on failure.
   *
   * @threadsafety This function can be called on different threads with
   *               different surfaces.
   *
   * @since This function is available since SDL 3.2.0.
   */
  void Flip(FlipMode flip);

#if SDL_VERSION_ATLEAST(3, 4, 0)

  /**
   * Return a copy of a surface rotated clockwise a number of degrees.
   *
   * The angle of rotation can be negative for counter-clockwise rotation.
   *
   * When the rotation isn't a multiple of 90 degrees, the resulting surface is
   * larger than the original, with the background filled in with the colorkey,
   * if available, or RGBA 255/255/255/0 if not.
   *
   * @param angle the rotation angle, in degrees.
   * @returns a rotated copy of the surface or nullptr on failure; call
   *          GetError() for more information.
   *
   * @threadsafety This function can be called on different threads with
   *               different surfaces.
   *
   * @since This function is available since SDL 3.4.0.
   */
  Surface Rotate(float angle);

#endif // SDL_VERSION_ATLEAST(3, 4, 0)

  /**
   * Creates a new surface identical to the existing surface.
   *
   * If the original surface has alternate images, the new surface will have a
   * reference to them as well.
   *
   * The returned surface should be freed with Surface.Destroy().
   *
   * @returns a copy of the surface or nullptr on failure; call GetError() for
   *          more information.
   *
   * @threadsafety This function can be called on different threads with
   *               different surfaces.
   *
   * @since This function is available since SDL 3.2.0.
   *
   * @sa Surface.Destroy
   */
  Surface Duplicate() const;

  /**
   * Creates a new surface identical to the existing surface, scaled to the
   * desired size.
   *
   * The returned surface should be freed with Surface.Destroy().
   *
   * @param width the width of the new surface.
   * @param height the height of the new surface.
   * @param scaleMode the ScaleMode to be used.
   * @returns a copy of the surface or nullptr on failure; call GetError() for
   *          more information.
   *
   * @threadsafety This function can be called on different threads with
   *               different surfaces.
   *
   * @since This function is available since SDL 3.2.0.
   *
   * @sa Surface.Destroy
   */
  Surface Scale(const PointRaw& size, ScaleMode scaleMode) const;

  /**
   * Copy an existing surface to a new surface of the specified format.
   *
   * This function is used to optimize images for faster *repeat* blitting. This
   * is accomplished by converting the original and storing the result as a new
   * surface. The new, optimized surface can then be used as the source for
   * future blits, making them faster.
   *
   * If you are converting to an indexed surface and want to map colors to a
   * palette, you can use Surface.Convert() instead.
   *
   * If the original surface has alternate images, the new surface will have a
   * reference to them as well.
   *
   * @param format the new pixel format.
   * @returns the new Surface structure that is created or nullptr on failure;
   *          call GetError() for more information.
   *
   * @threadsafety This function can be called on different threads with
   *               different surfaces.
   *
   * @since This function is available since SDL 3.2.0.
   *
   * @sa Surface.Convert
   * @sa Surface.Destroy
   */
  Surface Convert(PixelFormat format) const;

  /**
   * Copy an existing surface to a new surface of the specified format and
   * colorspace.
   *
   * This function converts an existing surface to a new format and colorspace
   * and returns the new surface. This will perform any pixel format and
   * colorspace conversion needed.
   *
   * If the original surface has alternate images, the new surface will have a
   * reference to them as well.
   *
   * @param format the new pixel format.
   * @param palette an optional palette to use for indexed formats, may be
   *                nullptr.
   * @param colorspace the new colorspace.
   * @param props an Properties with additional color properties, or 0.
   * @returns the new Surface structure that is created or nullptr on failure;
   *          call GetError() for more information.
   *
   * @threadsafety This function can be called on different threads with
   *               different surfaces.
   *
   * @since This function is available since SDL 3.2.0.
   *
   * @sa Surface.Convert
   * @sa Surface.Destroy
   */
  Surface Convert(PixelFormat format,
                  PaletteParam palette,
                  Colorspace colorspace,
                  PropertiesParam props) const;

  /**
   * Premultiply the alpha in a surface.
   *
   * This is safe to use with src == dst, but not for other overlapping areas.
   *
   * @param linear true to convert from sRGB to linear space for the alpha
   *               multiplication, false to do multiplication in sRGB space.
   * @throws Error on failure.
   *
   * @threadsafety This function can be called on different threads with
   *               different surfaces.
   *
   * @since This function is available since SDL 3.2.0.
   */
  void PremultiplyAlpha(bool linear);

  /**
   * Clear a surface with a specific color, with floating point precision.
   *
   * This function handles all surface formats, and ignores any clip rectangle.
   *
   * If the surface is YUV, the color is assumed to be in the sRGB colorspace,
   * otherwise the color is assumed to be in the colorspace of the suface.
   *
   * @param r the red component of the pixel, normally in the range 0-1.
   * @param g the green component of the pixel, normally in the range 0-1.
   * @param b the blue component of the pixel, normally in the range 0-1.
   * @param a the alpha component of the pixel, normally in the range 0-1.
   * @throws Error on failure.
   *
   * @threadsafety This function can be called on different threads with
   *               different surfaces.
   *
   * @since This function is available since SDL 3.2.0.
   */
  void Clear(const FColorRaw& c);

  /**
   * Perform a fast fill of a rectangle with a specific color.
   *
   * `color` should be a pixel of the format used by the surface, and can be
   * generated by MapRGB() or MapColor(). If the color value contains an alpha
   * component then the destination is simply filled with that alpha
   * information, no blending takes place.
   *
   * If there is a clip rectangle set on the destination (set via
   * Surface.SetClipRect()), then this function will fill based on the
   * intersection of the clip rectangle and `rect`.
   *
   * @param rect the Rect structure representing the rectangle to fill, or
   *             nullptr to fill the entire surface.
   * @param color the color to fill with.
   * @throws Error on failure.
   *
   * @threadsafety This function can be called on different threads with
   *               different surfaces.
   *
   * @since This function is available since SDL 3.2.0.
   *
   * @sa Surface.FillRects
   */
  void FillRect(OptionalRef<const RectRaw> rect, Uint32 color);

  void Fill(Uint32 color);

  /**
   * Perform a fast fill of a set of rectangles with a specific color.
   *
   * `color` should be a pixel of the format used by the surface, and can be
   * generated by MapRGB() or MapColor(). If the color value contains an alpha
   * component then the destination is simply filled with that alpha
   * information, no blending takes place.
   *
   * If there is a clip rectangle set on the destination (set via
   * Surface.SetClipRect()), then this function will fill based on the
   * intersection of the clip rectangle and `rect`.
   *
   * @param rects an array of SDL_Rects representing the rectangles to fill.
   * @param count the number of rectangles in the array.
   * @param color the color to fill with.
   * @throws Error on failure.
   *
   * @threadsafety This function can be called on different threads with
   *               different surfaces.
   *
   * @since This function is available since SDL 3.2.0.
   *
   * @sa Surface.FillRect
   */
  void FillRects(SpanRef<const RectRaw> rects, Uint32 color);

  /**
   * Performs a fast blit from the source surface to the destination surface
   * with clipping.
   *
   * If either `srcrect` or `dstrect` are nullptr, the entire surface (`src` or
   * `dst`) is copied while ensuring clipping to `dst->clip_rect`.
   *
   * The blit function should not be called on a locked surface.
   *
   * The blit semantics for surfaces with and without blending and colorkey are
   * defined as follows:
   *
   * ```
   *    RGBA->RGB:
   *      Source surface blend mode set to BLENDMODE_BLEND:
   *       alpha-blend (using the source alpha-channel and per-surface alpha)
   *       SDL_SRCCOLORKEY ignored.
   *     Source surface blend mode set to BLENDMODE_NONE:
   *       copy RGB.
   *       if SDL_SRCCOLORKEY set, only copy the pixels that do not match the
   *       RGB values of the source color key, ignoring alpha in the
   *       comparison.
   *
   *   RGB->RGBA:
   *     Source surface blend mode set to BLENDMODE_BLEND:
   *       alpha-blend (using the source per-surface alpha)
   *     Source surface blend mode set to BLENDMODE_NONE:
   *       copy RGB, set destination alpha to source per-surface alpha value.
   *     both:
   *       if SDL_SRCCOLORKEY set, only copy the pixels that do not match the
   *       source color key.
   *
   *   RGBA->RGBA:
   *     Source surface blend mode set to BLENDMODE_BLEND:
   *       alpha-blend (using the source alpha-channel and per-surface alpha)
   *       SDL_SRCCOLORKEY ignored.
   *     Source surface blend mode set to BLENDMODE_NONE:
   *       copy all of RGBA to the destination.
   *       if SDL_SRCCOLORKEY set, only copy the pixels that do not match the
   *       RGB values of the source color key, ignoring alpha in the
   *       comparison.
   *
   *   RGB->RGB:
   *     Source surface blend mode set to BLENDMODE_BLEND:
   *       alpha-blend (using the source per-surface alpha)
   *     Source surface blend mode set to BLENDMODE_NONE:
   *       copy RGB.
   *     both:
   *       if SDL_SRCCOLORKEY set, only copy the pixels that do not match the
   *       source color key.
   * ```
   *
   * @param srcrect the Rect structure representing the rectangle to be copied,
   *                or nullptr to copy the entire surface.
   * @param dst the Surface structure that is the blit target.
   * @param dstrect the Rect structure representing the x and y position in the
   *                destination surface, or nullptr for (0,0). The width and
   *                height are ignored, and are copied from `srcrect`. If you
   *                want a specific width and height, you should use
   *                Surface.BlitScaled().
   * @throws Error on failure.
   *
   * @threadsafety Only one thread should be using the `src` and `dst` surfaces
   *               at any given time.
   *
   * @since This function is available since SDL 3.2.0.
   *
   * @sa Surface.BlitScaled
   */
  void Blit(SurfaceParam src,
            OptionalRef<const RectRaw> srcrect,
            OptionalRef<const RectRaw> dstrect);

  void BlitAt(SurfaceParam src,
              OptionalRef<const RectRaw> srcrect,
              const PointRaw& dstpos);

  /**
   * Perform low-level surface blitting only.
   *
   * This is a semi-private blit function and it performs low-level surface
   * blitting, assuming the input rectangles have already been clipped.
   *
   * @param srcrect the Rect structure representing the rectangle to be copied,
   *                may not be nullptr.
   * @param dst the Surface structure that is the blit target.
   * @param dstrect the Rect structure representing the target rectangle in the
   *                destination surface, may not be nullptr.
   * @throws Error on failure.
   *
   * @threadsafety Only one thread should be using the `src` and `dst` surfaces
   *               at any given time.
   *
   * @since This function is available since SDL 3.2.0.
   *
   * @sa Surface.Blit
   */
  void BlitUnchecked(SurfaceParam src,
                     const RectRaw& srcrect,
                     const RectRaw& dstrect);

  /**
   * Perform a scaled blit to a destination surface, which may be of a different
   * format.
   *
   * @param srcrect the Rect structure representing the rectangle to be copied,
   *                or nullptr to copy the entire surface.
   * @param dst the Surface structure that is the blit target.
   * @param dstrect the Rect structure representing the target rectangle in the
   *                destination surface, or nullptr to fill the entire
   *                destination surface.
   * @param scaleMode the ScaleMode to be used.
   * @throws Error on failure.
   *
   * @threadsafety Only one thread should be using the `src` and `dst` surfaces
   *               at any given time.
   *
   * @since This function is available since SDL 3.2.0.
   *
   * @sa Surface.Blit
   */
  void BlitScaled(SurfaceParam src,
                  OptionalRef<const RectRaw> srcrect,
                  OptionalRef<const RectRaw> dstrect,
                  ScaleMode scaleMode);

  /**
   * Perform low-level surface scaled blitting only.
   *
   * This is a semi-private function and it performs low-level surface blitting,
   * assuming the input rectangles have already been clipped.
   *
   * @param srcrect the Rect structure representing the rectangle to be copied,
   *                may not be nullptr.
   * @param dst the Surface structure that is the blit target.
   * @param dstrect the Rect structure representing the target rectangle in the
   *                destination surface, may not be nullptr.
   * @param scaleMode the ScaleMode to be used.
   * @throws Error on failure.
   *
   * @threadsafety Only one thread should be using the `src` and `dst` surfaces
   *               at any given time.
   *
   * @since This function is available since SDL 3.2.0.
   *
   * @sa Surface.BlitScaled
   */
  void BlitUncheckedScaled(SurfaceParam src,
                           const RectRaw& srcrect,
                           const RectRaw& dstrect,
                           ScaleMode scaleMode);

#if SDL_VERSION_ATLEAST(3, 4, 0)

  /**
   * Perform a stretched pixel copy from one surface to another.
   *
   * @param srcrect the Rect structure representing the rectangle to be copied,
   *                or nullptr to copy the entire surface.
   * @param dst the Surface structure that is the blit target.
   * @param dstrect the Rect structure representing the target rectangle in the
   *                destination surface, or nullptr to fill the entire
   *                destination surface.
   * @param scaleMode the ScaleMode to be used.
   * @throws Error on failure.
   *
   * @threadsafety Only one thread should be using the `src` and `dst` surfaces
   *               at any given time.
   *
   * @since This function is available since SDL 3.4.0.
   *
   * @sa Surface.BlitScaled
   */
  void Stretch(SurfaceParam src,
               OptionalRef<RectRaw> srcrect,
               OptionalRef<RectRaw> dstrect,
               ScaleMode scaleMode);

#endif // SDL_VERSION_ATLEAST(3, 4, 0)

  /**
   * Perform a tiled blit to a destination surface, which may be of a different
   * format.
   *
   * The pixels in `srcrect` will be repeated as many times as needed to
   * completely fill `dstrect`.
   *
   * @param srcrect the Rect structure representing the rectangle to be copied,
   *                or nullptr to copy the entire surface.
   * @param dst the Surface structure that is the blit target.
   * @param dstrect the Rect structure representing the target rectangle in the
   *                destination surface, or nullptr to fill the entire surface.
   * @throws Error on failure.
   *
   * @threadsafety Only one thread should be using the `src` and `dst` surfaces
   *               at any given time.
   *
   * @since This function is available since SDL 3.2.0.
   *
   * @sa Surface.Blit
   */
  void BlitTiled(SurfaceParam src,
                 OptionalRef<const RectRaw> srcrect,
                 OptionalRef<const RectRaw> dstrect);

  /**
   * Perform a scaled and tiled blit to a destination surface, which may be of a
   * different format.
   *
   * The pixels in `srcrect` will be scaled and repeated as many times as needed
   * to completely fill `dstrect`.
   *
   * @param srcrect the Rect structure representing the rectangle to be copied,
   *                or nullptr to copy the entire surface.
   * @param scale the scale used to transform srcrect into the destination
   *              rectangle, e.g. a 32x32 texture with a scale of 2 would fill
   *              64x64 tiles.
   * @param scaleMode scale algorithm to be used.
   * @param dst the Surface structure that is the blit target.
   * @param dstrect the Rect structure representing the target rectangle in the
   *                destination surface, or nullptr to fill the entire surface.
   * @throws Error on failure.
   *
   * @threadsafety Only one thread should be using the `src` and `dst` surfaces
   *               at any given time.
   *
   * @since This function is available since SDL 3.2.0.
   *
   * @sa Surface.Blit
   */
  void BlitTiledWithScale(SurfaceParam src,
                          OptionalRef<const RectRaw> srcrect,
                          float scale,
                          SDL_ScaleMode scaleMode,
                          OptionalRef<const RectRaw> dstrect);

  /**
   * Perform a scaled blit using the 9-grid algorithm to a destination surface,
   * which may be of a different format.
   *
   * The pixels in the source surface are split into a 3x3 grid, using the
   * different corner sizes for each corner, and the sides and center making up
   * the remaining pixels. The corners are then scaled using `scale` and fit
   * into the corners of the destination rectangle. The sides and center are
   * then stretched into place to cover the remaining destination rectangle.
   *
   * @param srcrect the Rect structure representing the rectangle to be used for
   *                the 9-grid, or nullptr to use the entire surface.
   * @param left_width the width, in pixels, of the left corners in `srcrect`.
   * @param right_width the width, in pixels, of the right corners in `srcrect`.
   * @param top_height the height, in pixels, of the top corners in `srcrect`.
   * @param bottom_height the height, in pixels, of the bottom corners in
   *                      `srcrect`.
   * @param scale the scale used to transform the corner of `srcrect` into the
   *              corner of `dstrect`, or 0.0f for an unscaled blit.
   * @param scaleMode scale algorithm to be used.
   * @param dst the Surface structure that is the blit target.
   * @param dstrect the Rect structure representing the target rectangle in the
   *                destination surface, or nullptr to fill the entire surface.
   * @throws Error on failure.
   *
   * @threadsafety Only one thread should be using the `src` and `dst` surfaces
   *               at any given time.
   *
   * @since This function is available since SDL 3.2.0.
   *
   * @sa Surface.Blit
   */
  void Blit9Grid(SurfaceParam src,
                 OptionalRef<const RectRaw> srcrect,
                 int left_width,
                 int right_width,
                 int top_height,
                 int bottom_height,
                 OptionalRef<const RectRaw> dstrect,
                 float scale = 1,
                 SDL_ScaleMode scaleMode = SCALEMODE_NEAREST);

  /**
   * Map an RGB triple to an opaque pixel value for a surface.
   *
   * This function maps the RGB color value to the specified pixel format and
   * returns the pixel value best approximating the given RGB color value for
   * the given pixel format.
   *
   * If the surface has a palette, the index of the closest matching color in
   * the palette will be returned.
   *
   * If the surface pixel format has an alpha component it will be returned as
   * all 1 bits (fully opaque).
   *
   * If the pixel format bpp (color depth) is less than 32-bpp then the unused
   * upper bits of the return value can safely be ignored (e.g., with a 16-bpp
   * format the return value can be assigned to a Uint16, and similarly a Uint8
   * for an 8-bpp format).
   *
   * @param r the red component of the pixel in the range 0-255.
   * @param g the green component of the pixel in the range 0-255.
   * @param b the blue component of the pixel in the range 0-255.
   * @returns a pixel value.
   *
   * @threadsafety This function can be called on different threads with
   *               different surfaces.
   *
   * @since This function is available since SDL 3.2.0.
   *
   * @sa Surface.MapRGBA
   */
  Uint32 MapRGB(Uint8 r, Uint8 g, Uint8 b) const;

  /**
   * Map an RGBA quadruple to a pixel value for a surface.
   *
   * This function maps the RGBA color value to the specified pixel format and
   * returns the pixel value best approximating the given RGBA color value for
   * the given pixel format.
   *
   * If the surface pixel format has no alpha component the alpha value will be
   * ignored (as it will be in formats with a palette).
   *
   * If the surface has a palette, the index of the closest matching color in
   * the palette will be returned.
   *
   * If the pixel format bpp (color depth) is less than 32-bpp then the unused
   * upper bits of the return value can safely be ignored (e.g., with a 16-bpp
   * format the return value can be assigned to a Uint16, and similarly a Uint8
   * for an 8-bpp format).
   *
   * @param r the red component of the pixel in the range 0-255.
   * @param g the green component of the pixel in the range 0-255.
   * @param b the blue component of the pixel in the range 0-255.
   * @param a the alpha component of the pixel in the range 0-255.
   * @returns a pixel value.
   *
   * @threadsafety This function can be called on different threads with
   *               different surfaces.
   *
   * @since This function is available since SDL 3.2.0.
   *
   * @sa Surface.MapRGB
   */
  Uint32 MapRGBA(ColorRaw c) const;

  /**
   * Retrieves a single pixel from a surface.
   *
   * This function prioritizes correctness over speed: it is suitable for unit
   * tests, but is not intended for use in a game engine.
   *
   * Like GetRGBA, this uses the entire 0..255 range when converting color
   * components from pixel formats with less than 8 bits per RGB component.
   *
   * @param x the horizontal coordinate, 0 <= x < width.
   * @param y the vertical coordinate, 0 <= y < height.
   * @param r a pointer filled in with the red channel, 0-255, or nullptr to
   *          ignore this channel.
   * @param g a pointer filled in with the green channel, 0-255, or nullptr to
   *          ignore this channel.
   * @param b a pointer filled in with the blue channel, 0-255, or nullptr to
   *          ignore this channel.
   * @param a a pointer filled in with the alpha channel, 0-255, or nullptr to
   *          ignore this channel.
   * @throws Error on failure.
   *
   * @threadsafety This function can be called on different threads with
   *               different surfaces.
   *
   * @since This function is available since SDL 3.2.0.
   */
  void ReadPixel(const PointRaw& p,
                 Uint8* r,
                 Uint8* g,
                 Uint8* b,
                 Uint8* a) const;

  /**
   * Retrieves a single pixel from a surface.
   *
   * This function prioritizes correctness over speed: it is suitable for unit
   * tests, but is not intended for use in a game engine.
   *
   * Like GetRGBA, this uses the entire 0..255 range when converting color
   * components from pixel formats with less than 8 bits per RGB component.
   *
   * @param x the horizontal coordinate, 0 <= x < width.
   * @param y the vertical coordinate, 0 <= y < height.
   * @param r a pointer filled in with the red channel, 0-255, or nullptr to
   *          ignore this channel.
   * @param g a pointer filled in with the green channel, 0-255, or nullptr to
   *          ignore this channel.
   * @param b a pointer filled in with the blue channel, 0-255, or nullptr to
   *          ignore this channel.
   * @param a a pointer filled in with the alpha channel, 0-255, or nullptr to
   *          ignore this channel.
   * @throws Error on failure.
   *
   * @threadsafety This function can be called on different threads with
   *               different surfaces.
   *
   * @since This function is available since SDL 3.2.0.
   */
  Color ReadPixel(const PointRaw& p) const;

  /**
   * Retrieves a single pixel from a surface.
   *
   * This function prioritizes correctness over speed: it is suitable for unit
   * tests, but is not intended for use in a game engine.
   *
   * @param x the horizontal coordinate, 0 <= x < width.
   * @param y the vertical coordinate, 0 <= y < height.
   * @param r a pointer filled in with the red channel, normally in the range
   *          0-1, or nullptr to ignore this channel.
   * @param g a pointer filled in with the green channel, normally in the range
   *          0-1, or nullptr to ignore this channel.
   * @param b a pointer filled in with the blue channel, normally in the range
   *          0-1, or nullptr to ignore this channel.
   * @param a a pointer filled in with the alpha channel, normally in the range
   *          0-1, or nullptr to ignore this channel.
   * @throws Error on failure.
   *
   * @threadsafety This function can be called on different threads with
   *               different surfaces.
   *
   * @since This function is available since SDL 3.2.0.
   */
  void ReadPixelFloat(const PointRaw& p,
                      float* r,
                      float* g,
                      float* b,
                      float* a) const;

  /**
   * Retrieves a single pixel from a surface.
   *
   * This function prioritizes correctness over speed: it is suitable for unit
   * tests, but is not intended for use in a game engine.
   *
   * @param x the horizontal coordinate, 0 <= x < width.
   * @param y the vertical coordinate, 0 <= y < height.
   * @param r a pointer filled in with the red channel, normally in the range
   *          0-1, or nullptr to ignore this channel.
   * @param g a pointer filled in with the green channel, normally in the range
   *          0-1, or nullptr to ignore this channel.
   * @param b a pointer filled in with the blue channel, normally in the range
   *          0-1, or nullptr to ignore this channel.
   * @param a a pointer filled in with the alpha channel, normally in the range
   *          0-1, or nullptr to ignore this channel.
   * @throws Error on failure.
   *
   * @threadsafety This function can be called on different threads with
   *               different surfaces.
   *
   * @since This function is available since SDL 3.2.0.
   */
  FColor ReadPixelFloat(const PointRaw& p) const;

  /**
   * Writes a single pixel to a surface.
   *
   * This function prioritizes correctness over speed: it is suitable for unit
   * tests, but is not intended for use in a game engine.
   *
   * Like MapColor, this uses the entire 0..255 range when converting color
   * components from pixel formats with less than 8 bits per RGB component.
   *
   * @param x the horizontal coordinate, 0 <= x < width.
   * @param y the vertical coordinate, 0 <= y < height.
   * @param r the red channel value, 0-255.
   * @param g the green channel value, 0-255.
   * @param b the blue channel value, 0-255.
   * @param a the alpha channel value, 0-255.
   * @throws Error on failure.
   *
   * @threadsafety This function can be called on different threads with
   *               different surfaces.
   *
   * @since This function is available since SDL 3.2.0.
   */
  void WritePixel(const PointRaw& p, ColorRaw c);

  /**
   * Writes a single pixel to a surface.
   *
   * This function prioritizes correctness over speed: it is suitable for unit
   * tests, but is not intended for use in a game engine.
   *
   * @param x the horizontal coordinate, 0 <= x < width.
   * @param y the vertical coordinate, 0 <= y < height.
   * @param r the red channel value, normally in the range 0-1.
   * @param g the green channel value, normally in the range 0-1.
   * @param b the blue channel value, normally in the range 0-1.
   * @param a the alpha channel value, normally in the range 0-1.
   * @throws Error on failure.
   *
   * @threadsafety This function can be called on different threads with
   *               different surfaces.
   *
   * @since This function is available since SDL 3.2.0.
   */
  void WritePixelFloat(const PointRaw& p, const FColorRaw& c);

  constexpr int GetWidth() const;

  constexpr int GetHeight() const;

  constexpr Point GetSize() const;

  constexpr int GetPitch() const;

  constexpr PixelFormat GetFormat() const;

  constexpr void* GetPixels() const;
};

/**
 * Allocate a new surface with a specific pixel format.
 *
 * The pixels of the new surface are initialized to zero.
 *
 * @param width the width of the surface.
 * @param height the height of the surface.
 * @param format the PixelFormat for the new surface's pixel format.
 * @returns the new Surface structure that is created or nullptr on failure;
 *          call GetError() for more information.
 *
 * @threadsafety It is safe to call this function from any thread.
 *
 * @since This function is available since SDL 3.2.0.
 *
 * @sa Surface.Surface
 * @sa Surface.Destroy
 */
inline Surface CreateSurface(const PointRaw& size, PixelFormat format)
{
  return Surface(size, format);
}

/**
 * Allocate a new surface with a specific pixel format and existing pixel data.
 *
 * No copy is made of the pixel data. Pixel data is not managed automatically;
 * you must free the surface before you free the pixel data.
 *
 * Pitch is the offset in bytes from one row of pixels to the next, e.g.
 * `width*4` for `PIXELFORMAT_RGBA8888`.
 *
 * You may pass nullptr for pixels and 0 for pitch to create a surface that you
 * will fill in with valid values later.
 *
 * @param width the width of the surface.
 * @param height the height of the surface.
 * @param format the PixelFormat for the new surface's pixel format.
 * @param pixels a pointer to existing pixel data.
 * @param pitch the number of bytes between each row, including padding.
 * @returns the new Surface structure that is created or nullptr on failure;
 *          call GetError() for more information.
 *
 * @threadsafety It is safe to call this function from any thread.
 *
 * @since This function is available since SDL 3.2.0.
 *
 * @sa Surface.Surface
 * @sa Surface.Destroy
 */
inline Surface CreateSurfaceFrom(const PointRaw& size,
                                 PixelFormat format,
                                 void* pixels,
                                 int pitch)
{
  return Surface(size, format, pixels, pitch);
}

/**
 * Free a surface.
 *
 * It is safe to pass nullptr to this function.
 *
 * @param surface the Surface to free.
 *
 * @threadsafety No other thread should be using the surface when it is freed.
 *
 * @since This function is available since SDL 3.2.0.
 *
 * @sa Surface.Surface
 * @sa Surface.Surface
 */
inline void DestroySurface(SurfaceRaw surface) { SDL_DestroySurface(surface); }

inline void Surface::Destroy() { DestroySurface(release()); }

/**
 * Get the properties associated with a surface.
 *
 * The following properties are understood by SDL:
 *
 * - `prop::Surface.SDR_WHITE_POINT_FLOAT`: for HDR10 and floating point
 *   surfaces, this defines the value of 100% diffuse white, with higher values
 *   being displayed in the High Dynamic Range headroom. This defaults to 203
 *   for HDR10 surfaces and 1.0 for floating point surfaces.
 * - `prop::Surface.HDR_HEADROOM_FLOAT`: for HDR10 and floating point surfaces,
 *   this defines the maximum dynamic range used by the content, in terms of the
 *   SDR white point. This defaults to 0.0, which disables tone mapping.
 * - `prop::Surface.TONEMAP_OPERATOR_STRING`: the tone mapping operator used
 *   when compressing from a surface with high dynamic range to another with
 *   lower dynamic range. Currently this supports "chrome", which uses the same
 *   tone mapping that Chrome uses for HDR content, the form "*=N", where N is a
 *   floating point scale factor applied in linear space, and "none", which
 *   disables tone mapping. This defaults to "chrome".
 * - `prop::Surface.HOTSPOT_X_NUMBER`: the hotspot pixel offset from the left
 *   edge of the image, if this surface is being used as a cursor.
 * - `prop::Surface.HOTSPOT_Y_NUMBER`: the hotspot pixel offset from the top
 *   edge of the image, if this surface is being used as a cursor.
 *
 * @param surface the Surface structure to query.
 * @returns a valid property ID on success.
 * @throws Error on failure.
 *
 * @threadsafety It is safe to call this function from any thread.
 *
 * @since This function is available since SDL 3.2.0.
 */
inline PropertiesRef GetSurfaceProperties(SurfaceConstParam surface)
{
  return CheckError(SDL_GetSurfaceProperties(surface));
}

inline PropertiesRef Surface::GetProperties() const
{
  return SDL::GetSurfaceProperties(m_resource);
}

namespace prop::Surface {

constexpr auto SDR_WHITE_POINT_FLOAT = SDL_PROP_SURFACE_SDR_WHITE_POINT_FLOAT;

constexpr auto HDR_HEADROOM_FLOAT = SDL_PROP_SURFACE_HDR_HEADROOM_FLOAT;

constexpr auto TONEMAP_OPERATOR_STRING =
  SDL_PROP_SURFACE_TONEMAP_OPERATOR_STRING;

#if SDL_VERSION_ATLEAST(3, 2, 6)

constexpr auto HOTSPOT_X_NUMBER = SDL_PROP_SURFACE_HOTSPOT_X_NUMBER;

#endif // SDL_VERSION_ATLEAST(3, 2, 6)

#if SDL_VERSION_ATLEAST(3, 2, 6)

constexpr auto HOTSPOT_Y_NUMBER = SDL_PROP_SURFACE_HOTSPOT_Y_NUMBER;

#endif // SDL_VERSION_ATLEAST(3, 2, 6)

} // namespace prop::Surface

/**
 * Set the colorspace used by a surface.
 *
 * Setting the colorspace doesn't change the pixels, only how they are
 * interpreted in color operations.
 *
 * @param surface the Surface structure to update.
 * @param colorspace an Colorspace value describing the surface colorspace.
 * @throws Error on failure.
 *
 * @threadsafety This function can be called on different threads with
 *               different surfaces.
 *
 * @since This function is available since SDL 3.2.0.
 *
 * @sa Surface.GetColorspace
 */
inline void SetSurfaceColorspace(SurfaceParam surface, Colorspace colorspace)
{
  CheckError(SDL_SetSurfaceColorspace(surface, colorspace));
}

inline void Surface::SetColorspace(Colorspace colorspace)
{
  SDL::SetSurfaceColorspace(m_resource, colorspace);
}

/**
 * Get the colorspace used by a surface.
 *
 * The colorspace defaults to COLORSPACE_SRGB_LINEAR for floating point formats,
 * COLORSPACE_HDR10 for 10-bit formats, COLORSPACE_SRGB for other RGB surfaces
 * and COLORSPACE_BT709_FULL for YUV textures.
 *
 * @param surface the Surface structure to query.
 * @returns the colorspace used by the surface, or COLORSPACE_UNKNOWN if the
 *          surface is nullptr.
 *
 * @threadsafety This function can be called on different threads with
 *               different surfaces.
 *
 * @since This function is available since SDL 3.2.0.
 *
 * @sa Surface.SetColorspace
 */
inline Colorspace GetSurfaceColorspace(SurfaceConstParam surface)
{
  return SDL_GetSurfaceColorspace(surface);
}

inline Colorspace Surface::GetColorspace() const
{
  return SDL::GetSurfaceColorspace(m_resource);
}

/**
 * Create a palette and associate it with a surface.
 *
 * This function creates a palette compatible with the provided surface. The
 * palette is then returned for you to modify, and the surface will
 * automatically use the new palette in future operations. You do not need to
 * destroy the returned palette, it will be freed when the reference count
 * reaches 0, usually when the surface is destroyed.
 *
 * Bitmap surfaces (with format PIXELFORMAT_INDEX1LSB or PIXELFORMAT_INDEX1MSB)
 * will have the palette initialized with 0 as white and 1 as black. Other
 * surfaces will get a palette initialized with white in every entry.
 *
 * If this function is called for a surface that already has a palette, a new
 * palette will be created to replace it.
 *
 * @param surface the Surface structure to update.
 * @returns a new Palette structure on success.
 * @throws Error on failure.
 *
 * @threadsafety This function can be called on different threads with
 *               different surfaces.
 *
 * @since This function is available since SDL 3.2.0.
 *
 * @sa Palette.SetColors
 */
inline Palette CreateSurfacePalette(SurfaceParam surface)
{
  return CheckError(SDL_CreateSurfacePalette(surface));
}

inline Palette Surface::CreatePalette()
{
  return SDL::CreateSurfacePalette(m_resource);
}

/**
 * Set the palette used by a surface.
 *
 * Setting the palette keeps an internal reference to the palette, which can
 * be safely destroyed afterwards.
 *
 * A single palette can be shared with many surfaces.
 *
 * @param surface the Surface structure to update.
 * @param palette the Palette structure to use.
 * @throws Error on failure.
 *
 * @threadsafety This function can be called on different threads with
 *               different surfaces.
 *
 * @since This function is available since SDL 3.2.0.
 *
 * @sa Palette.Palette
 * @sa Surface.GetPalette
 */
inline void SetSurfacePalette(SurfaceParam surface, PaletteParam palette)
{
  CheckError(SDL_SetSurfacePalette(surface, palette));
}

inline void Surface::SetPalette(PaletteParam palette)
{
  SDL::SetSurfacePalette(m_resource, palette);
}

/**
 * Get the palette used by a surface.
 *
 * @param surface the Surface structure to query.
 * @returns a pointer to the palette used by the surface, or nullptr if there is
 *          no palette used.
 *
 * @threadsafety It is safe to call this function from any thread.
 *
 * @since This function is available since SDL 3.2.0.
 *
 * @sa Surface.SetPalette
 */
inline Palette GetSurfacePalette(SurfaceConstParam surface)
{
  return SDL_GetSurfacePalette(surface);
}

inline Palette Surface::GetPalette() const
{
  return SDL::GetSurfacePalette(m_resource);
}

/**
 * Add an alternate version of a surface.
 *
 * This function adds an alternate version of this surface, usually used for
 * content with high DPI representations like cursors or icons. The size,
 * format, and content do not need to match the original surface, and these
 * alternate versions will not be updated when the original surface changes.
 *
 * This function adds a reference to the alternate version, so you should call
 * Surface.Destroy() on the image after this call.
 *
 * @param surface the Surface structure to update.
 * @param image a pointer to an alternate Surface to associate with this
 *              surface.
 * @throws Error on failure.
 *
 * @threadsafety This function can be called on different threads with
 *               different surfaces.
 *
 * @since This function is available since SDL 3.2.0.
 *
 * @sa Surface.RemoveAlternateImages
 * @sa Surface.GetImages
 * @sa Surface.HasAlternateImages
 */
inline void AddSurfaceAlternateImage(SurfaceParam surface, SurfaceParam image)
{
  CheckError(SDL_AddSurfaceAlternateImage(surface, image));
}

inline void Surface::AddAlternateImage(SurfaceParam image)
{
  SDL::AddSurfaceAlternateImage(m_resource, image);
}

/**
 * Return whether a surface has alternate versions available.
 *
 * @param surface the Surface structure to query.
 * @returns true if alternate versions are available or false otherwise.
 *
 * @threadsafety It is safe to call this function from any thread.
 *
 * @since This function is available since SDL 3.2.0.
 *
 * @sa Surface.AddAlternateImage
 * @sa Surface.RemoveAlternateImages
 * @sa Surface.GetImages
 */
inline bool SurfaceHasAlternateImages(SurfaceConstParam surface)
{
  return SDL_SurfaceHasAlternateImages(surface);
}

inline bool Surface::HasAlternateImages() const
{
  return SDL::SurfaceHasAlternateImages(m_resource);
}

/**
 * Get an array including all versions of a surface.
 *
 * This returns all versions of a surface, with the surface being queried as the
 * first element in the returned array.
 *
 * Freeing the array of surfaces does not affect the surfaces in the array. They
 * are still referenced by the surface being queried and will be cleaned up
 * normally.
 *
 * @param surface the Surface structure to query.
 * @param count a pointer filled in with the number of surface pointers
 *              returned, may be nullptr.
 * @returns a nullptr terminated array of Surface pointers or nullptr on
 *          failure; call GetError() for more information. This should be freed
 *          with free() when it is no longer needed.
 *
 * @threadsafety This function can be called on different threads with
 *               different surfaces.
 *
 * @since This function is available since SDL 3.2.0.
 *
 * @sa Surface.AddAlternateImage
 * @sa Surface.RemoveAlternateImages
 * @sa Surface.HasAlternateImages
 */
inline OwnArray<SurfaceRaw> GetSurfaceImages(SurfaceConstParam surface)
{
  return SDL_GetSurfaceImages(surface);
}

inline OwnArray<SurfaceRaw> Surface::GetImages() const
{
  return SDL::GetSurfaceImages(m_resource);
}

/**
 * Remove all alternate versions of a surface.
 *
 * This function removes a reference from all the alternative versions,
 * destroying them if this is the last reference to them.
 *
 * @param surface the Surface structure to update.
 *
 * @threadsafety This function can be called on different threads with
 *               different surfaces.
 *
 * @since This function is available since SDL 3.2.0.
 *
 * @sa Surface.AddAlternateImage
 * @sa Surface.GetImages
 * @sa Surface.HasAlternateImages
 */
inline void RemoveSurfaceAlternateImages(SurfaceParam surface)
{
  SDL_RemoveSurfaceAlternateImages(surface);
}

inline void Surface::RemoveAlternateImages()
{
  SDL::RemoveSurfaceAlternateImages(m_resource);
}

/**
 * Set up a surface for directly accessing the pixels.
 *
 * Between calls to Surface.Lock() / Surface.Unlock(), you can write to and read
 * from `surface->pixels`, using the pixel format stored in `surface->format`.
 * Once you are done accessing the surface, you should use Surface.Unlock() to
 * release it.
 *
 * Not all surfaces require locking. If `Surface.MustLock(surface)` evaluates to
 * 0, then you can read and write to the surface at any time, and the pixel
 * format of the surface will not change.
 *
 * @param surface the Surface structure to be locked.
 * @throws Error on failure.
 *
<<<<<<< HEAD
 * @threadsafety This function can be called on different threads with
 *               different surfaces. The locking referred to by this function
 *               is making the pixels available for direct access, not
 *               thread-safe locking.
=======
 * @threadsafety This function is not thread safe. The locking referred to by
 *               this function is making the pixels available for direct access,
 *               not thread-safe locking.
>>>>>>> 5383d3e5
 *
 * @since This function is available since SDL 3.2.0.
 *
 * @sa Surface.MustLock
 * @sa Surface.Unlock
 */
inline void LockSurface(SurfaceParam surface)
{
  CheckError(SDL_LockSurface(surface));
}

inline void Surface::Lock() { SDL::LockSurface(m_resource); }

/**
 * Release a surface after directly accessing the pixels.
 *
 * @param surface the Surface structure to be unlocked.
 *
 * @threadsafety This function is not thread safe. The locking referred to by
 *               this function is making the pixels available for direct access,
 *               not thread-safe locking.
 *
 * @since This function is available since SDL 3.2.0.
 *
 * @sa Surface.Lock
 */
inline void UnlockSurface(SurfaceParam surface) { SDL_UnlockSurface(surface); }

inline void Surface::Unlock() { SDL::UnlockSurface(m_resource); }

/**
 * Load a BMP image from a seekable SDL data stream.
 *
 * The new surface should be freed with Surface.Destroy(). Not doing so will
 * result in a memory leak.
 *
 * @param src the data stream for the surface.
 * @param closeio if true, calls IOStream.Close() on `src` before returning,
 *                even in the case of an error.
 * @returns a pointer to a new Surface structure or nullptr on failure; call
 *          GetError() for more information.
 *
 * @threadsafety It is safe to call this function from any thread.
 *
 * @since This function is available since SDL 3.2.0.
 *
 * @sa Surface.Destroy
 * @sa Surface.LoadBMP
 * @sa Surface.SaveBMP
 */
inline Surface LoadBMP(IOStreamParam src, bool closeio = false)
{
  return Surface(SDL_LoadBMP_IO(src, closeio));
}

/**
 * Load a BMP image from a file.
 *
 * The new surface should be freed with Surface.Destroy(). Not doing so will
 * result in a memory leak.
 *
 * @param file the BMP file to load.
 * @returns a pointer to a new Surface structure or nullptr on failure; call
 *          GetError() for more information.
 *
 * @threadsafety It is safe to call this function from any thread.
 *
 * @since This function is available since SDL 3.2.0.
 *
 * @sa Surface.Destroy
 * @sa Surface.LoadBMP
 * @sa Surface.SaveBMP
 */
inline Surface LoadBMP(StringParam file) { return Surface(SDL_LoadBMP(file)); }

inline Surface Surface::LoadBMP(IOStreamParam src, bool closeio)
{
  return SDL::LoadBMP(src, closeio);
}

inline Surface Surface::LoadBMP(StringParam file)
{
  return SDL::LoadBMP(std::move(file));
}

/**
 * Save a surface to a seekable SDL data stream in BMP format.
 *
 * Surfaces with a 24-bit, 32-bit and paletted 8-bit format get saved in the BMP
 * directly. Other RGB formats with 8-bit or higher get converted to a 24-bit
 * surface or, if they have an alpha mask or a colorkey, to a 32-bit surface
 * before they are saved. YUV and paletted 1-bit and 4-bit formats are not
 * supported.
 *
 * @param surface the Surface structure containing the image to be saved.
 * @param dst a data stream to save to.
 * @param closeio if true, calls IOStream.Close() on `dst` before returning,
 *                even in the case of an error.
 * @throws Error on failure.
 *
 * @threadsafety This function can be called on different threads with
 *               different surfaces.
 *
 * @since This function is available since SDL 3.2.0.
 *
 * @sa Surface.LoadBMP
 * @sa Surface.SaveBMP
 */
inline void SaveBMP(SurfaceConstParam surface,
                    IOStreamParam dst,
                    bool closeio = false)
{
  CheckError(SDL_SaveBMP_IO(surface, dst, closeio));
}

/**
 * Save a surface to a file in BMP format.
 *
 * Surfaces with a 24-bit, 32-bit and paletted 8-bit format get saved in the BMP
 * directly. Other RGB formats with 8-bit or higher get converted to a 24-bit
 * surface or, if they have an alpha mask or a colorkey, to a 32-bit surface
 * before they are saved. YUV and paletted 1-bit and 4-bit formats are not
 * supported.
 *
 * @param surface the Surface structure containing the image to be saved.
 * @param file a file to save to.
 * @throws Error on failure.
 *
 * @threadsafety This function can be called on different threads with
 *               different surfaces.
 *
 * @since This function is available since SDL 3.2.0.
 *
 * @sa Surface.LoadBMP
 * @sa Surface.SaveBMP
 */
inline void SaveBMP(SurfaceConstParam surface, StringParam file)
{
  CheckError(SDL_SaveBMP(surface, file));
}

inline void Surface::SaveBMP(IOStreamParam dst, bool closeio) const
{
  SDL::SaveBMP(m_resource, dst, closeio);
}

inline void Surface::SaveBMP(StringParam file) const
{
  SDL::SaveBMP(m_resource, std::move(file));
}

#if SDL_VERSION_ATLEAST(3, 4, 0)

/**
 * Load a PNG image from a seekable SDL data stream.
 *
 * The new surface should be freed with Surface.Destroy(). Not doing so
 * will result in a memory leak.
 *
 * @param src the data stream for the surface.
 * @param closeio if true, calls IOStream.Close() on `src` before returning,
 * even in the case of an error.
 * @returns a pointer to a new Surface structure or nullptr on failure; call
 *          GetError() for more information.
 *
 * @threadsafety It is safe to call this function from any thread.
 *
 * @since This function is available since SDL 3.4.0.
 *
 * @sa Surface.Destroy
 * @sa Surface.LoadPNG
 * @sa Surface.SavePNG
 */
inline Surface LoadPNG(IOStreamParam src, bool closeio = false)
{
  return Surface(SDL_LoadPNG_IO(src, closeio));
}

#endif // SDL_VERSION_ATLEAST(3, 4, 0)

#if SDL_VERSION_ATLEAST(3, 4, 0)

/**
 * Load a PNG image from a file.
 *
 * The new surface should be freed with Surface.Destroy(). Not doing so
 * will result in a memory leak.
 *
 * @param file the PNG file to load.
 * @returns a pointer to a new Surface structure or nullptr on failure; call
 *          GetError() for more information.
 *
 * @threadsafety It is safe to call this function from any thread.
 *
 * @since This function is available since SDL 3.4.0.
 *
 * @sa Surface.Destroy
 * @sa Surface.LoadPNG
 * @sa Surface.SavePNG
 */
inline Surface LoadPNG(StringParam file) { return Surface(SDL_LoadPNG(file)); }

#endif // SDL_VERSION_ATLEAST(3, 4, 0)

#if SDL_VERSION_ATLEAST(3, 4, 0)

inline Surface Surface::LoadPNG(IOStreamParam src, bool closeio)
{
  return SDL::LoadPNG(src, closeio);
}

#endif // SDL_VERSION_ATLEAST(3, 4, 0)

#if SDL_VERSION_ATLEAST(3, 4, 0)

inline Surface Surface::LoadPNG(StringParam file)
{
  return SDL::LoadPNG(std::move(file));
}

#endif // SDL_VERSION_ATLEAST(3, 4, 0)

#if SDL_VERSION_ATLEAST(3, 4, 0)

/**
 * Save a surface to a seekable SDL data stream in PNG format.
 *
 * @param surface the Surface structure containing the image to be saved.
 * @param dst a data stream to save to.
 * @param closeio if true, calls IOStream.Close() on `dst` before returning,
 * even in the case of an error.
 * @throws Error on failure.
 *
 * @threadsafety This function can be called on different threads with
 *               different surfaces.
 *
 * @since This function is available since SDL 3.4.0.
 *
 * @sa Surface.LoadPNG
 * @sa Surface.SavePNG
 */
inline void SavePNG(SurfaceConstParam surface,
                    IOStreamParam dst,
                    bool closeio = false)
{
  CheckError(SDL_SavePNG_IO(surface, dst, closeio));
}

#endif // SDL_VERSION_ATLEAST(3, 4, 0)

#if SDL_VERSION_ATLEAST(3, 4, 0)

/**
 * Save a surface to a file in PNG format.
 *
 * @param surface the Surface structure containing the image to be saved.
 * @param file a file to save to.
 * @throws Error on failure.
 *
 * @threadsafety This function can be called on different threads with
 *               different surfaces.
 *
 * @since This function is available since SDL 3.4.0.
 *
 * @sa Surface.LoadPNG
 * @sa Surface.SavePNG
 */
inline void SavePNG(SurfaceConstParam surface, StringParam file)
{
  CheckError(SDL_SavePNG(surface, file));
}

#endif // SDL_VERSION_ATLEAST(3, 4, 0)

#if SDL_VERSION_ATLEAST(3, 4, 0)

inline void Surface::SavePNG(IOStreamParam dst, bool closeio) const
{
  SDL::SavePNG(m_resource, dst, closeio);
}

#endif // SDL_VERSION_ATLEAST(3, 4, 0)

#if SDL_VERSION_ATLEAST(3, 4, 0)

inline void Surface::SavePNG(StringParam file) const
{
  SDL::SavePNG(m_resource, std::move(file));
}

#endif // SDL_VERSION_ATLEAST(3, 4, 0)

/**
 * Set the RLE acceleration hint for a surface.
 *
 * If RLE is enabled, color key and alpha blending blits are much faster, but
 * the surface must be locked before directly accessing the pixels.
 *
 * @param surface the Surface structure to optimize.
 * @param enabled true to enable RLE acceleration, false to disable it.
 * @throws Error on failure.
 *
 * @threadsafety This function can be called on different threads with
 *               different surfaces.
 *
 * @since This function is available since SDL 3.2.0.
 *
 * @sa Surface.Blit
 * @sa Surface.Lock
 * @sa Surface.Unlock
 */
inline void SetSurfaceRLE(SurfaceParam surface, bool enabled)
{
  CheckError(SDL_SetSurfaceRLE(surface, enabled));
}

inline void Surface::SetRLE(bool enabled)
{
  SDL::SetSurfaceRLE(m_resource, enabled);
}

/**
 * Returns whether the surface is RLE enabled.
 *
 * It is safe to pass a nullptr `surface` here; it will return false.
 *
 * @param surface the Surface structure to query.
 * @returns true if the surface is RLE enabled, false otherwise.
 *
 * @threadsafety It is safe to call this function from any thread.
 *
 * @since This function is available since SDL 3.2.0.
 *
 * @sa Surface.SetRLE
 */
inline bool SurfaceHasRLE(SurfaceConstParam surface)
{
  return SDL_SurfaceHasRLE(surface);
}

inline bool Surface::HasRLE() const { return SDL::SurfaceHasRLE(m_resource); }

/**
 * Set the color key (transparent pixel) in a surface.
 *
 * The color key defines a pixel value that will be treated as transparent in a
 * blit. For example, one can use this to specify that cyan pixels should be
 * considered transparent, and therefore not rendered.
 *
 * It is a pixel of the format used by the surface, as generated by MapRGB().
 *
 * @param surface the Surface structure to update.
 * @param enabled true to enable color key, false to disable color key.
 * @param key the transparent pixel.
 * @throws Error on failure.
 *
 * @threadsafety This function can be called on different threads with
 *               different surfaces.
 *
 * @since This function is available since SDL 3.2.0.
 *
 * @sa Surface.GetColorKey
 * @sa Surface.SetRLE
 * @sa Surface.HasColorKey
 */
inline void SetSurfaceColorKey(SurfaceParam surface, std::optional<Uint32> key)
{
  CheckError(SDL_SetSurfaceColorKey(surface, key));
}

inline void Surface::SetColorKey(std::optional<Uint32> key)
{
  SDL::SetSurfaceColorKey(m_resource, key);
}

inline void ClearSurfaceColorKey(SurfaceParam surface)
{
  static_assert(false, "Not implemented");
}

inline void Surface::ClearColorKey() { SDL::ClearSurfaceColorKey(m_resource); }

/**
 * Returns whether the surface has a color key.
 *
 * It is safe to pass a nullptr `surface` here; it will return false.
 *
 * @param surface the Surface structure to query.
 * @returns true if the surface has a color key, false otherwise.
 *
 * @threadsafety It is safe to call this function from any thread.
 *
 * @since This function is available since SDL 3.2.0.
 *
 * @sa Surface.SetColorKey
 * @sa Surface.GetColorKey
 */
inline bool SurfaceHasColorKey(SurfaceConstParam surface)
{
  return SDL_SurfaceHasColorKey(surface);
}

inline bool Surface::HasColorKey() const
{
  return SDL::SurfaceHasColorKey(m_resource);
}

/**
 * Get the color key (transparent pixel) for a surface.
 *
 * The color key is a pixel of the format used by the surface, as generated by
 * MapRGB().
 *
 * If the surface doesn't have color key enabled this function returns false.
 *
 * @param surface the Surface structure to query.
 * @param key a pointer filled in with the transparent pixel.
 * @throws Error on failure.
 *
 * @threadsafety It is safe to call this function from any thread.
 *
 * @since This function is available since SDL 3.2.0.
 *
 * @sa Surface.SetColorKey
 * @sa Surface.HasColorKey
 */
inline std::optional<Uint32> GetSurfaceColorKey(SurfaceConstParam surface)
{
  return CheckError(SDL_GetSurfaceColorKey(surface));
}

inline std::optional<Uint32> Surface::GetColorKey() const
{
  return SDL::GetSurfaceColorKey(m_resource);
}

/**
 * Set an additional color value multiplied into blit operations.
 *
 * When this surface is blitted, during the blit operation each source color
 * channel is modulated by the appropriate color value according to the
 * following formula:
 *
 * `srcC = srcC * (color / 255)`
 *
 * @param surface the Surface structure to update.
 * @param r the red color value multiplied into blit operations.
 * @param g the green color value multiplied into blit operations.
 * @param b the blue color value multiplied into blit operations.
 * @throws Error on failure.
 *
 * @threadsafety This function can be called on different threads with
 *               different surfaces.
 *
 * @since This function is available since SDL 3.2.0.
 *
 * @sa Surface.GetColorMod
 * @sa Surface.SetAlphaMod
 */
inline void SetSurfaceColorMod(SurfaceParam surface, Uint8 r, Uint8 g, Uint8 b)
{
  CheckError(SDL_SetSurfaceColorMod(surface, r, g, b));
}

inline void Surface::SetColorMod(Uint8 r, Uint8 g, Uint8 b)
{
  SDL::SetSurfaceColorMod(m_resource, r, g, b);
}

/**
 * Get the additional color value multiplied into blit operations.
 *
 * @param surface the Surface structure to query.
 * @param r a pointer filled in with the current red color value.
 * @param g a pointer filled in with the current green color value.
 * @param b a pointer filled in with the current blue color value.
 * @throws Error on failure.
 *
 * @threadsafety This function can be called on different threads with
 *               different surfaces.
 *
 * @since This function is available since SDL 3.2.0.
 *
 * @sa Surface.GetAlphaMod
 * @sa Surface.SetColorMod
 */
inline void GetSurfaceColorMod(SurfaceConstParam surface,
                               Uint8* r,
                               Uint8* g,
                               Uint8* b)
{
  CheckError(SDL_GetSurfaceColorMod(surface, r, g, b));
}

inline void Surface::GetColorMod(Uint8* r, Uint8* g, Uint8* b) const
{
  SDL::GetSurfaceColorMod(m_resource, r, g, b);
}

/**
 * Set an additional alpha value used in blit operations.
 *
 * When this surface is blitted, during the blit operation the source alpha
 * value is modulated by this alpha value according to the following formula:
 *
 * `srcA = srcA * (alpha / 255)`
 *
 * @param surface the Surface structure to update.
 * @param alpha the alpha value multiplied into blit operations.
 * @throws Error on failure.
 *
 * @threadsafety This function can be called on different threads with
 *               different surfaces.
 *
 * @since This function is available since SDL 3.2.0.
 *
 * @sa Surface.GetAlphaMod
 * @sa Surface.SetColorMod
 */
inline void SetSurfaceAlphaMod(SurfaceParam surface, Uint8 alpha)
{
  CheckError(SDL_SetSurfaceAlphaMod(surface, alpha));
}

inline void Surface::SetAlphaMod(Uint8 alpha)
{
  SDL::SetSurfaceAlphaMod(m_resource, alpha);
}

/**
 * Get the additional alpha value used in blit operations.
 *
 * @param surface the Surface structure to query.
 * @param alpha a pointer filled in with the current alpha value.
 * @throws Error on failure.
 *
 * @threadsafety It is safe to call this function from any thread.
 *
 * @since This function is available since SDL 3.2.0.
 *
 * @sa Surface.GetColorMod
 * @sa Surface.SetAlphaMod
 */
inline Uint8 GetSurfaceAlphaMod(SurfaceConstParam surface)
{
  return CheckError(SDL_GetSurfaceAlphaMod(surface));
}

inline Uint8 Surface::GetAlphaMod() const
{
  return SDL::GetSurfaceAlphaMod(m_resource);
}

inline void SetSurfaceMod(SurfaceParam surface, Color color)
{
  static_assert(false, "Not implemented");
}

inline void Surface::SetMod(Color color)
{
  SDL::SetSurfaceMod(m_resource, color);
}

inline Color GetSurfaceMod(SurfaceConstParam surface)
{
  static_assert(false, "Not implemented");
}

inline Color Surface::GetMod() const { return SDL::GetSurfaceMod(m_resource); }

/**
 * Set the blend mode used for blit operations.
 *
 * To copy a surface to another surface (or texture) without blending with the
 * existing data, the blendmode of the SOURCE surface should be set to
 * `BLENDMODE_NONE`.
 *
 * @param surface the Surface structure to update.
 * @param blendMode the BlendMode to use for blit blending.
 * @throws Error on failure.
 *
 * @threadsafety This function can be called on different threads with
 *               different surfaces.
 *
 * @since This function is available since SDL 3.2.0.
 *
 * @sa Surface.GetBlendMode
 */
inline void SetSurfaceBlendMode(SurfaceParam surface, BlendMode blendMode)
{
  CheckError(SDL_SetSurfaceBlendMode(surface, blendMode));
}

inline void Surface::SetBlendMode(BlendMode blendMode)
{
  SDL::SetSurfaceBlendMode(m_resource, blendMode);
}

/**
 * Get the blend mode used for blit operations.
 *
 * @param surface the Surface structure to query.
 * @param blendMode a pointer filled in with the current BlendMode.
 * @throws Error on failure.
 *
 * @threadsafety It is safe to call this function from any thread.
 *
 * @since This function is available since SDL 3.2.0.
 *
 * @sa Surface.SetBlendMode
 */
inline BlendMode GetSurfaceBlendMode(SurfaceConstParam surface)
{
  return CheckError(SDL_GetSurfaceBlendMode(surface));
}

inline BlendMode Surface::GetBlendMode() const
{
  return SDL::GetSurfaceBlendMode(m_resource);
}

/**
 * Set the clipping rectangle for a surface.
 *
 * When `surface` is the destination of a blit, only the area within the clip
 * rectangle is drawn into.
 *
 * Note that blits are automatically clipped to the edges of the source and
 * destination surfaces.
 *
 * @param surface the Surface structure to be clipped.
 * @param rect the Rect structure representing the clipping rectangle, or
 *             nullptr to disable clipping.
 * @returns true if the rectangle intersects the surface, otherwise false and
 *          blits will be completely clipped.
 *
 * @threadsafety This function can be called on different threads with
 *               different surfaces.
 *
 * @since This function is available since SDL 3.2.0.
 *
 * @sa Surface.GetClipRect
 */
inline bool SetSurfaceClipRect(SurfaceParam surface,
                               OptionalRef<const RectRaw> rect)
{
  return SDL_SetSurfaceClipRect(surface, rect);
}

inline bool Surface::SetClipRect(OptionalRef<const RectRaw> rect)
{
  return SDL::SetSurfaceClipRect(m_resource, rect);
}

inline void ResetSurfaceClipRect(SurfaceParam surface)
{
  static_assert(false, "Not implemented");
}

inline void Surface::ResetClipRect() { SDL::ResetSurfaceClipRect(m_resource); }

/**
 * Get the clipping rectangle for a surface.
 *
 * When `surface` is the destination of a blit, only the area within the clip
 * rectangle is drawn into.
 *
 * @param surface the Surface structure representing the surface to be clipped.
 * @param rect an Rect structure filled in with the clipping rectangle for the
 *             surface.
 * @throws Error on failure.
 *
 * @threadsafety This function can be called on different threads with
 *               different surfaces.
 *
 * @since This function is available since SDL 3.2.0.
 *
 * @sa Surface.SetClipRect
 */
inline Rect GetSurfaceClipRect(SurfaceConstParam surface)
{
  return CheckError(SDL_GetSurfaceClipRect(surface));
}

inline Rect Surface::GetClipRect() const
{
  return SDL::GetSurfaceClipRect(m_resource);
}

/**
 * Flip a surface vertically or horizontally.
 *
 * @param surface the surface to flip.
 * @param flip the direction to flip.
 * @throws Error on failure.
 *
 * @threadsafety This function can be called on different threads with
 *               different surfaces.
 *
 * @since This function is available since SDL 3.2.0.
 */
inline void FlipSurface(SurfaceParam surface, FlipMode flip)
{
  CheckError(SDL_FlipSurface(surface, flip));
}

inline void Surface::Flip(FlipMode flip) { SDL::FlipSurface(m_resource, flip); }

#if SDL_VERSION_ATLEAST(3, 4, 0)

/**
 * Return a copy of a surface rotated clockwise a number of degrees.
 *
 * The angle of rotation can be negative for counter-clockwise rotation.
 *
 * When the rotation isn't a multiple of 90 degrees, the resulting surface is
 * larger than the original, with the background filled in with the colorkey,
 * if available, or RGBA 255/255/255/0 if not.
 *
 * @param surface the surface to rotate.
 * @param angle the rotation angle, in degrees.
 * @returns a rotated copy of the surface or nullptr on failure; call
 *          GetError() for more information.
 *
 * @threadsafety This function can be called on different threads with
 *               different surfaces.
 *
 * @since This function is available since SDL 3.4.0.
 */
inline Surface RotateSurface(SurfaceParam surface, float angle)
{
  return SDL_RotateSurface(surface, angle);
}

#endif // SDL_VERSION_ATLEAST(3, 4, 0)

#if SDL_VERSION_ATLEAST(3, 4, 0)

inline Surface Surface::Rotate(float angle)
{
  return SDL::RotateSurface(m_resource, angle);
}

#endif // SDL_VERSION_ATLEAST(3, 4, 0)

/**
 * Creates a new surface identical to the existing surface.
 *
 * If the original surface has alternate images, the new surface will have a
 * reference to them as well.
 *
 * The returned surface should be freed with Surface.Destroy().
 *
 * @param surface the surface to duplicate.
 * @returns a copy of the surface or nullptr on failure; call GetError() for
 *          more information.
 *
 * @threadsafety This function can be called on different threads with
 *               different surfaces.
 *
 * @since This function is available since SDL 3.2.0.
 *
 * @sa Surface.Destroy
 */
inline Surface DuplicateSurface(SurfaceConstParam surface)
{
  return SDL_DuplicateSurface(surface);
}

inline Surface Surface::Duplicate() const
{
  return SDL::DuplicateSurface(m_resource);
}

/**
 * Creates a new surface identical to the existing surface, scaled to the
 * desired size.
 *
 * The returned surface should be freed with Surface.Destroy().
 *
 * @param surface the surface to duplicate and scale.
 * @param width the width of the new surface.
 * @param height the height of the new surface.
 * @param scaleMode the ScaleMode to be used.
 * @returns a copy of the surface or nullptr on failure; call GetError() for
 *          more information.
 *
 * @threadsafety This function can be called on different threads with
 *               different surfaces.
 *
 * @since This function is available since SDL 3.2.0.
 *
 * @sa Surface.Destroy
 */
inline Surface ScaleSurface(SurfaceConstParam surface,
                            const PointRaw& size,
                            ScaleMode scaleMode)
{
  return SDL_ScaleSurface(surface, size, scaleMode);
}

inline Surface Surface::Scale(const PointRaw& size, ScaleMode scaleMode) const
{
  return SDL::ScaleSurface(m_resource, size, scaleMode);
}

/**
 * Copy an existing surface to a new surface of the specified format.
 *
 * This function is used to optimize images for faster *repeat* blitting. This
 * is accomplished by converting the original and storing the result as a new
 * surface. The new, optimized surface can then be used as the source for future
 * blits, making them faster.
 *
 * If you are converting to an indexed surface and want to map colors to a
 * palette, you can use Surface.Convert() instead.
 *
 * If the original surface has alternate images, the new surface will have a
 * reference to them as well.
 *
 * @param surface the existing Surface structure to convert.
 * @param format the new pixel format.
 * @returns the new Surface structure that is created or nullptr on failure;
 *          call GetError() for more information.
 *
 * @threadsafety This function can be called on different threads with
 *               different surfaces.
 *
 * @since This function is available since SDL 3.2.0.
 *
 * @sa Surface.Convert
 * @sa Surface.Destroy
 */
inline Surface ConvertSurface(SurfaceConstParam surface, PixelFormat format)
{
  return SDL_ConvertSurface(surface, format);
}

inline Surface Surface::Convert(PixelFormat format) const
{
  return SDL::ConvertSurface(m_resource, format);
}

inline Surface Surface::Convert(PixelFormat format,
                                PaletteParam palette,
                                Colorspace colorspace,
                                PropertiesParam props) const
{
  return SDL::ConvertSurfaceAndColorspace(
    m_resource, format, palette, colorspace, props);
}

/**
 * Copy an existing surface to a new surface of the specified format and
 * colorspace.
 *
 * This function converts an existing surface to a new format and colorspace and
 * returns the new surface. This will perform any pixel format and colorspace
 * conversion needed.
 *
 * If the original surface has alternate images, the new surface will have a
 * reference to them as well.
 *
 * @param surface the existing Surface structure to convert.
 * @param format the new pixel format.
 * @param palette an optional palette to use for indexed formats, may be
 *                nullptr.
 * @param colorspace the new colorspace.
 * @param props an Properties with additional color properties, or 0.
 * @returns the new Surface structure that is created or nullptr on failure;
 *          call GetError() for more information.
 *
 * @threadsafety This function can be called on different threads with
 *               different surfaces.
 *
 * @since This function is available since SDL 3.2.0.
 *
 * @sa Surface.Convert
 * @sa Surface.Destroy
 */
inline Surface ConvertSurfaceAndColorspace(SurfaceConstParam surface,
                                           PixelFormat format,
                                           PaletteParam palette,
                                           Colorspace colorspace,
                                           PropertiesParam props)
{
  return SDL_ConvertSurfaceAndColorspace(
    surface, format, palette, colorspace, props);
}

/**
 * Copy a block of pixels of one format to another format.
 *
 * @param width the width of the block to copy, in pixels.
 * @param height the height of the block to copy, in pixels.
 * @param src_format an PixelFormat value of the `src` pixels format.
 * @param src a pointer to the source pixels.
 * @param src_pitch the pitch of the source pixels, in bytes.
 * @param dst_format an PixelFormat value of the `dst` pixels format.
 * @param dst a pointer to be filled in with new pixel data.
 * @param dst_pitch the pitch of the destination pixels, in bytes.
 * @throws Error on failure.
 *
 * @threadsafety The same destination pixels should not be used from two threads
 *               at once. It is safe to use the same source pixels from multiple
 *               threads.
 *
 * @since This function is available since SDL 3.2.0.
 *
 * @sa ConvertPixelsAndColorspace
 */
inline void ConvertPixels(const PointRaw& size,
                          PixelFormat src_format,
                          const void* src,
                          int src_pitch,
                          PixelFormat dst_format,
                          void* dst,
                          int dst_pitch)
{
  CheckError(SDL_ConvertPixels(
    size, src_format, src, src_pitch, dst_format, dst, dst_pitch));
}

/**
 * Copy a block of pixels of one format and colorspace to another format and
 * colorspace.
 *
 * @param width the width of the block to copy, in pixels.
 * @param height the height of the block to copy, in pixels.
 * @param src_format an PixelFormat value of the `src` pixels format.
 * @param src_colorspace an Colorspace value describing the colorspace of the
 *                       `src` pixels.
 * @param src_properties an Properties with additional source color properties,
 *                       or 0.
 * @param src a pointer to the source pixels.
 * @param src_pitch the pitch of the source pixels, in bytes.
 * @param dst_format an PixelFormat value of the `dst` pixels format.
 * @param dst_colorspace an Colorspace value describing the colorspace of the
 *                       `dst` pixels.
 * @param dst_properties an Properties with additional destination color
 *                       properties, or 0.
 * @param dst a pointer to be filled in with new pixel data.
 * @param dst_pitch the pitch of the destination pixels, in bytes.
 * @throws Error on failure.
 *
 * @threadsafety The same destination pixels should not be used from two threads
 *               at once. It is safe to use the same source pixels from multiple
 *               threads.
 *
 * @since This function is available since SDL 3.2.0.
 *
 * @sa ConvertPixels
 */
inline void ConvertPixelsAndColorspace(const PointRaw& size,
                                       PixelFormat src_format,
                                       Colorspace src_colorspace,
                                       PropertiesParam src_properties,
                                       const void* src,
                                       int src_pitch,
                                       PixelFormat dst_format,
                                       Colorspace dst_colorspace,
                                       PropertiesParam dst_properties,
                                       void* dst,
                                       int dst_pitch)
{
  CheckError(SDL_ConvertPixelsAndColorspace(size,
                                            src_format,
                                            src_colorspace,
                                            src_properties,
                                            src,
                                            src_pitch,
                                            dst_format,
                                            dst_colorspace,
                                            dst_properties,
                                            dst,
                                            dst_pitch));
}

/**
 * Premultiply the alpha on a block of pixels.
 *
 * This is safe to use with src == dst, but not for other overlapping areas.
 *
 * @param width the width of the block to convert, in pixels.
 * @param height the height of the block to convert, in pixels.
 * @param src_format an PixelFormat value of the `src` pixels format.
 * @param src a pointer to the source pixels.
 * @param src_pitch the pitch of the source pixels, in bytes.
 * @param dst_format an PixelFormat value of the `dst` pixels format.
 * @param dst a pointer to be filled in with premultiplied pixel data.
 * @param dst_pitch the pitch of the destination pixels, in bytes.
 * @param linear true to convert from sRGB to linear space for the alpha
 *               multiplication, false to do multiplication in sRGB space.
 * @throws Error on failure.
 *
 * @threadsafety The same destination pixels should not be used from two threads
 *               at once. It is safe to use the same source pixels from multiple
 *               threads.
 *
 * @since This function is available since SDL 3.2.0.
 */
inline void PremultiplyAlpha(const PointRaw& size,
                             PixelFormat src_format,
                             const void* src,
                             int src_pitch,
                             PixelFormat dst_format,
                             void* dst,
                             int dst_pitch,
                             bool linear)
{
  CheckError(SDL_PremultiplyAlpha(
    size, src_format, src, src_pitch, dst_format, dst, dst_pitch, linear));
}

/**
 * Premultiply the alpha in a surface.
 *
 * This is safe to use with src == dst, but not for other overlapping areas.
 *
 * @param surface the surface to modify.
 * @param linear true to convert from sRGB to linear space for the alpha
 *               multiplication, false to do multiplication in sRGB space.
 * @throws Error on failure.
 *
 * @threadsafety This function can be called on different threads with
 *               different surfaces.
 *
 * @since This function is available since SDL 3.2.0.
 */
inline void PremultiplySurfaceAlpha(SurfaceParam surface, bool linear)
{
  CheckError(SDL_PremultiplySurfaceAlpha(surface, linear));
}

inline void Surface::PremultiplyAlpha(bool linear)
{
  SDL::PremultiplySurfaceAlpha(m_resource, linear);
}

/**
 * Clear a surface with a specific color, with floating point precision.
 *
 * This function handles all surface formats, and ignores any clip rectangle.
 *
 * If the surface is YUV, the color is assumed to be in the sRGB colorspace,
 * otherwise the color is assumed to be in the colorspace of the suface.
 *
 * @param surface the Surface to clear.
 * @param r the red component of the pixel, normally in the range 0-1.
 * @param g the green component of the pixel, normally in the range 0-1.
 * @param b the blue component of the pixel, normally in the range 0-1.
 * @param a the alpha component of the pixel, normally in the range 0-1.
 * @throws Error on failure.
 *
 * @threadsafety This function can be called on different threads with
 *               different surfaces.
 *
 * @since This function is available since SDL 3.2.0.
 */
inline void ClearSurface(SurfaceParam surface, const FColorRaw& c)
{
  CheckError(SDL_ClearSurface(surface, c));
}

inline void Surface::Clear(const FColorRaw& c)
{
  SDL::ClearSurface(m_resource, c);
}

/**
 * Perform a fast fill of a rectangle with a specific color.
 *
 * `color` should be a pixel of the format used by the surface, and can be
 * generated by MapRGB() or MapColor(). If the color value contains an alpha
 * component then the destination is simply filled with that alpha information,
 * no blending takes place.
 *
 * If there is a clip rectangle set on the destination (set via
 * Surface.SetClipRect()), then this function will fill based on the
 * intersection of the clip rectangle and `rect`.
 *
 * @param dst the Surface structure that is the drawing target.
 * @param rect the Rect structure representing the rectangle to fill, or nullptr
 *             to fill the entire surface.
 * @param color the color to fill with.
 * @throws Error on failure.
 *
 * @threadsafety This function can be called on different threads with
 *               different surfaces.
 *
 * @since This function is available since SDL 3.2.0.
 *
 * @sa Surface.FillRects
 */
inline void FillSurfaceRect(SurfaceParam dst,
                            OptionalRef<const RectRaw> rect,
                            Uint32 color)
{
  CheckError(SDL_FillSurfaceRect(dst, rect, color));
}

inline void Surface::FillRect(OptionalRef<const RectRaw> rect, Uint32 color)
{
  SDL::FillSurfaceRect(m_resource, rect, color);
}

inline void FillSurface(SurfaceParam dst, Uint32 color)
{
  static_assert(false, "Not implemented");
}

inline void Surface::Fill(Uint32 color) { SDL::FillSurface(m_resource, color); }

/**
 * Perform a fast fill of a set of rectangles with a specific color.
 *
 * `color` should be a pixel of the format used by the surface, and can be
 * generated by MapRGB() or MapColor(). If the color value contains an alpha
 * component then the destination is simply filled with that alpha information,
 * no blending takes place.
 *
 * If there is a clip rectangle set on the destination (set via
 * Surface.SetClipRect()), then this function will fill based on the
 * intersection of the clip rectangle and `rect`.
 *
 * @param dst the Surface structure that is the drawing target.
 * @param rects an array of SDL_Rects representing the rectangles to fill.
 * @param count the number of rectangles in the array.
 * @param color the color to fill with.
 * @throws Error on failure.
 *
 * @threadsafety This function can be called on different threads with
 *               different surfaces.
 *
 * @since This function is available since SDL 3.2.0.
 *
 * @sa Surface.FillRect
 */
inline void FillSurfaceRects(SurfaceParam dst,
                             SpanRef<const RectRaw> rects,
                             Uint32 color)
{
  CheckError(SDL_FillSurfaceRects(dst, rects, color));
}

inline void Surface::FillRects(SpanRef<const RectRaw> rects, Uint32 color)
{
  SDL::FillSurfaceRects(m_resource, rects, color);
}

/**
 * Performs a fast blit from the source surface to the destination surface with
 * clipping.
 *
 * If either `srcrect` or `dstrect` are nullptr, the entire surface (`src` or
 * `dst`) is copied while ensuring clipping to `dst->clip_rect`.
 *
 * The blit function should not be called on a locked surface.
 *
 * The blit semantics for surfaces with and without blending and colorkey are
 * defined as follows:
 *
 * ```
 *    RGBA->RGB:
 *      Source surface blend mode set to BLENDMODE_BLEND:
 *       alpha-blend (using the source alpha-channel and per-surface alpha)
 *       SDL_SRCCOLORKEY ignored.
 *     Source surface blend mode set to BLENDMODE_NONE:
 *       copy RGB.
 *       if SDL_SRCCOLORKEY set, only copy the pixels that do not match the
 *       RGB values of the source color key, ignoring alpha in the
 *       comparison.
 *
 *   RGB->RGBA:
 *     Source surface blend mode set to BLENDMODE_BLEND:
 *       alpha-blend (using the source per-surface alpha)
 *     Source surface blend mode set to BLENDMODE_NONE:
 *       copy RGB, set destination alpha to source per-surface alpha value.
 *     both:
 *       if SDL_SRCCOLORKEY set, only copy the pixels that do not match the
 *       source color key.
 *
 *   RGBA->RGBA:
 *     Source surface blend mode set to BLENDMODE_BLEND:
 *       alpha-blend (using the source alpha-channel and per-surface alpha)
 *       SDL_SRCCOLORKEY ignored.
 *     Source surface blend mode set to BLENDMODE_NONE:
 *       copy all of RGBA to the destination.
 *       if SDL_SRCCOLORKEY set, only copy the pixels that do not match the
 *       RGB values of the source color key, ignoring alpha in the
 *       comparison.
 *
 *   RGB->RGB:
 *     Source surface blend mode set to BLENDMODE_BLEND:
 *       alpha-blend (using the source per-surface alpha)
 *     Source surface blend mode set to BLENDMODE_NONE:
 *       copy RGB.
 *     both:
 *       if SDL_SRCCOLORKEY set, only copy the pixels that do not match the
 *       source color key.
 * ```
 *
 * @param src the Surface structure to be copied from.
 * @param srcrect the Rect structure representing the rectangle to be copied, or
 *                nullptr to copy the entire surface.
 * @param dst the Surface structure that is the blit target.
 * @param dstrect the Rect structure representing the x and y position in the
 *                destination surface, or nullptr for (0,0). The width and
 *                height are ignored, and are copied from `srcrect`. If you want
 *                a specific width and height, you should use
 *                Surface.BlitScaled().
 * @throws Error on failure.
 *
 * @threadsafety Only one thread should be using the `src` and `dst` surfaces at
 *               any given time.
 *
 * @since This function is available since SDL 3.2.0.
 *
 * @sa Surface.BlitScaled
 */
inline void BlitSurface(SurfaceParam src,
                        OptionalRef<const RectRaw> srcrect,
                        SurfaceParam dst,
                        OptionalRef<const RectRaw> dstrect)
{
  CheckError(SDL_BlitSurface(src, srcrect, dst, dstrect));
}

inline void Surface::Blit(SurfaceParam src,
                          OptionalRef<const RectRaw> srcrect,
                          OptionalRef<const RectRaw> dstrect)
{
  SDL::BlitSurface(m_resource, src, srcrect, dstrect);
}

inline void Surface::BlitAt(SurfaceParam src,
                            OptionalRef<const RectRaw> srcrect,
                            const PointRaw& dstpos)
{
  static_assert(false, "Not implemented");
}

inline void BlitSurfaceAt(SurfaceParam src,
                          OptionalRef<const RectRaw> srcrect,
                          SurfaceParam dst,
                          const PointRaw& dstpos)
{
  static_assert(false, "Not implemented");
}

/**
 * Perform low-level surface blitting only.
 *
 * This is a semi-private blit function and it performs low-level surface
 * blitting, assuming the input rectangles have already been clipped.
 *
 * @param src the Surface structure to be copied from.
 * @param srcrect the Rect structure representing the rectangle to be copied,
 *                may not be nullptr.
 * @param dst the Surface structure that is the blit target.
 * @param dstrect the Rect structure representing the target rectangle in the
 *                destination surface, may not be nullptr.
 * @throws Error on failure.
 *
 * @threadsafety Only one thread should be using the `src` and `dst` surfaces at
 *               any given time.
 *
 * @since This function is available since SDL 3.2.0.
 *
 * @sa Surface.Blit
 */
inline void BlitSurfaceUnchecked(SurfaceParam src,
                                 const RectRaw& srcrect,
                                 SurfaceParam dst,
                                 const RectRaw& dstrect)
{
  CheckError(SDL_BlitSurfaceUnchecked(src, srcrect, dst, dstrect));
}

inline void Surface::BlitUnchecked(SurfaceParam src,
                                   const RectRaw& srcrect,
                                   const RectRaw& dstrect)
{
  SDL::BlitSurfaceUnchecked(m_resource, src, srcrect, dstrect);
}

/**
 * Perform a scaled blit to a destination surface, which may be of a different
 * format.
 *
 * @param src the Surface structure to be copied from.
 * @param srcrect the Rect structure representing the rectangle to be copied, or
 *                nullptr to copy the entire surface.
 * @param dst the Surface structure that is the blit target.
 * @param dstrect the Rect structure representing the target rectangle in the
 *                destination surface, or nullptr to fill the entire destination
 *                surface.
 * @param scaleMode the ScaleMode to be used.
 * @throws Error on failure.
 *
 * @threadsafety Only one thread should be using the `src` and `dst` surfaces at
 *               any given time.
 *
 * @since This function is available since SDL 3.2.0.
 *
 * @sa Surface.Blit
 */
inline void BlitSurfaceScaled(SurfaceParam src,
                              OptionalRef<const RectRaw> srcrect,
                              SurfaceParam dst,
                              OptionalRef<const RectRaw> dstrect,
                              ScaleMode scaleMode)
{
  CheckError(SDL_BlitSurfaceScaled(src, srcrect, dst, dstrect, scaleMode));
}

inline void Surface::BlitScaled(SurfaceParam src,
                                OptionalRef<const RectRaw> srcrect,
                                OptionalRef<const RectRaw> dstrect,
                                ScaleMode scaleMode)
{
  SDL::BlitSurfaceScaled(m_resource, src, srcrect, dstrect, scaleMode);
}

/**
 * Perform low-level surface scaled blitting only.
 *
 * This is a semi-private function and it performs low-level surface blitting,
 * assuming the input rectangles have already been clipped.
 *
 * @param src the Surface structure to be copied from.
 * @param srcrect the Rect structure representing the rectangle to be copied,
 *                may not be nullptr.
 * @param dst the Surface structure that is the blit target.
 * @param dstrect the Rect structure representing the target rectangle in the
 *                destination surface, may not be nullptr.
 * @param scaleMode the ScaleMode to be used.
 * @throws Error on failure.
 *
 * @threadsafety Only one thread should be using the `src` and `dst` surfaces at
 *               any given time.
 *
 * @since This function is available since SDL 3.2.0.
 *
 * @sa Surface.BlitScaled
 */
inline void BlitSurfaceUncheckedScaled(SurfaceParam src,
                                       const RectRaw& srcrect,
                                       SurfaceParam dst,
                                       const RectRaw& dstrect,
                                       ScaleMode scaleMode)
{
  CheckError(
    SDL_BlitSurfaceUncheckedScaled(src, srcrect, dst, dstrect, scaleMode));
}

inline void Surface::BlitUncheckedScaled(SurfaceParam src,
                                         const RectRaw& srcrect,
                                         const RectRaw& dstrect,
                                         ScaleMode scaleMode)
{
  SDL::BlitSurfaceUncheckedScaled(m_resource, src, srcrect, dstrect, scaleMode);
}

#if SDL_VERSION_ATLEAST(3, 4, 0)

/**
 * Perform a stretched pixel copy from one surface to another.
 *
 * @param src the Surface structure to be copied from.
 * @param srcrect the Rect structure representing the rectangle to be copied, or
 *                nullptr to copy the entire surface.
 * @param dst the Surface structure that is the blit target.
 * @param dstrect the Rect structure representing the target rectangle in the
 *                destination surface, or nullptr to fill the entire destination
 *                surface.
 * @param scaleMode the ScaleMode to be used.
 * @throws Error on failure.
 *
 * @threadsafety Only one thread should be using the `src` and `dst` surfaces at
 *               any given time.
 *
 * @since This function is available since SDL 3.4.0.
 *
 * @sa Surface.BlitScaled
 */
inline void StretchSurface(SurfaceParam src,
                           OptionalRef<RectRaw> srcrect,
                           SurfaceParam dst,
                           OptionalRef<RectRaw> dstrect,
                           ScaleMode scaleMode)
{
  CheckError(SDL_StretchSurface(src, srcrect, dst, dstrect, scaleMode));
}

#endif // SDL_VERSION_ATLEAST(3, 4, 0)

#if SDL_VERSION_ATLEAST(3, 4, 0)

inline void Surface::Stretch(SurfaceParam src,
                             OptionalRef<RectRaw> srcrect,
                             OptionalRef<RectRaw> dstrect,
                             ScaleMode scaleMode)
{
  SDL::StretchSurface(m_resource, src, srcrect, dstrect, scaleMode);
}

#endif // SDL_VERSION_ATLEAST(3, 4, 0)

/**
 * Perform a tiled blit to a destination surface, which may be of a different
 * format.
 *
 * The pixels in `srcrect` will be repeated as many times as needed to
 * completely fill `dstrect`.
 *
 * @param src the Surface structure to be copied from.
 * @param srcrect the Rect structure representing the rectangle to be copied, or
 *                nullptr to copy the entire surface.
 * @param dst the Surface structure that is the blit target.
 * @param dstrect the Rect structure representing the target rectangle in the
 *                destination surface, or nullptr to fill the entire surface.
 * @throws Error on failure.
 *
 * @threadsafety Only one thread should be using the `src` and `dst` surfaces at
 *               any given time.
 *
 * @since This function is available since SDL 3.2.0.
 *
 * @sa Surface.Blit
 */
inline void BlitSurfaceTiled(SurfaceParam src,
                             OptionalRef<const RectRaw> srcrect,
                             SurfaceParam dst,
                             OptionalRef<const RectRaw> dstrect)
{
  CheckError(SDL_BlitSurfaceTiled(src, srcrect, dst, dstrect));
}

inline void Surface::BlitTiled(SurfaceParam src,
                               OptionalRef<const RectRaw> srcrect,
                               OptionalRef<const RectRaw> dstrect)
{
  SDL::BlitSurfaceTiled(m_resource, src, srcrect, dstrect);
}

/**
 * Perform a scaled and tiled blit to a destination surface, which may be of a
 * different format.
 *
 * The pixels in `srcrect` will be scaled and repeated as many times as needed
 * to completely fill `dstrect`.
 *
 * @param src the Surface structure to be copied from.
 * @param srcrect the Rect structure representing the rectangle to be copied, or
 *                nullptr to copy the entire surface.
 * @param scale the scale used to transform srcrect into the destination
 *              rectangle, e.g. a 32x32 texture with a scale of 2 would fill
 *              64x64 tiles.
 * @param scaleMode scale algorithm to be used.
 * @param dst the Surface structure that is the blit target.
 * @param dstrect the Rect structure representing the target rectangle in the
 *                destination surface, or nullptr to fill the entire surface.
 * @throws Error on failure.
 *
 * @threadsafety Only one thread should be using the `src` and `dst` surfaces at
 *               any given time.
 *
 * @since This function is available since SDL 3.2.0.
 *
 * @sa Surface.Blit
 */
inline void BlitSurfaceTiledWithScale(SurfaceParam src,
                                      OptionalRef<const RectRaw> srcrect,
                                      float scale,
                                      SDL_ScaleMode scaleMode,
                                      SurfaceParam dst,
                                      OptionalRef<const RectRaw> dstrect)
{
  CheckError(SDL_BlitSurfaceTiledWithScale(
    src, srcrect, scale, scaleMode, dst, dstrect));
}

inline void Surface::BlitTiledWithScale(SurfaceParam src,
                                        OptionalRef<const RectRaw> srcrect,
                                        float scale,
                                        SDL_ScaleMode scaleMode,
                                        OptionalRef<const RectRaw> dstrect)
{
  SDL::BlitSurfaceTiledWithScale(
    m_resource, src, srcrect, scale, scaleMode, dstrect);
}

/**
 * Perform a scaled blit using the 9-grid algorithm to a destination surface,
 * which may be of a different format.
 *
 * The pixels in the source surface are split into a 3x3 grid, using the
 * different corner sizes for each corner, and the sides and center making up
 * the remaining pixels. The corners are then scaled using `scale` and fit into
 * the corners of the destination rectangle. The sides and center are then
 * stretched into place to cover the remaining destination rectangle.
 *
 * @param src the Surface structure to be copied from.
 * @param srcrect the Rect structure representing the rectangle to be used for
 *                the 9-grid, or nullptr to use the entire surface.
 * @param left_width the width, in pixels, of the left corners in `srcrect`.
 * @param right_width the width, in pixels, of the right corners in `srcrect`.
 * @param top_height the height, in pixels, of the top corners in `srcrect`.
 * @param bottom_height the height, in pixels, of the bottom corners in
 *                      `srcrect`.
 * @param scale the scale used to transform the corner of `srcrect` into the
 *              corner of `dstrect`, or 0.0f for an unscaled blit.
 * @param scaleMode scale algorithm to be used.
 * @param dst the Surface structure that is the blit target.
 * @param dstrect the Rect structure representing the target rectangle in the
 *                destination surface, or nullptr to fill the entire surface.
 * @throws Error on failure.
 *
 * @threadsafety Only one thread should be using the `src` and `dst` surfaces at
 *               any given time.
 *
 * @since This function is available since SDL 3.2.0.
 *
 * @sa Surface.Blit
 */
inline void BlitSurface9Grid(SurfaceParam src,
                             OptionalRef<const RectRaw> srcrect,
                             int left_width,
                             int right_width,
                             int top_height,
                             int bottom_height,
                             SurfaceParam dst,
                             OptionalRef<const RectRaw> dstrect,
                             float scale = 1,
                             SDL_ScaleMode scaleMode = SCALEMODE_NEAREST)
{
  CheckError(SDL_BlitSurface9Grid(src,
                                  srcrect,
                                  left_width,
                                  right_width,
                                  top_height,
                                  bottom_height,
                                  dst,
                                  dstrect,
                                  scale,
                                  scaleMode));
}

inline void Surface::Blit9Grid(SurfaceParam src,
                               OptionalRef<const RectRaw> srcrect,
                               int left_width,
                               int right_width,
                               int top_height,
                               int bottom_height,
                               OptionalRef<const RectRaw> dstrect,
                               float scale,
                               SDL_ScaleMode scaleMode)
{
  SDL::BlitSurface9Grid(m_resource,
                        src,
                        srcrect,
                        left_width,
                        right_width,
                        top_height,
                        bottom_height,
                        dstrect,
                        scale,
                        scaleMode);
}

/**
 * Map an RGB triple to an opaque pixel value for a surface.
 *
 * This function maps the RGB color value to the specified pixel format and
 * returns the pixel value best approximating the given RGB color value for the
 * given pixel format.
 *
 * If the surface has a palette, the index of the closest matching color in the
 * palette will be returned.
 *
 * If the surface pixel format has an alpha component it will be returned as all
 * 1 bits (fully opaque).
 *
 * If the pixel format bpp (color depth) is less than 32-bpp then the unused
 * upper bits of the return value can safely be ignored (e.g., with a 16-bpp
 * format the return value can be assigned to a Uint16, and similarly a Uint8
 * for an 8-bpp format).
 *
 * @param surface the surface to use for the pixel format and palette.
 * @param r the red component of the pixel in the range 0-255.
 * @param g the green component of the pixel in the range 0-255.
 * @param b the blue component of the pixel in the range 0-255.
 * @returns a pixel value.
 *
 * @threadsafety This function can be called on different threads with
 *               different surfaces.
 *
 * @since This function is available since SDL 3.2.0.
 *
 * @sa Surface.MapRGBA
 */
inline Uint32 MapSurfaceRGB(SurfaceConstParam surface,
                            Uint8 r,
                            Uint8 g,
                            Uint8 b)
{
  return SDL_MapSurfaceRGB(surface, r, g, b);
}

inline Uint32 Surface::MapRGB(Uint8 r, Uint8 g, Uint8 b) const
{
  return SDL::MapSurfaceRGB(m_resource, r, g, b);
}

/**
 * Map an RGBA quadruple to a pixel value for a surface.
 *
 * This function maps the RGBA color value to the specified pixel format and
 * returns the pixel value best approximating the given RGBA color value for the
 * given pixel format.
 *
 * If the surface pixel format has no alpha component the alpha value will be
 * ignored (as it will be in formats with a palette).
 *
 * If the surface has a palette, the index of the closest matching color in the
 * palette will be returned.
 *
 * If the pixel format bpp (color depth) is less than 32-bpp then the unused
 * upper bits of the return value can safely be ignored (e.g., with a 16-bpp
 * format the return value can be assigned to a Uint16, and similarly a Uint8
 * for an 8-bpp format).
 *
 * @param surface the surface to use for the pixel format and palette.
 * @param r the red component of the pixel in the range 0-255.
 * @param g the green component of the pixel in the range 0-255.
 * @param b the blue component of the pixel in the range 0-255.
 * @param a the alpha component of the pixel in the range 0-255.
 * @returns a pixel value.
 *
 * @threadsafety This function can be called on different threads with
 *               different surfaces.
 *
 * @since This function is available since SDL 3.2.0.
 *
 * @sa Surface.MapRGB
 */
inline Uint32 MapSurfaceRGBA(SurfaceConstParam surface, ColorRaw c)
{
  return SDL_MapSurfaceRGBA(surface, c);
}

inline Uint32 Surface::MapRGBA(ColorRaw c) const
{
  return SDL::MapSurfaceRGBA(m_resource, c);
}

/**
 * Retrieves a single pixel from a surface.
 *
 * This function prioritizes correctness over speed: it is suitable for unit
 * tests, but is not intended for use in a game engine.
 *
 * Like GetRGBA, this uses the entire 0..255 range when converting color
 * components from pixel formats with less than 8 bits per RGB component.
 *
 * @param surface the surface to read.
 * @param x the horizontal coordinate, 0 <= x < width.
 * @param y the vertical coordinate, 0 <= y < height.
 * @param r a pointer filled in with the red channel, 0-255, or nullptr to
 *          ignore this channel.
 * @param g a pointer filled in with the green channel, 0-255, or nullptr to
 *          ignore this channel.
 * @param b a pointer filled in with the blue channel, 0-255, or nullptr to
 *          ignore this channel.
 * @param a a pointer filled in with the alpha channel, 0-255, or nullptr to
 *          ignore this channel.
 * @throws Error on failure.
 *
 * @threadsafety This function can be called on different threads with
 *               different surfaces.
 *
 * @since This function is available since SDL 3.2.0.
 */
inline void ReadSurfacePixel(SurfaceConstParam surface,
                             const PointRaw& p,
                             Uint8* r,
                             Uint8* g,
                             Uint8* b,
                             Uint8* a)
{
  CheckError(SDL_ReadSurfacePixel(surface, p, r, g, b, a));
}

/**
 * Retrieves a single pixel from a surface.
 *
 * This function prioritizes correctness over speed: it is suitable for unit
 * tests, but is not intended for use in a game engine.
 *
 * Like GetRGBA, this uses the entire 0..255 range when converting color
 * components from pixel formats with less than 8 bits per RGB component.
 *
 * @param surface the surface to read.
 * @param x the horizontal coordinate, 0 <= x < width.
 * @param y the vertical coordinate, 0 <= y < height.
 * @param r a pointer filled in with the red channel, 0-255, or nullptr to
 *          ignore this channel.
 * @param g a pointer filled in with the green channel, 0-255, or nullptr to
 *          ignore this channel.
 * @param b a pointer filled in with the blue channel, 0-255, or nullptr to
 *          ignore this channel.
 * @param a a pointer filled in with the alpha channel, 0-255, or nullptr to
 *          ignore this channel.
 * @throws Error on failure.
 *
 * @threadsafety This function can be called on different threads with
 *               different surfaces.
 *
 * @since This function is available since SDL 3.2.0.
 */
inline Color ReadSurfacePixel(SurfaceConstParam surface, const PointRaw& p)
{
  static_assert(false, "Not implemented");
}

inline void Surface::ReadPixel(const PointRaw& p,
                               Uint8* r,
                               Uint8* g,
                               Uint8* b,
                               Uint8* a) const
{
  SDL::ReadSurfacePixel(m_resource, p, r, g, b, a);
}

inline Color Surface::ReadPixel(const PointRaw& p) const
{
  return SDL::ReadSurfacePixel(m_resource, p);
}

/**
 * Retrieves a single pixel from a surface.
 *
 * This function prioritizes correctness over speed: it is suitable for unit
 * tests, but is not intended for use in a game engine.
 *
 * @param surface the surface to read.
 * @param x the horizontal coordinate, 0 <= x < width.
 * @param y the vertical coordinate, 0 <= y < height.
 * @param r a pointer filled in with the red channel, normally in the range 0-1,
 *          or nullptr to ignore this channel.
 * @param g a pointer filled in with the green channel, normally in the range
 *          0-1, or nullptr to ignore this channel.
 * @param b a pointer filled in with the blue channel, normally in the range
 *          0-1, or nullptr to ignore this channel.
 * @param a a pointer filled in with the alpha channel, normally in the range
 *          0-1, or nullptr to ignore this channel.
 * @throws Error on failure.
 *
 * @threadsafety This function can be called on different threads with
 *               different surfaces.
 *
 * @since This function is available since SDL 3.2.0.
 */
inline void ReadSurfacePixelFloat(SurfaceConstParam surface,
                                  const PointRaw& p,
                                  float* r,
                                  float* g,
                                  float* b,
                                  float* a)
{
  CheckError(SDL_ReadSurfacePixelFloat(surface, p, r, g, b, a));
}

/**
 * Retrieves a single pixel from a surface.
 *
 * This function prioritizes correctness over speed: it is suitable for unit
 * tests, but is not intended for use in a game engine.
 *
 * @param surface the surface to read.
 * @param x the horizontal coordinate, 0 <= x < width.
 * @param y the vertical coordinate, 0 <= y < height.
 * @param r a pointer filled in with the red channel, normally in the range 0-1,
 *          or nullptr to ignore this channel.
 * @param g a pointer filled in with the green channel, normally in the range
 *          0-1, or nullptr to ignore this channel.
 * @param b a pointer filled in with the blue channel, normally in the range
 *          0-1, or nullptr to ignore this channel.
 * @param a a pointer filled in with the alpha channel, normally in the range
 *          0-1, or nullptr to ignore this channel.
 * @throws Error on failure.
 *
 * @threadsafety This function can be called on different threads with
 *               different surfaces.
 *
 * @since This function is available since SDL 3.2.0.
 */
inline FColor ReadSurfacePixelFloat(SurfaceConstParam surface,
                                    const PointRaw& p)
{
  static_assert(false, "Not implemented");
}

inline void Surface::ReadPixelFloat(const PointRaw& p,
                                    float* r,
                                    float* g,
                                    float* b,
                                    float* a) const
{
  SDL::ReadSurfacePixelFloat(m_resource, p, r, g, b, a);
}

inline FColor Surface::ReadPixelFloat(const PointRaw& p) const
{
  return SDL::ReadSurfacePixelFloat(m_resource, p);
}

/**
 * Writes a single pixel to a surface.
 *
 * This function prioritizes correctness over speed: it is suitable for unit
 * tests, but is not intended for use in a game engine.
 *
 * Like MapColor, this uses the entire 0..255 range when converting color
 * components from pixel formats with less than 8 bits per RGB component.
 *
 * @param surface the surface to write.
 * @param x the horizontal coordinate, 0 <= x < width.
 * @param y the vertical coordinate, 0 <= y < height.
 * @param r the red channel value, 0-255.
 * @param g the green channel value, 0-255.
 * @param b the blue channel value, 0-255.
 * @param a the alpha channel value, 0-255.
 * @throws Error on failure.
 *
 * @threadsafety This function can be called on different threads with
 *               different surfaces.
 *
 * @since This function is available since SDL 3.2.0.
 */
inline void WriteSurfacePixel(SurfaceParam surface,
                              const PointRaw& p,
                              ColorRaw c)
{
  CheckError(SDL_WriteSurfacePixel(surface, p, c));
}

inline void Surface::WritePixel(const PointRaw& p, ColorRaw c)
{
  SDL::WriteSurfacePixel(m_resource, p, c);
}

/**
 * Writes a single pixel to a surface.
 *
 * This function prioritizes correctness over speed: it is suitable for unit
 * tests, but is not intended for use in a game engine.
 *
 * @param surface the surface to write.
 * @param x the horizontal coordinate, 0 <= x < width.
 * @param y the vertical coordinate, 0 <= y < height.
 * @param r the red channel value, normally in the range 0-1.
 * @param g the green channel value, normally in the range 0-1.
 * @param b the blue channel value, normally in the range 0-1.
 * @param a the alpha channel value, normally in the range 0-1.
 * @throws Error on failure.
 *
 * @threadsafety This function can be called on different threads with
 *               different surfaces.
 *
 * @since This function is available since SDL 3.2.0.
 */
inline void WriteSurfacePixelFloat(SurfaceParam surface,
                                   const PointRaw& p,
                                   const FColorRaw& c)
{
  CheckError(SDL_WriteSurfacePixelFloat(surface, p, c));
}

inline void Surface::WritePixelFloat(const PointRaw& p, const FColorRaw& c)
{
  SDL::WriteSurfacePixelFloat(m_resource, p, c);
}

constexpr int GetSurfaceWidth(SurfaceConstParam surface)
{
  static_assert(false, "Not implemented");
}

constexpr int Surface::GetWidth() const
{
  return SDL::GetSurfaceWidth(m_resource);
}

constexpr int GetSurfaceHeight(SurfaceConstParam surface)
{
  static_assert(false, "Not implemented");
}

constexpr int Surface::GetHeight() const
{
  return SDL::GetSurfaceHeight(m_resource);
}

constexpr Point GetSurfaceSize(SurfaceConstParam surface)
{
  static_assert(false, "Not implemented");
}

constexpr Point Surface::GetSize() const
{
  return SDL::GetSurfaceSize(m_resource);
}

constexpr int GetSurfacePitch(SurfaceConstParam surface)
{
  static_assert(false, "Not implemented");
}

constexpr int Surface::GetPitch() const
{
  return SDL::GetSurfacePitch(m_resource);
}

constexpr PixelFormat GetSurfaceFormat(SurfaceConstParam surface)
{
  static_assert(false, "Not implemented");
}

constexpr PixelFormat Surface::GetFormat() const
{
  return SDL::GetSurfaceFormat(m_resource);
}

constexpr void* GetSurfacePixels(SurfaceConstParam surface)
{
  static_assert(false, "Not implemented");
}

constexpr void* Surface::GetPixels() const
{
  return SDL::GetSurfacePixels(m_resource);
}

/// @}

} // namespace SDL

#endif /* SDL3PP_SURFACE_H_ */<|MERGE_RESOLUTION|>--- conflicted
+++ resolved
@@ -29,8 +29,7 @@
  * loader, Surface.LoadPNG(). SDL itself does not provide loaders for other file
  * formats, but there are several excellent external libraries that do,
  * including its own satellite library,
- * [SDL_image](https://wiki.libsdl.org/SDL3_image)
- * .
+ * [SDL_image](https://wiki.libsdl.org/SDL3_image) .
  *
  * In general these functions are thread-safe in that they can be called on
  * different threads with different surfaces. You should not try to modify any
@@ -462,12 +461,12 @@
   /**
    * Load a PNG image from a seekable SDL data stream.
    *
-   * The new surface should be freed with Surface.Destroy(). Not doing so
-   * will result in a memory leak.
+   * The new surface should be freed with Surface.Destroy(). Not doing so will
+   * result in a memory leak.
    *
    * @param src the data stream for the surface.
    * @param closeio if true, calls IOStream.Close() on `src` before returning,
-   * even in the case of an error.
+   *                even in the case of an error.
    * @returns a pointer to a new Surface structure or nullptr on failure; call
    *          GetError() for more information.
    *
@@ -488,8 +487,8 @@
   /**
    * Load a PNG image from a file.
    *
-   * The new surface should be freed with Surface.Destroy(). Not doing so
-   * will result in a memory leak.
+   * The new surface should be freed with Surface.Destroy(). Not doing so will
+   * result in a memory leak.
    *
    * @param file the PNG file to load.
    * @returns a pointer to a new Surface structure or nullptr on failure; call
@@ -775,13 +774,8 @@
    * This function removes a reference from all the alternative versions,
    * destroying them if this is the last reference to them.
    *
-<<<<<<< HEAD
-   *
    * @threadsafety This function can be called on different threads with
    *               different surfaces.
-=======
-   * @threadsafety This function is not thread safe.
->>>>>>> 5383d3e5
    *
    * @since This function is available since SDL 3.2.0.
    *
@@ -883,7 +877,7 @@
    *
    * @param dst a data stream to save to.
    * @param closeio if true, calls IOStream.Close() on `dst` before returning,
-   * even in the case of an error.
+   *                even in the case of an error.
    * @throws Error on failure.
    *
    * @threadsafety This function can be called on different threads with
@@ -2068,8 +2062,8 @@
  * @param colorspace an Colorspace value describing the surface colorspace.
  * @throws Error on failure.
  *
- * @threadsafety This function can be called on different threads with
- *               different surfaces.
+ * @threadsafety This function can be called on different threads with different
+ *               surfaces.
  *
  * @since This function is available since SDL 3.2.0.
  *
@@ -2096,8 +2090,8 @@
  * @returns the colorspace used by the surface, or COLORSPACE_UNKNOWN if the
  *          surface is nullptr.
  *
- * @threadsafety This function can be called on different threads with
- *               different surfaces.
+ * @threadsafety This function can be called on different threads with different
+ *               surfaces.
  *
  * @since This function is available since SDL 3.2.0.
  *
@@ -2133,8 +2127,8 @@
  * @returns a new Palette structure on success.
  * @throws Error on failure.
  *
- * @threadsafety This function can be called on different threads with
- *               different surfaces.
+ * @threadsafety This function can be called on different threads with different
+ *               surfaces.
  *
  * @since This function is available since SDL 3.2.0.
  *
@@ -2153,8 +2147,8 @@
 /**
  * Set the palette used by a surface.
  *
- * Setting the palette keeps an internal reference to the palette, which can
- * be safely destroyed afterwards.
+ * Setting the palette keeps an internal reference to the palette, which can be
+ * safely destroyed afterwards.
  *
  * A single palette can be shared with many surfaces.
  *
@@ -2162,8 +2156,8 @@
  * @param palette the Palette structure to use.
  * @throws Error on failure.
  *
- * @threadsafety This function can be called on different threads with
- *               different surfaces.
+ * @threadsafety This function can be called on different threads with different
+ *               surfaces.
  *
  * @since This function is available since SDL 3.2.0.
  *
@@ -2219,8 +2213,8 @@
  *              surface.
  * @throws Error on failure.
  *
- * @threadsafety This function can be called on different threads with
- *               different surfaces.
+ * @threadsafety This function can be called on different threads with different
+ *               surfaces.
  *
  * @since This function is available since SDL 3.2.0.
  *
@@ -2279,8 +2273,8 @@
  *          failure; call GetError() for more information. This should be freed
  *          with free() when it is no longer needed.
  *
- * @threadsafety This function can be called on different threads with
- *               different surfaces.
+ * @threadsafety This function can be called on different threads with different
+ *               surfaces.
  *
  * @since This function is available since SDL 3.2.0.
  *
@@ -2306,8 +2300,8 @@
  *
  * @param surface the Surface structure to update.
  *
- * @threadsafety This function can be called on different threads with
- *               different surfaces.
+ * @threadsafety This function can be called on different threads with different
+ *               surfaces.
  *
  * @since This function is available since SDL 3.2.0.
  *
@@ -2340,16 +2334,10 @@
  * @param surface the Surface structure to be locked.
  * @throws Error on failure.
  *
-<<<<<<< HEAD
- * @threadsafety This function can be called on different threads with
- *               different surfaces. The locking referred to by this function
- *               is making the pixels available for direct access, not
- *               thread-safe locking.
-=======
- * @threadsafety This function is not thread safe. The locking referred to by
- *               this function is making the pixels available for direct access,
- *               not thread-safe locking.
->>>>>>> 5383d3e5
+ * @threadsafety This function can be called on different threads with different
+ *               surfaces. The locking referred to by this function is making
+ *               the pixels available for direct access, not thread-safe
+ *               locking.
  *
  * @since This function is available since SDL 3.2.0.
  *
@@ -2450,8 +2438,8 @@
  *                even in the case of an error.
  * @throws Error on failure.
  *
- * @threadsafety This function can be called on different threads with
- *               different surfaces.
+ * @threadsafety This function can be called on different threads with different
+ *               surfaces.
  *
  * @since This function is available since SDL 3.2.0.
  *
@@ -2478,8 +2466,8 @@
  * @param file a file to save to.
  * @throws Error on failure.
  *
- * @threadsafety This function can be called on different threads with
- *               different surfaces.
+ * @threadsafety This function can be called on different threads with different
+ *               surfaces.
  *
  * @since This function is available since SDL 3.2.0.
  *
@@ -2506,12 +2494,12 @@
 /**
  * Load a PNG image from a seekable SDL data stream.
  *
- * The new surface should be freed with Surface.Destroy(). Not doing so
- * will result in a memory leak.
+ * The new surface should be freed with Surface.Destroy(). Not doing so will
+ * result in a memory leak.
  *
  * @param src the data stream for the surface.
  * @param closeio if true, calls IOStream.Close() on `src` before returning,
- * even in the case of an error.
+ *                even in the case of an error.
  * @returns a pointer to a new Surface structure or nullptr on failure; call
  *          GetError() for more information.
  *
@@ -2535,8 +2523,8 @@
 /**
  * Load a PNG image from a file.
  *
- * The new surface should be freed with Surface.Destroy(). Not doing so
- * will result in a memory leak.
+ * The new surface should be freed with Surface.Destroy(). Not doing so will
+ * result in a memory leak.
  *
  * @param file the PNG file to load.
  * @returns a pointer to a new Surface structure or nullptr on failure; call
@@ -2580,11 +2568,11 @@
  * @param surface the Surface structure containing the image to be saved.
  * @param dst a data stream to save to.
  * @param closeio if true, calls IOStream.Close() on `dst` before returning,
- * even in the case of an error.
+ *                even in the case of an error.
  * @throws Error on failure.
  *
- * @threadsafety This function can be called on different threads with
- *               different surfaces.
+ * @threadsafety This function can be called on different threads with different
+ *               surfaces.
  *
  * @since This function is available since SDL 3.4.0.
  *
@@ -2609,8 +2597,8 @@
  * @param file a file to save to.
  * @throws Error on failure.
  *
- * @threadsafety This function can be called on different threads with
- *               different surfaces.
+ * @threadsafety This function can be called on different threads with different
+ *               surfaces.
  *
  * @since This function is available since SDL 3.4.0.
  *
@@ -2652,8 +2640,8 @@
  * @param enabled true to enable RLE acceleration, false to disable it.
  * @throws Error on failure.
  *
- * @threadsafety This function can be called on different threads with
- *               different surfaces.
+ * @threadsafety This function can be called on different threads with different
+ *               surfaces.
  *
  * @since This function is available since SDL 3.2.0.
  *
@@ -2706,8 +2694,8 @@
  * @param key the transparent pixel.
  * @throws Error on failure.
  *
- * @threadsafety This function can be called on different threads with
- *               different surfaces.
+ * @threadsafety This function can be called on different threads with different
+ *               surfaces.
  *
  * @since This function is available since SDL 3.2.0.
  *
@@ -2801,8 +2789,8 @@
  * @param b the blue color value multiplied into blit operations.
  * @throws Error on failure.
  *
- * @threadsafety This function can be called on different threads with
- *               different surfaces.
+ * @threadsafety This function can be called on different threads with different
+ *               surfaces.
  *
  * @since This function is available since SDL 3.2.0.
  *
@@ -2828,8 +2816,8 @@
  * @param b a pointer filled in with the current blue color value.
  * @throws Error on failure.
  *
- * @threadsafety This function can be called on different threads with
- *               different surfaces.
+ * @threadsafety This function can be called on different threads with different
+ *               surfaces.
  *
  * @since This function is available since SDL 3.2.0.
  *
@@ -2861,8 +2849,8 @@
  * @param alpha the alpha value multiplied into blit operations.
  * @throws Error on failure.
  *
- * @threadsafety This function can be called on different threads with
- *               different surfaces.
+ * @threadsafety This function can be called on different threads with different
+ *               surfaces.
  *
  * @since This function is available since SDL 3.2.0.
  *
@@ -2931,8 +2919,8 @@
  * @param blendMode the BlendMode to use for blit blending.
  * @throws Error on failure.
  *
- * @threadsafety This function can be called on different threads with
- *               different surfaces.
+ * @threadsafety This function can be called on different threads with different
+ *               surfaces.
  *
  * @since This function is available since SDL 3.2.0.
  *
@@ -2986,8 +2974,8 @@
  * @returns true if the rectangle intersects the surface, otherwise false and
  *          blits will be completely clipped.
  *
- * @threadsafety This function can be called on different threads with
- *               different surfaces.
+ * @threadsafety This function can be called on different threads with different
+ *               surfaces.
  *
  * @since This function is available since SDL 3.2.0.
  *
@@ -3022,8 +3010,8 @@
  *             surface.
  * @throws Error on failure.
  *
- * @threadsafety This function can be called on different threads with
- *               different surfaces.
+ * @threadsafety This function can be called on different threads with different
+ *               surfaces.
  *
  * @since This function is available since SDL 3.2.0.
  *
@@ -3046,8 +3034,8 @@
  * @param flip the direction to flip.
  * @throws Error on failure.
  *
- * @threadsafety This function can be called on different threads with
- *               different surfaces.
+ * @threadsafety This function can be called on different threads with different
+ *               surfaces.
  *
  * @since This function is available since SDL 3.2.0.
  */
@@ -3066,16 +3054,16 @@
  * The angle of rotation can be negative for counter-clockwise rotation.
  *
  * When the rotation isn't a multiple of 90 degrees, the resulting surface is
- * larger than the original, with the background filled in with the colorkey,
- * if available, or RGBA 255/255/255/0 if not.
+ * larger than the original, with the background filled in with the colorkey, if
+ * available, or RGBA 255/255/255/0 if not.
  *
  * @param surface the surface to rotate.
  * @param angle the rotation angle, in degrees.
- * @returns a rotated copy of the surface or nullptr on failure; call
- *          GetError() for more information.
- *
- * @threadsafety This function can be called on different threads with
- *               different surfaces.
+ * @returns a rotated copy of the surface or nullptr on failure; call GetError()
+ *          for more information.
+ *
+ * @threadsafety This function can be called on different threads with different
+ *               surfaces.
  *
  * @since This function is available since SDL 3.4.0.
  */
@@ -3107,8 +3095,8 @@
  * @returns a copy of the surface or nullptr on failure; call GetError() for
  *          more information.
  *
- * @threadsafety This function can be called on different threads with
- *               different surfaces.
+ * @threadsafety This function can be called on different threads with different
+ *               surfaces.
  *
  * @since This function is available since SDL 3.2.0.
  *
@@ -3137,8 +3125,8 @@
  * @returns a copy of the surface or nullptr on failure; call GetError() for
  *          more information.
  *
- * @threadsafety This function can be called on different threads with
- *               different surfaces.
+ * @threadsafety This function can be called on different threads with different
+ *               surfaces.
  *
  * @since This function is available since SDL 3.2.0.
  *
@@ -3175,8 +3163,8 @@
  * @returns the new Surface structure that is created or nullptr on failure;
  *          call GetError() for more information.
  *
- * @threadsafety This function can be called on different threads with
- *               different surfaces.
+ * @threadsafety This function can be called on different threads with different
+ *               surfaces.
  *
  * @since This function is available since SDL 3.2.0.
  *
@@ -3222,8 +3210,8 @@
  * @returns the new Surface structure that is created or nullptr on failure;
  *          call GetError() for more information.
  *
- * @threadsafety This function can be called on different threads with
- *               different surfaces.
+ * @threadsafety This function can be called on different threads with different
+ *               surfaces.
  *
  * @since This function is available since SDL 3.2.0.
  *
@@ -3374,8 +3362,8 @@
  *               multiplication, false to do multiplication in sRGB space.
  * @throws Error on failure.
  *
- * @threadsafety This function can be called on different threads with
- *               different surfaces.
+ * @threadsafety This function can be called on different threads with different
+ *               surfaces.
  *
  * @since This function is available since SDL 3.2.0.
  */
@@ -3404,8 +3392,8 @@
  * @param a the alpha component of the pixel, normally in the range 0-1.
  * @throws Error on failure.
  *
- * @threadsafety This function can be called on different threads with
- *               different surfaces.
+ * @threadsafety This function can be called on different threads with different
+ *               surfaces.
  *
  * @since This function is available since SDL 3.2.0.
  */
@@ -3437,8 +3425,8 @@
  * @param color the color to fill with.
  * @throws Error on failure.
  *
- * @threadsafety This function can be called on different threads with
- *               different surfaces.
+ * @threadsafety This function can be called on different threads with different
+ *               surfaces.
  *
  * @since This function is available since SDL 3.2.0.
  *
@@ -3481,8 +3469,8 @@
  * @param color the color to fill with.
  * @throws Error on failure.
  *
- * @threadsafety This function can be called on different threads with
- *               different surfaces.
+ * @threadsafety This function can be called on different threads with different
+ *               surfaces.
  *
  * @since This function is available since SDL 3.2.0.
  *
@@ -3945,8 +3933,8 @@
  * @param b the blue component of the pixel in the range 0-255.
  * @returns a pixel value.
  *
- * @threadsafety This function can be called on different threads with
- *               different surfaces.
+ * @threadsafety This function can be called on different threads with different
+ *               surfaces.
  *
  * @since This function is available since SDL 3.2.0.
  *
@@ -3990,8 +3978,8 @@
  * @param a the alpha component of the pixel in the range 0-255.
  * @returns a pixel value.
  *
- * @threadsafety This function can be called on different threads with
- *               different surfaces.
+ * @threadsafety This function can be called on different threads with different
+ *               surfaces.
  *
  * @since This function is available since SDL 3.2.0.
  *
@@ -4029,8 +4017,8 @@
  *          ignore this channel.
  * @throws Error on failure.
  *
- * @threadsafety This function can be called on different threads with
- *               different surfaces.
+ * @threadsafety This function can be called on different threads with different
+ *               surfaces.
  *
  * @since This function is available since SDL 3.2.0.
  */
@@ -4066,8 +4054,8 @@
  *          ignore this channel.
  * @throws Error on failure.
  *
- * @threadsafety This function can be called on different threads with
- *               different surfaces.
+ * @threadsafety This function can be called on different threads with different
+ *               surfaces.
  *
  * @since This function is available since SDL 3.2.0.
  */
@@ -4109,8 +4097,8 @@
  *          0-1, or nullptr to ignore this channel.
  * @throws Error on failure.
  *
- * @threadsafety This function can be called on different threads with
- *               different surfaces.
+ * @threadsafety This function can be called on different threads with different
+ *               surfaces.
  *
  * @since This function is available since SDL 3.2.0.
  */
@@ -4143,8 +4131,8 @@
  *          0-1, or nullptr to ignore this channel.
  * @throws Error on failure.
  *
- * @threadsafety This function can be called on different threads with
- *               different surfaces.
+ * @threadsafety This function can be called on different threads with different
+ *               surfaces.
  *
  * @since This function is available since SDL 3.2.0.
  */
@@ -4186,8 +4174,8 @@
  * @param a the alpha channel value, 0-255.
  * @throws Error on failure.
  *
- * @threadsafety This function can be called on different threads with
- *               different surfaces.
+ * @threadsafety This function can be called on different threads with different
+ *               surfaces.
  *
  * @since This function is available since SDL 3.2.0.
  */
@@ -4218,8 +4206,8 @@
  * @param a the alpha channel value, normally in the range 0-1.
  * @throws Error on failure.
  *
- * @threadsafety This function can be called on different threads with
- *               different surfaces.
+ * @threadsafety This function can be called on different threads with different
+ *               surfaces.
  *
  * @since This function is available since SDL 3.2.0.
  */
