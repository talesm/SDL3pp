--- conflicted
+++ resolved
@@ -91,14 +91,8 @@
  *
  * Returning APP_CONTINUE from these functions will let the app continue to run.
  *
-<<<<<<< HEAD
- * See
- * [Main callbacks in
+ * See [Main callbacks in
  * SDL3](https://wiki.libsdl.org/SDL3/README-main-functions#main-callbacks-in-sdl3)
-=======
- * See [Main callbacks in
- * SDL3](https://wiki.libsdl.org/SDL3/README/main-functions#main-callbacks-in-sdl3)
->>>>>>> 5383d3e5
  * for complete details.
  *
  * @since This enum is available since SDL 3.2.0.
