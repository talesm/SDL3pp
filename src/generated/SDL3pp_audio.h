--- conflicted
+++ resolved
@@ -1786,8 +1786,8 @@
    * - `prop::AudioStream._AUTO_CLEANUP_BOOLEAN`: if true (the default), the
    *   stream be automatically cleaned up when the audio subsystem quits. If set
    *   to false, the streams will persist beyond that. This property is ignored
-   *   for streams created through AudioStream.AudioStream(), and will always
-   *   be cleaned up. Streams that are not cleaned up will still be unbound from
+   *   for streams created through AudioStream.AudioStream(), and will always be
+   *   cleaned up. Streams that are not cleaned up will still be unbound from
    *   devices when the audio subsystem quits. This property was added in SDL
    *   3.4.0.
    *
@@ -2669,8 +2669,7 @@
    * Note that `num_samples` is the number of _samples per array_. This can also
    * be thought of as the number of _sample frames_ to be queued. A value of 1
    * with stereo arrays will queue two samples to the stream. This is different
-   * than AudioStream.PutData, which wants the size of a single array in
-   * bytes.
+   * than AudioStream.PutData, which wants the size of a single array in bytes.
    *
    * @param channel_buffers a pointer to an array of arrays, one array per
    *                        channel.
@@ -3402,8 +3401,8 @@
 /**
  * Query an audio stream for its currently-bound device.
  *
- * This reports the logical audio device that an audio stream is currently
- * bound to.
+ * This reports the logical audio device that an audio stream is currently bound
+ * to.
  *
  * If not bound, or invalid, this returns zero, which is not a valid device ID.
  *
@@ -3456,14 +3455,14 @@
 /**
  * Get the properties associated with an audio stream.
  *
- * The application can hang any data it wants here, but the following
- * properties are understood by SDL:
+ * The application can hang any data it wants here, but the following properties
+ * are understood by SDL:
  *
  * - `prop::AudioStream._AUTO_CLEANUP_BOOLEAN`: if true (the default), the
  *   stream be automatically cleaned up when the audio subsystem quits. If set
  *   to false, the streams will persist beyond that. This property is ignored
- *   for streams created through AudioStream.AudioStream(), and will always
- *   be cleaned up. Streams that are not cleaned up will still be unbound from
+ *   for streams created through AudioStream.AudioStream(), and will always be
+ *   cleaned up. Streams that are not cleaned up will still be unbound from
  *   devices when the audio subsystem quits. This property was added in SDL
  *   3.4.0.
  *
@@ -3600,9 +3599,9 @@
  *
  * The frequency ratio is used to adjust the rate at which input data is
  * consumed. Changing this effectively modifies the speed and pitch of the
- * audio. A value greater than 1.0f will play the audio faster, and at a
- * higher pitch. A value less than 1.0f will play the audio slower, and at a
- * lower pitch. 1.0f means play at normal speed.
+ * audio. A value greater than 1.0f will play the audio faster, and at a higher
+ * pitch. A value less than 1.0f will play the audio slower, and at a lower
+ * pitch. 1.0f means play at normal speed.
  *
  * This is applied during AudioStream.GetData, and can be continuously changed
  * to create various effects.
@@ -3931,16 +3930,14 @@
 /**
  * A callback that fires for completed AudioStream.PutDataNoCopy() data.
  *
- * When using AudioStream.PutDataNoCopy() to provide data to an
- * AudioStream, it's not safe to dispose of the data until the stream has
- * completely consumed it. Often times it's difficult to know exactly when
- * this has happened.
- *
- * This callback fires once when the stream no longer needs the buffer,
- * allowing the app to easily free or reuse it.
- *
- * @param userdata an opaque pointer provided by the app for their personal
- *                 use.
+ * When using AudioStream.PutDataNoCopy() to provide data to an AudioStream,
+ * it's not safe to dispose of the data until the stream has completely consumed
+ * it. Often times it's difficult to know exactly when this has happened.
+ *
+ * This callback fires once when the stream no longer needs the buffer, allowing
+ * the app to easily free or reuse it.
+ *
+ * @param userdata an opaque pointer provided by the app for their personal use.
  * @param buf the pointer provided to AudioStream.PutDataNoCopy().
  * @param buflen the size of buffer, in bytes, provided to
  *               AudioStream.PutDataNoCopy().
@@ -3965,16 +3962,13 @@
 /**
  * A callback that fires for completed AudioStream.PutDataNoCopy() data.
  *
- * When using AudioStream.PutDataNoCopy() to provide data to an
- * AudioStream, it's not safe to dispose of the data until the stream has
- * completely consumed it. Often times it's difficult to know exactly when
- * this has happened.
- *
- * This callback fires once when the stream no longer needs the buffer,
- * allowing the app to easily free or reuse it.
- *
- * @param userdata an opaque pointer provided by the app for their personal
- *                 use.
+ * When using AudioStream.PutDataNoCopy() to provide data to an AudioStream,
+ * it's not safe to dispose of the data until the stream has completely consumed
+ * it. Often times it's difficult to know exactly when this has happened.
+ *
+ * This callback fires once when the stream no longer needs the buffer, allowing
+ * the app to easily free or reuse it.
+ *
  * @param buf the pointer provided to AudioStream.PutDataNoCopy().
  * @param buflen the size of buffer, in bytes, provided to
  *               AudioStream.PutDataNoCopy().
@@ -4001,11 +3995,11 @@
  * Add external data to an audio stream without copying it.
  *
  * Unlike AudioStream.PutData(), this function does not make a copy of the
- * provided data, instead storing the provided pointer. This means that the
- * put operation does not need to allocate and copy the data, but the original
- * data must remain available until the stream is done with it, either by
- * being read from the stream in its entirety, or a call to
- * AudioStream.Clear() or AudioStream.Destroy().
+ * provided data, instead storing the provided pointer. This means that the put
+ * operation does not need to allocate and copy the data, but the original data
+ * must remain available until the stream is done with it, either by being read
+ * from the stream in its entirety, or a call to AudioStream.Clear() or
+ * AudioStream.Destroy().
  *
  * The data must match the format/channels/samplerate specified in the latest
  * call to AudioStream.SetFormat, or the format specified when creating the
@@ -4013,12 +4007,12 @@
  *
  * An optional callback may be provided, which is called when the stream no
  * longer needs the data. Once this callback fires, the stream will not access
- * the data again. This callback will fire for any reason the data is no
- * longer needed, including clearing or destroying the stream.
- *
- * Note that there is still an allocation to store tracking information, so
- * this function is more efficient for larger blocks of data. If you're
- * planning to put a few samples at a time, it will be more efficient to use
+ * the data again. This callback will fire for any reason the data is no longer
+ * needed, including clearing or destroying the stream.
+ *
+ * Note that there is still an allocation to store tracking information, so this
+ * function is more efficient for larger blocks of data. If you're planning to
+ * put a few samples at a time, it will be more efficient to use
  * AudioStream.PutData(), which allocates and buffers in blocks.
  *
  * @param stream the stream the audio data is being added to.
@@ -4074,9 +4068,9 @@
  * call to AudioStream.SetFormat, or the format specified when creating the
  * stream if it hasn't been changed.
  *
- * The data will be interleaved and queued. Note that AudioStream only
- * operates on interleaved data, so this is simply a convenience function for
- * easily queueing data from sources that provide separate arrays. There is no
+ * The data will be interleaved and queued. Note that AudioStream only operates
+ * on interleaved data, so this is simply a convenience function for easily
+ * queueing data from sources that provide separate arrays. There is no
  * equivalent function to retrieve planar data.
  *
  * The arrays in `channel_buffers` are ordered as they are to be interleaved;
@@ -4095,15 +4089,13 @@
  * Note that `num_samples` is the number of _samples per array_. This can also
  * be thought of as the number of _sample frames_ to be queued. A value of 1
  * with stereo arrays will queue two samples to the stream. This is different
- * than AudioStream.PutData, which wants the size of a single array in
- * bytes.
+ * than AudioStream.PutData, which wants the size of a single array in bytes.
  *
  * @param stream the stream the audio data is being added to.
  * @param channel_buffers a pointer to an array of arrays, one array per
  *                        channel.
  * @param num_channels the number of arrays in `channel_buffers` or -1.
- * @param num_samples the number of _samples_ per array to write to the
- *                    stream.
+ * @param num_samples the number of _samples_ per array to write to the stream.
  * @throws Error on failure.
  *
  * @threadsafety It is safe to call this function from any thread, but if the
@@ -4707,13 +4699,8 @@
  *
  * Also unlike other functions, the audio device begins paused. This is to map
  * more closely to SDL2-style behavior, since there is no extra step here to
-<<<<<<< HEAD
- * bind a stream to begin audio flowing. The audio device should be resumed
- * with AudioStream.ResumeDevice().
-=======
  * bind a stream to begin audio flowing. The audio device should be resumed with
- * `AudioStream.ResumeDevice(stream);`
->>>>>>> 5383d3e5
+ * AudioStream.ResumeDevice().
  *
  * This function works with both playback and recording devices.
  *
@@ -4777,13 +4764,8 @@
  *
  * Also unlike other functions, the audio device begins paused. This is to map
  * more closely to SDL2-style behavior, since there is no extra step here to
-<<<<<<< HEAD
- * bind a stream to begin audio flowing. The audio device should be resumed
- * with AudioStream.ResumeDevice().
-=======
  * bind a stream to begin audio flowing. The audio device should be resumed with
- * `AudioStream.ResumeDevice(stream);`
->>>>>>> 5383d3e5
+ * AudioStream.ResumeDevice().
  *
  * This function works with both playback and recording devices.
  *
