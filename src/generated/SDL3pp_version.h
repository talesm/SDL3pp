#ifndef SDL3PP_VERSION_H_
#define SDL3PP_VERSION_H_

#include <SDL3/SDL_version.h>

namespace SDL {

/**
 * @defgroup CategoryVersion Category Version
 *
 * Functionality to query the current SDL version, both as headers the app was
 * compiled against, and a library the app is linked to.
 *
 * @{
 */

/**
 * The current major version of SDL headers.
 *
 * If this were SDL version 3.2.1, this value would be 3.
 *
 * @since This macro is available since SDL 3.2.0.
 */
#define SDL_MAJOR_VERSION 3

/**
 * The current minor version of the SDL headers.
 *
 * If this were SDL version 3.2.1, this value would be 2.
 *
 * @since This macro is available since SDL 3.2.0.
 */
<<<<<<< HEAD
#define SDL_MINOR_VERSION 3
=======
#define SDL_MINOR_VERSION
>>>>>>> a94f16bd

/**
 * The current micro (or patchlevel) version of the SDL headers.
 *
 * If this were SDL version 3.2.1, this value would be 1.
 *
 * @since This macro is available since SDL 3.2.0.
 */
<<<<<<< HEAD
#define SDL_MICRO_VERSION 2
=======
#define SDL_MICRO_VERSION
>>>>>>> a94f16bd

/**
 * This macro turns the version numbers into a numeric value.
 *
 * (1,2,3) becomes 1002003.
 *
 * @param major the major version number.
 * @param minor the minorversion number.
 * @param patch the patch version number.
 *
 * @since This macro is available since SDL 3.2.0.
 */
#define SDL_VERSIONNUM(major, minor, patch)                                    \
  ((major) * 1000000 + (minor) * 1000 + (patch))

/**
 * This macro extracts the major version from a version number
 *
 * 1002003 becomes 1.
 *
 * @param version the version number.
 *
 * @since This macro is available since SDL 3.2.0.
 */
#define SDL_VERSIONNUM_MAJOR(version) ((version) / 1000000)

/**
 * This macro extracts the minor version from a version number
 *
 * 1002003 becomes 2.
 *
 * @param version the version number.
 *
 * @since This macro is available since SDL 3.2.0.
 */
#define SDL_VERSIONNUM_MINOR(version) (((version) / 1000) % 1000)

/**
 * This macro extracts the micro version from a version number
 *
 * 1002003 becomes 3.
 *
 * @param version the version number.
 *
 * @since This macro is available since SDL 3.2.0.
 */
#define SDL_VERSIONNUM_MICRO(version) ((version) % 1000)

/**
 * This is the version number macro for the current SDL version.
 *
 * @since This macro is available since SDL 3.2.0.
 *
 * @sa GetVersion
 */
#define SDL_VERSION                                                            \
  SDL_VERSIONNUM(SDL_MAJOR_VERSION, SDL_MINOR_VERSION, SDL_MICRO_VERSION)

/**
 * This macro will evaluate to true if compiled with SDL at least X.Y.Z.
 *
 * @since This macro is available since SDL 3.2.0.
 */
#define SDL_VERSION_ATLEAST(X, Y, Z) (SDL_VERSION >= SDL_VERSIONNUM(X, Y, Z))

/**
 * Get the version of SDL that is linked against your program.
 *
 * If you are linking to SDL dynamically, then it is possible that the current
 * version will be different than the version you compiled against. This
 * function returns the current version, while SDL_VERSION is the version you
 * compiled with.
 *
 * This function may be called safely at any time, even before Init().
 *
 * @returns the version of the linked library.
 *
 * @since This function is available since SDL 3.2.0.
 *
 * @sa GetRevision
 */
inline int GetVersion() { return SDL_GetVersion(); }

/**
 * Get the code revision of the SDL library that is linked against your program.
 *
 * This value is the revision of the code you are linking against and may be
 * different from the code you are compiling with, which is found in the
 * constant SDL_REVISION.
 *
 * The revision is an arbitrary string (a hash value) uniquely identifying the
 * exact revision of the SDL library in use, and is only useful in comparing
 * against other revisions. It is NOT an incrementing number.
 *
 * If SDL wasn't built from a git repository with the appropriate tools, this
 * will return an empty string.
 *
 * You shouldn't use this function for anything but logging it for debugging
 * purposes. The string is not intended to be reliable in any way.
 *
 * @returns an arbitrary string, uniquely identifying the exact revision of the
 *          SDL library in use.
 *
 * @since This function is available since SDL 3.2.0.
 *
 * @sa GetVersion
 */
inline const char* GetRevision() { return SDL_GetRevision(); }

/// @}

} // namespace SDL

#endif /* SDL3PP_VERSION_H_ */<|MERGE_RESOLUTION|>--- conflicted
+++ resolved
@@ -30,11 +30,7 @@
  *
  * @since This macro is available since SDL 3.2.0.
  */
-<<<<<<< HEAD
-#define SDL_MINOR_VERSION 3
-=======
 #define SDL_MINOR_VERSION
->>>>>>> a94f16bd
 
 /**
  * The current micro (or patchlevel) version of the SDL headers.
@@ -43,11 +39,7 @@
  *
  * @since This macro is available since SDL 3.2.0.
  */
-<<<<<<< HEAD
-#define SDL_MICRO_VERSION 2
-=======
 #define SDL_MICRO_VERSION
->>>>>>> a94f16bd
 
 /**
  * This macro turns the version numbers into a numeric value.
