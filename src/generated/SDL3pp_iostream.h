--- conflicted
+++ resolved
@@ -255,14 +255,8 @@
    * This function sets up an IOStream struct based on a memory area of a
    * certain size, for both read and write access.
    *
-<<<<<<< HEAD
-   * This memory buffer is not copied by the IOStream; the pointer you
-   * provide must remain valid until you close the stream.
-=======
    * This memory buffer is not copied by the IOStream; the pointer you provide
-   * must remain valid until you close the stream. Closing the stream will not
-   * free the original buffer.
->>>>>>> 5383d3e5
+   * must remain valid until you close the stream.
    *
    * If you need to make sure the IOStream never writes to the memory buffer,
    * you should use IOStream.FromConstMem() with a read-only buffer of memory
@@ -277,9 +271,9 @@
    *
    * Additionally, the following properties are recognized:
    *
-   * - `prop::IOStream.MEMORY_FREE_FUNC_POINTER`: if this property is set to
-   *   a non-nullptr value it will be interpreted as a function of free_func
-   *   type and called with the passed `mem` pointer when closing the stream. By
+   * - `prop::IOStream.MEMORY_FREE_FUNC_POINTER`: if this property is set to a
+   *   non-nullptr value it will be interpreted as a function of free_func type
+   *   and called with the passed `mem` pointer when closing the stream. By
    *   default it is unset, i.e., the memory will not be freed.
    *
    * @param mem a pointer to a buffer to feed an IOStream stream.
@@ -311,14 +305,8 @@
    * Attempting to write to this IOStream stream will report an error without
    * writing to the memory buffer.
    *
-<<<<<<< HEAD
-   * This memory buffer is not copied by the IOStream; the pointer you
-   * provide must remain valid until you close the stream.
-=======
    * This memory buffer is not copied by the IOStream; the pointer you provide
-   * must remain valid until you close the stream. Closing the stream will not
-   * free the original buffer.
->>>>>>> 5383d3e5
+   * must remain valid until you close the stream.
    *
    * If you need to write to a memory buffer, you should use IOStream.FromMem()
    * with a writable buffer of memory instead.
@@ -332,9 +320,9 @@
    *
    * Additionally, the following properties are recognized:
    *
-   * - `prop::IOStream.MEMORY_FREE_FUNC_POINTER`: if this property is set to
-   *   a non-nullptr value it will be interpreted as a function of free_func
-   *   type and called with the passed `mem` pointer when closing the stream. By
+   * - `prop::IOStream.MEMORY_FREE_FUNC_POINTER`: if this property is set to a
+   *   non-nullptr value it will be interpreted as a function of free_func type
+   *   and called with the passed `mem` pointer when closing the stream. By
    *   default it is unset, i.e., the memory will not be freed.
    *
    * @param mem a pointer to a read-only buffer to feed an IOStream stream.
@@ -1379,31 +1367,18 @@
  * Available `mode` strings:
  *
  * - "r": Open a file for reading. The file must exist.
-<<<<<<< HEAD
- * - "w": Create an empty file for writing. If a file with the same name
- *   already exists its content is erased and the file is treated as a new
- *   empty file.
+ * - "w": Create an empty file for writing. If a file with the same name already
+ *   exists its content is erased and the file is treated as a new empty file.
  * - "wx": Create an empty file for writing. If a file with the same name
  *   already exists, the call fails.
- * - "a": Append to a file. Writing operations append data at the end of the
- *   file. The file is created if it does not exist.
- * - "r+": Open a file for update both reading and writing. The file must
- *   exist.
- * - "w+": Create an empty file for both reading and writing. If a file with
- *   the same name already exists its content is erased and the file is
- *   treated as a new empty file.
- * - "w+x": Create an empty file for both reading and writing. If a file with
- *   the same name already exists, the call fails.
-=======
- * - "w": Create an empty file for writing. If a file with the same name already
- *   exists its content is erased and the file is treated as a new empty file.
  * - "a": Append to a file. Writing operations append data at the end of the
  *   file. The file is created if it does not exist.
  * - "r+": Open a file for update both reading and writing. The file must exist.
  * - "w+": Create an empty file for both reading and writing. If a file with the
  *   same name already exists its content is erased and the file is treated as a
  *   new empty file.
->>>>>>> 5383d3e5
+ * - "w+x": Create an empty file for both reading and writing. If a file with
+ *   the same name already exists, the call fails.
  * - "a+": Open a file for reading and appending. All writing operations are
  *   performed at the end of the file, protecting the previous content to be
  *   overwritten. You can reposition (fseek, rewind) the internal pointer to
@@ -1513,14 +1488,8 @@
  * This function sets up an IOStream struct based on a memory area of a certain
  * size, for both read and write access.
  *
-<<<<<<< HEAD
- * This memory buffer is not copied by the IOStream; the pointer you
- * provide must remain valid until you close the stream.
-=======
  * This memory buffer is not copied by the IOStream; the pointer you provide
- * must remain valid until you close the stream. Closing the stream will not
- * free the original buffer.
->>>>>>> 5383d3e5
+ * must remain valid until you close the stream.
  *
  * If you need to make sure the IOStream never writes to the memory buffer, you
  * should use IOStream.FromConstMem() with a read-only buffer of memory instead.
@@ -1534,9 +1503,9 @@
  *
  * Additionally, the following properties are recognized:
  *
- * - `prop::IOStream.MEMORY_FREE_FUNC_POINTER`: if this property is set to
- *   a non-nullptr value it will be interpreted as a function of free_func
- *   type and called with the passed `mem` pointer when closing the stream. By
+ * - `prop::IOStream.MEMORY_FREE_FUNC_POINTER`: if this property is set to a
+ *   non-nullptr value it will be interpreted as a function of free_func type
+ *   and called with the passed `mem` pointer when closing the stream. By
  *   default it is unset, i.e., the memory will not be freed.
  *
  * @param mem a pointer to a buffer to feed an IOStream stream.
@@ -1575,14 +1544,8 @@
  * Attempting to write to this IOStream stream will report an error without
  * writing to the memory buffer.
  *
-<<<<<<< HEAD
- * This memory buffer is not copied by the IOStream; the pointer you
- * provide must remain valid until you close the stream.
-=======
  * This memory buffer is not copied by the IOStream; the pointer you provide
- * must remain valid until you close the stream. Closing the stream will not
- * free the original buffer.
->>>>>>> 5383d3e5
+ * must remain valid until you close the stream.
  *
  * If you need to write to a memory buffer, you should use IOStream.FromMem()
  * with a writable buffer of memory instead.
@@ -1596,9 +1559,9 @@
  *
  * Additionally, the following properties are recognized:
  *
- * - `prop::IOStream.MEMORY_FREE_FUNC_POINTER`: if this property is set to
- *   a non-nullptr value it will be interpreted as a function of free_func
- *   type and called with the passed `mem` pointer when closing the stream. By
+ * - `prop::IOStream.MEMORY_FREE_FUNC_POINTER`: if this property is set to a
+ *   non-nullptr value it will be interpreted as a function of free_func type
+ *   and called with the passed `mem` pointer when closing the stream. By
  *   default it is unset, i.e., the memory will not be freed.
  *
  * @param mem a pointer to a read-only buffer to feed an IOStream stream.
