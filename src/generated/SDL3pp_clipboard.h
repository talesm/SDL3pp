--- conflicted
+++ resolved
@@ -195,8 +195,8 @@
 using ClipboardDataCallback = SDL_ClipboardDataCallback;
 
 /**
- * Callback function that will be called when the clipboard is cleared, or
- * when new data is set.
+ * Callback function that will be called when the clipboard is cleared, or when
+ * new data is set.
  *
  * @param userdata a pointer to the provided user data.
  *
@@ -207,8 +207,8 @@
 using ClipboardCleanupCallback = SDL_ClipboardCleanupCallback;
 
 /**
- * Callback function that will be called when the clipboard is cleared, or
- * when new data is set.
+ * Callback function that will be called when the clipboard is cleared, or when
+ * new data is set.
  *
  * @since This function is available since SDL 3.2.0.
  *
@@ -235,13 +235,8 @@
  * @param cleanup a function pointer to the function that cleans up the
  *                clipboard data.
  * @param userdata an opaque pointer that will be forwarded to the callbacks.
-<<<<<<< HEAD
- * @param mime_types a list of mime-types that are being offered. SDL copies
- *                   the given list.
-=======
  * @param mime_types a list of mime-types that are being offered. SDL copies the
  *                   given list.
->>>>>>> 5383d3e5
  * @param num_mime_types the number of mime-types in the mime_types list.
  * @throws Error on failure.
  *
@@ -278,13 +273,8 @@
  * @param cleanup a function pointer to the function that cleans up the
  *                clipboard data.
  * @param userdata an opaque pointer that will be forwarded to the callbacks.
-<<<<<<< HEAD
- * @param mime_types a list of mime-types that are being offered. SDL copies
- *                   the given list.
-=======
  * @param mime_types a list of mime-types that are being offered. SDL copies the
  *                   given list.
->>>>>>> 5383d3e5
  * @param num_mime_types the number of mime-types in the mime_types list.
  * @throws Error on failure.
  *
