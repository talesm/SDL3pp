#ifndef SDL3PP_RECT_H_
#define SDL3PP_RECT_H_

#include <SDL3/SDL_rect.h>
#include "SDL3pp_error.h"
#include "SDL3pp_optionalRef.h"
#include "SDL3pp_spanRef.h"
#include "SDL3pp_stdinc.h"

namespace SDL {

/**
 * @defgroup CategoryRect Category Rect
 *
 * Some helper functions for managing rectangles and 2D points, in both integer
 * and floating point versions.
 *
 * @{
 */

/// Alias to raw representation for Point.
using PointRaw = SDL_Point;

// Forward decl
struct Point;

/// Alias to raw representation for FPoint.
using FPointRaw = SDL_FPoint;

// Forward decl
struct FPoint;

/// Alias to raw representation for Rect.
using RectRaw = SDL_Rect;

// Forward decl
struct Rect;

/// Alias to raw representation for FRect.
using FRectRaw = SDL_FRect;

// Forward decl
struct FRect;

/// Comparison operator for Point.
constexpr bool operator==(const PointRaw& lhs, const PointRaw& rhs)
{
  return lhs.x == rhs.x && lhs.y == rhs.y;
}

/// Comparison operator for FPoint.
constexpr bool operator==(const FPointRaw& lhs, const FPointRaw& rhs)
{
  return lhs.x == rhs.x && lhs.y == rhs.y;
}

/// Comparison operator for Rect.
constexpr bool operator==(const RectRaw& lhs, const RectRaw& rhs)
{
  return lhs.x == rhs.x && lhs.y == rhs.y && lhs.w == rhs.w && lhs.h == rhs.h;
}

/// Comparison operator for FRect.
constexpr bool operator==(const FRectRaw& lhs, const FRectRaw& rhs)
{
  return lhs.x == rhs.x && lhs.y == rhs.y && lhs.w == rhs.w && lhs.h == rhs.h;
}

/**
 * The structure that defines a point (using integers).
 *
 * @since This struct is available since SDL 3.2.0.
 *
 * @sa Rect.GetEnclosingPoints
 * @sa Point.InRect
 */
struct Point : PointRaw
{
  /**
   * Wraps Point.
   *
   * @param p the value to be wrapped
   */
  constexpr Point(const PointRaw& p = {})
    : PointRaw(p)
  {
  }

  /**
   * Constructs from its fields.
   *
   * @param x the value for x.
   * @param y the value for y.
   */
  constexpr Point(int x, int y)
    : PointRaw{x, y}
  {
  }

  /**
   * Wraps Point.
   *
   * @param p the value to be wrapped
   */
  constexpr explicit Point(const FPointRaw& p) {}

  /**
   * Check if valid.
   *
   * @returns True if valid state, false otherwise.
   */
  constexpr explicit operator bool() const { return *this != PointRaw{}; }

  /**
   * Get the x.
   *
   * @returns current x value.
   */
  constexpr int GetX() const { return x; }

  /**
   * Set the x.
   *
   * @param newX the new x value.
   * @returns Reference to self.
   */
  constexpr Point& SetX(int newX)
  {
    x = newX;
    return *this;
  }

  /**
   * Get the y.
   *
   * @returns current y value.
   */
  constexpr int GetY() const { return y; }

  /**
   * Set the y.
   *
   * @param newY the new y value.
   * @returns Reference to self.
   */
  constexpr Point& SetY(int newY)
  {
    y = newY;
    return *this;
  }

  /**
   * Determine whether a point resides inside a rectangle.
   *
   * A point is considered part of a rectangle if both `p` and `r` are not
   * nullptr, and `p`'s x and y coordinates are >= to the rectangle's top left
   * corner, and < the rectangle's x+w and y+h. So a 1x1 rectangle considers
   * point (0,0) as "inside" and (0,1) as not.
   *
   * Note that this is a forced-inline function in a header, and not a public
   * API function available in the SDL library (which is to say, the code is
   * embedded in the calling program and the linker and dynamic loader will not
   * be able to find this function inside SDL itself).
   *
   * @param r the rectangle to test.
   * @returns true if `p` is contained by `r`, false otherwise.
   *
   * @threadsafety It is safe to call this function from any thread.
   *
   * @since This function is available since SDL 3.2.0.
   */
  constexpr bool InRect(const RectRaw& r) const;
};

/**
 * The structure that defines a point (using floating point values).
 *
 * @since This struct is available since SDL 3.2.0.
 *
 * @sa FRect.GetEnclosingPoints
 * @sa FPoint.InRect
 */
struct FPoint : FPointRaw
{
  /**
   * Wraps FPoint.
   *
   * @param p the value to be wrapped
   */
  constexpr FPoint(const FPointRaw& p = {})
    : FPointRaw(p)
  {
  }

  /**
   * Constructs from its fields.
   *
   * @param x the value for x.
   * @param y the value for y.
   */
  constexpr FPoint(float x, float y)
    : FPointRaw{x, y}
  {
  }

  /**
   * Check if valid.
   *
   * @returns True if valid state, false otherwise.
   */
  constexpr explicit operator bool() const { return *this != FPointRaw{}; }

  /**
   * Get the x.
   *
   * @returns current x value.
   */
  constexpr float GetX() const { return x; }

  /**
   * Set the x.
   *
   * @param newX the new x value.
   * @returns Reference to self.
   */
  constexpr FPoint& SetX(float newX)
  {
    x = newX;
    return *this;
  }

  /**
   * Get the y.
   *
   * @returns current y value.
   */
  constexpr float GetY() const { return y; }

  /**
   * Set the y.
   *
   * @param newY the new y value.
   * @returns Reference to self.
   */
  constexpr FPoint& SetY(float newY)
  {
    y = newY;
    return *this;
  }

  /**
   * Determine whether a point resides inside a floating point rectangle.
   *
   * A point is considered part of a rectangle if both `p` and `r` are not
   * nullptr, and `p`'s x and y coordinates are >= to the rectangle's top left
   * corner, and <= the rectangle's x+w and y+h. So a 1x1 rectangle considers
   * point (0,0) and (0,1) as "inside" and (0,2) as not.
   *
   * Note that this is a forced-inline function in a header, and not a public
   * API function available in the SDL library (which is to say, the code is
   * embedded in the calling program and the linker and dynamic loader will not
   * be able to find this function inside SDL itself).
   *
   * @param r the rectangle to test.
   * @returns true if `p` is contained by `r`, false otherwise.
   *
   * @threadsafety It is safe to call this function from any thread.
   *
   * @since This function is available since SDL 3.2.0.
   */
  constexpr bool InRect(const FRectRaw& r) const;
};

/**
 * A rectangle, with the origin at the upper left (using integers).
 *
 * @since This struct is available since SDL 3.2.0.
 *
 * @sa Rect.Empty
 * @sa Rect.Equal
 * @sa Rect.HasIntersection
 * @sa Rect.GetIntersection
 * @sa Rect.GetLineIntersection
 * @sa Rect.GetUnion
 * @sa Rect.GetEnclosingPoints
 */
struct Rect : RectRaw
{
  /**
   * Wraps Rect.
   *
   * @param r the value to be wrapped
   */
  constexpr Rect(const RectRaw& r = {})
    : RectRaw(r)
  {
  }

  /**
   * Constructs from its fields.
   *
   * @param x the value for x.
   * @param y the value for y.
   * @param w the value for w.
   * @param h the value for h.
   */
  constexpr Rect(int x, int y, int w, int h)
    : RectRaw{x, y, w, h}
  {
  }

  /**
   * Wraps Rect.
   *
   * @param r the value to be wrapped
   */
  Rect(const PointRaw& corner, const PointRaw& size) {}

  /// @sa Empty()
  constexpr explicit operator bool() const
  {
    static_assert(false, "Not implemented");
  }

  /**
   * Get the x.
   *
   * @returns current x value.
   */
  constexpr int GetX() const { return x; }

  /**
   * Set the x.
   *
   * @param newX the new x value.
   * @returns Reference to self.
   */
  constexpr Rect& SetX(int newX)
  {
    x = newX;
    return *this;
  }

  /**
   * Get the y.
   *
   * @returns current y value.
   */
  constexpr int GetY() const { return y; }

  /**
   * Set the y.
   *
   * @param newY the new y value.
   * @returns Reference to self.
   */
  constexpr Rect& SetY(int newY)
  {
    y = newY;
    return *this;
  }

  /**
   * Get the w.
   *
   * @returns current w value.
   */
  constexpr int GetW() const { return w; }

  /**
   * Set the w.
   *
   * @param newW the new w value.
   * @returns Reference to self.
   */
  constexpr Rect& SetW(int newW)
  {
    w = newW;
    return *this;
  }

  /**
   * Get the h.
   *
   * @returns current h value.
   */
  constexpr int GetH() const { return h; }

  /**
   * Set the h.
   *
   * @param newH the new h value.
   * @returns Reference to self.
   */
  constexpr Rect& SetH(int newH)
  {
    h = newH;
    return *this;
  }

  /**
   * Calculate a minimal rectangle enclosing a set of points.
   *
   * If `clip` is not nullptr then only points inside of the clipping rectangle
   * are considered.
   *
   * @param points an array of Point structures representing points to be
   *               enclosed.
   * @param count the number of structures in the `points` array.
   * @param clip an Rect used for clipping or nullptr to enclose all points.
   * @param result an Rect structure filled in with the minimal enclosing
   *               rectangle.
   * @returns true if any points were enclosed or false if all the points were
   *          outside of the clipping rectangle.
   *
   * @since This function is available since SDL 3.2.0.
   */
  static Rect GetEnclosingPoints(
    SpanRef<const PointRaw> points,
    OptionalRef<const RectRaw> clip = std::nullopt);

  static constexpr Rect FromCenter(int cx, int cy, int w, int h)
  {
    static_assert(false, "Not implemented");
  }

  static constexpr Rect FromCenter(const Point& center, const Point& size)
  {
    static_assert(false, "Not implemented");
  }

  static constexpr Rect FromCorners(int x1, int y1, int x2, int y2)
  {
    static_assert(false, "Not implemented");
  }

  static constexpr Rect FromCorners(const PointRaw& p1, const PointRaw& p2)
  {
    static_assert(false, "Not implemented");
  }

  auto GetX2() { static_assert(false, "Not implemented"); }

  auto SetX2() { static_assert(false, "Not implemented"); }

  auto GetY2() { static_assert(false, "Not implemented"); }

  auto SetY2() { static_assert(false, "Not implemented"); }

  auto GetTopLeft() { static_assert(false, "Not implemented"); }

  auto GetTopRight() { static_assert(false, "Not implemented"); }

  auto GetBottomLeft() { static_assert(false, "Not implemented"); }

  auto GetBottomRight() { static_assert(false, "Not implemented"); }

  auto GetSize() { static_assert(false, "Not implemented"); }

  auto GetCentroid() { static_assert(false, "Not implemented"); }

  bool GetLineIntersection(PointRaw* p1, PointRaw* p2)
  {
    static_assert(false, "Not implemented");
  }

  /**
   * Calculate the intersection of a rectangle and line segment.
   *
   * This function is used to clip a line segment to a rectangle. A line segment
   * contained entirely within the rectangle or that does not intersect will
   * remain unchanged. A line segment that crosses the rectangle at either or
   * both ends will be clipped to the boundary of the rectangle and the new
   * coordinates saved in `X1`, `Y1`, `X2`, and/or `Y2` as necessary.
   *
   * @param X1 a pointer to the starting X-coordinate of the line.
   * @param Y1 a pointer to the starting Y-coordinate of the line.
   * @param X2 a pointer to the ending X-coordinate of the line.
   * @param Y2 a pointer to the ending Y-coordinate of the line.
   * @returns true if there is an intersection, false otherwise.
   *
   * @since This function is available since SDL 3.2.0.
   */
  bool GetLineIntersection(int* X1, int* Y1, int* X2, int* Y2) const;

  /**
   * Convert an Rect to FRect
   *
   * @param rect a pointer to an Rect.
   * @param frect a pointer filled in with the floating point representation of
   *              `rect`.
   *
   * @threadsafety It is safe to call this function from any thread.
   *
   * @since This function is available since SDL 3.2.0.
   */
  constexpr operator SDL_FRect() const;

  /// @sa operator ToFRect()
  constexpr operator FRect() const { static_assert(false, "Not implemented"); }

  /**
   * Determine whether a rectangle has no area.
   *
   * A rectangle is considered "empty" for this function if `r` is nullptr, or
   * if `r`'s width and/or height are <= 0.
   *
   * Note that this is a forced-inline function in a header, and not a public
   * API function available in the SDL library (which is to say, the code is
   * embedded in the calling program and the linker and dynamic loader will not
   * be able to find this function inside SDL itself).
   *
   * @returns true if the rectangle is "empty", false otherwise.
   *
   * @threadsafety It is safe to call this function from any thread.
   *
   * @since This function is available since SDL 3.2.0.
   */
  constexpr bool Empty() const;

  /**
   * Determine whether two rectangles are equal.
   *
   * Rectangles are considered equal if both are not nullptr and each of their
   * x, y, width and height match.
   *
   * Note that this is a forced-inline function in a header, and not a public
   * API function available in the SDL library (which is to say, the code is
   * embedded in the calling program and the linker and dynamic loader will not
   * be able to find this function inside SDL itself).
   *
   * @param b the second rectangle to test.
   * @returns true if the rectangles are equal, false otherwise.
   *
   * @threadsafety It is safe to call this function from any thread.
   *
   * @since This function is available since SDL 3.2.0.
   */
  constexpr bool Equal(const RectRaw& other) const;

  constexpr bool Contains(const PointRaw& p) const
  {
    static_assert(false, "Not implemented");
  }

  constexpr bool Contains(const RectRaw& other) const
  {
    static_assert(false, "Not implemented");
  }

  /**
   * Determine whether two rectangles intersect.
   *
   * If either pointer is nullptr the function will return false.
   *
   * @param B an Rect structure representing the second rectangle.
   * @returns true if there is an intersection, false otherwise.
   *
   * @threadsafety It is safe to call this function from any thread.
   *
   * @since This function is available since SDL 3.2.0.
   *
   * @sa Rect.GetIntersection
   */
  constexpr bool HasIntersection(const RectRaw& other) const;

  /**
   * Calculate the intersection of two rectangles.
   *
   * If `result` is nullptr then this function will return false.
   *
   * @param B an Rect structure representing the second rectangle.
   * @param result an Rect structure filled in with the intersection of
   *               rectangles `A` and `B`.
   * @returns true if there is an intersection, false otherwise.
   *
   * @since This function is available since SDL 3.2.0.
   *
   * @sa Rect.HasIntersection
   */
  constexpr Rect GetIntersection(const RectRaw& other) const;

  /**
   * Calculate the union of two rectangles.
   *
   * @param B an Rect structure representing the second rectangle.
   * @param result an Rect structure filled in with the union of rectangles `A`
   *               and `B`.
   * @throws Error on failure.
   *
   * @since This function is available since SDL 3.2.0.
   */
  constexpr Rect GetUnion(const RectRaw& other) const;
};

/**
<<<<<<< HEAD
 * A rectangle stored using floating point values.
 *
 * The origin of the coordinate space is in the top-left, with increasing
 * values moving down and right. The properties `x` and `y` represent the
 * coordinates of the top-left corner of the rectangle.
=======
 * A rectangle, with the origin at the upper left (using floating point values).
>>>>>>> 5383d3e5
 *
 * @since This struct is available since SDL 3.2.0.
 *
 * @sa FRect.Empty
 * @sa FRect.Equal
 * @sa FRect.EqualEpsilon
 * @sa FRect.HasIntersection
 * @sa FRect.GetIntersection
 * @sa FRect.GetLineIntersection
 * @sa FRect.GetUnion
 * @sa FRect.GetEnclosingPoints
 * @sa FPoint.InRect
 */
struct FRect : FRectRaw
{
  /**
   * Wraps FRect.
   *
   * @param r the value to be wrapped
   */
  constexpr FRect(const FRectRaw& r = {})
    : FRectRaw(r)
  {
  }

  /**
   * Constructs from its fields.
   *
   * @param x the value for x.
   * @param y the value for y.
   * @param w the value for w.
   * @param h the value for h.
   */
  constexpr FRect(float x, float y, float w, float h)
    : FRectRaw{x, y, w, h}
  {
  }

  /**
   * Wraps FRect.
   *
   * @param r the value to be wrapped
   */
  constexpr FRect(const FPointRaw& corner, const FPointRaw& size) {}

  /// @sa Empty()
  constexpr explicit operator bool() const
  {
    static_assert(false, "Not implemented");
  }

  /**
   * Get the x.
   *
   * @returns current x value.
   */
  constexpr float GetX() const { return x; }

  /**
   * Set the x.
   *
   * @param newX the new x value.
   * @returns Reference to self.
   */
  constexpr FRect& SetX(float newX)
  {
    x = newX;
    return *this;
  }

  /**
   * Get the y.
   *
   * @returns current y value.
   */
  constexpr float GetY() const { return y; }

  /**
   * Set the y.
   *
   * @param newY the new y value.
   * @returns Reference to self.
   */
  constexpr FRect& SetY(float newY)
  {
    y = newY;
    return *this;
  }

  /**
   * Get the w.
   *
   * @returns current w value.
   */
  constexpr float GetW() const { return w; }

  /**
   * Set the w.
   *
   * @param newW the new w value.
   * @returns Reference to self.
   */
  constexpr FRect& SetW(float newW)
  {
    w = newW;
    return *this;
  }

  /**
   * Get the h.
   *
   * @returns current h value.
   */
  constexpr float GetH() const { return h; }

  /**
   * Set the h.
   *
   * @param newH the new h value.
   * @returns Reference to self.
   */
  constexpr FRect& SetH(float newH)
  {
    h = newH;
    return *this;
  }

  /**
   * Calculate a minimal rectangle enclosing a set of points with float
   * precision.
   *
   * If `clip` is not nullptr then only points inside of the clipping rectangle
   * are considered.
   *
   * @param points an array of FPoint structures representing points to be
   *               enclosed.
   * @param count the number of structures in the `points` array.
   * @param clip an FRect used for clipping or nullptr to enclose all points.
   * @param result an FRect structure filled in with the minimal enclosing
   *               rectangle.
   * @returns true if any points were enclosed or false if all the points were
   *          outside of the clipping rectangle.
   *
   * @since This function is available since SDL 3.2.0.
   */
  static constexpr FRect GetEnclosingPoints(
    SpanRef<const FPointRaw> points,
    OptionalRef<const FRectRaw> clip = std::nullopt);

  static constexpr FRect FromCenter(float cx, float cy, float w, float h)
  {
    static_assert(false, "Not implemented");
  }

  static constexpr FRect FromCenter(const FPointRaw& center,
                                    const FPointRaw& size)
  {
    static_assert(false, "Not implemented");
  }

  static constexpr FRect FromCorners(float x1, float y1, float x2, float y2)
  {
    static_assert(false, "Not implemented");
  }

  static constexpr FRect FromCorners(const FPointRaw& p1, const FPointRaw& p2)
  {
    static_assert(false, "Not implemented");
  }

  auto GetX2() { static_assert(false, "Not implemented"); }

  auto SetX2() { static_assert(false, "Not implemented"); }

  auto GetY2() { static_assert(false, "Not implemented"); }

  auto SetY2() { static_assert(false, "Not implemented"); }

  auto GetTopLeft() { static_assert(false, "Not implemented"); }

  auto GetTopRight() { static_assert(false, "Not implemented"); }

  auto GetBottomLeft() { static_assert(false, "Not implemented"); }

  auto GetBottomRight() { static_assert(false, "Not implemented"); }

  auto GetSize() { static_assert(false, "Not implemented"); }

  auto GetCentroid() { static_assert(false, "Not implemented"); }

  /**
   * Calculate the intersection of a rectangle and line segment with float
   * precision.
   *
   * This function is used to clip a line segment to a rectangle. A line segment
   * contained entirely within the rectangle or that does not intersect will
   * remain unchanged. A line segment that crosses the rectangle at either or
   * both ends will be clipped to the boundary of the rectangle and the new
   * coordinates saved in `X1`, `Y1`, `X2`, and/or `Y2` as necessary.
   *
   * @param X1 a pointer to the starting X-coordinate of the line.
   * @param Y1 a pointer to the starting Y-coordinate of the line.
   * @param X2 a pointer to the ending X-coordinate of the line.
   * @param Y2 a pointer to the ending Y-coordinate of the line.
   * @returns true if there is an intersection, false otherwise.
   *
   * @since This function is available since SDL 3.2.0.
   */
  bool GetLineIntersection(float* X1, float* Y1, float* X2, float* Y2) const;

  /**
   * Determine whether a floating point rectangle takes no space.
   *
   * A rectangle is considered "empty" for this function if `r` is nullptr, or
   * if `r`'s width and/or height are < 0.0f.
   *
   * Note that this is a forced-inline function in a header, and not a public
   * API function available in the SDL library (which is to say, the code is
   * embedded in the calling program and the linker and dynamic loader will not
   * be able to find this function inside SDL itself).
   *
   * @returns true if the rectangle is "empty", false otherwise.
   *
   * @threadsafety It is safe to call this function from any thread.
   *
   * @since This function is available since SDL 3.2.0.
   */
  constexpr bool Empty() const;

  /**
   * Determine whether two floating point rectangles are equal, within some
   * given epsilon.
   *
   * Rectangles are considered equal if both are not nullptr and each of their
   * x, y, width and height are within `epsilon` of each other. If you don't
   * know what value to use for `epsilon`, you should call the FRect.Equal
   * function instead.
   *
   * Note that this is a forced-inline function in a header, and not a public
   * API function available in the SDL library (which is to say, the code is
   * embedded in the calling program and the linker and dynamic loader will not
   * be able to find this function inside SDL itself).
   *
   * @param b the second rectangle to test.
   * @param epsilon the epsilon value for comparison.
   * @returns true if the rectangles are equal, false otherwise.
   *
   * @threadsafety It is safe to call this function from any thread.
   *
   * @since This function is available since SDL 3.2.0.
   *
   * @sa FRect.Equal
   */
  constexpr bool EqualEpsilon(const FRectRaw& other, const float epsilon) const;

  /**
   * Determine whether two floating point rectangles are equal, within a default
   * epsilon.
   *
   * Rectangles are considered equal if both are not nullptr and each of their
   * x, y, width and height are within FLT_EPSILON of each other. This is often
   * a reasonable way to compare two floating point rectangles and deal with the
   * slight precision variations in floating point calculations that tend to pop
   * up.
   *
   * Note that this is a forced-inline function in a header, and not a public
   * API function available in the SDL library (which is to say, the code is
   * embedded in the calling program and the linker and dynamic loader will not
   * be able to find this function inside SDL itself).
   *
   * @param b the second rectangle to test.
   * @returns true if the rectangles are equal, false otherwise.
   *
   * @threadsafety It is safe to call this function from any thread.
   *
   * @since This function is available since SDL 3.2.0.
   *
   * @sa FRect.EqualEpsilon
   */
  constexpr bool Equal(const FRectRaw& other) const;

  constexpr bool Contains(const FPointRaw& p) const
  {
    static_assert(false, "Not implemented");
  }

  constexpr bool Contains(const FRectRaw& other) const
  {
    static_assert(false, "Not implemented");
  }

  /**
   * Determine whether two rectangles intersect with float precision.
   *
   * If either pointer is nullptr the function will return false.
   *
   * @param B an FRect structure representing the second rectangle.
   * @returns true if there is an intersection, false otherwise.
   *
   * @since This function is available since SDL 3.2.0.
   *
   * @sa Rect.GetIntersection
   */
  constexpr bool HasIntersection(const FRectRaw& other) const;

  /**
   * Calculate the intersection of two rectangles with float precision.
   *
   * If `result` is nullptr then this function will return false.
   *
   * @param B an FRect structure representing the second rectangle.
   * @param result an FRect structure filled in with the intersection of
   *               rectangles `A` and `B`.
   * @returns true if there is an intersection, false otherwise.
   *
   * @since This function is available since SDL 3.2.0.
   *
   * @sa FRect.HasIntersection
   */
  constexpr FRect GetIntersection(const FRectRaw& other) const;

  /**
   * Calculate the union of two rectangles with float precision.
   *
   * @param B an FRect structure representing the second rectangle.
   * @param result an FRect structure filled in with the union of rectangles `A`
   *               and `B`.
   * @throws Error on failure.
   *
   * @since This function is available since SDL 3.2.0.
   */
  constexpr FRect GetUnion(const FRectRaw& other) const;
};

/**
 * Convert an Rect to FRect
 *
 * @param rect a pointer to an Rect.
 * @param frect a pointer filled in with the floating point representation of
 *              `rect`.
 *
 * @threadsafety It is safe to call this function from any thread.
 *
 * @since This function is available since SDL 3.2.0.
 */
constexpr Rect RectToFRect(const RectRaw& rect)
{
  return SDL_RectToFRect(rect);
}

constexpr Rect::operator SDL_FRect() const { return SDL::RectToFRect(); }

/**
 * Determine whether a point resides inside a rectangle.
 *
 * A point is considered part of a rectangle if both `p` and `r` are not
 * nullptr, and `p`'s x and y coordinates are >= to the rectangle's top left
 * corner, and < the rectangle's x+w and y+h. So a 1x1 rectangle considers point
 * (0,0) as "inside" and (0,1) as not.
 *
 * Note that this is a forced-inline function in a header, and not a public API
 * function available in the SDL library (which is to say, the code is embedded
 * in the calling program and the linker and dynamic loader will not be able to
 * find this function inside SDL itself).
 *
 * @param p the point to test.
 * @param r the rectangle to test.
 * @returns true if `p` is contained by `r`, false otherwise.
 *
 * @threadsafety It is safe to call this function from any thread.
 *
 * @since This function is available since SDL 3.2.0.
 */
constexpr bool PointInRect(const PointRaw& self, const RectRaw& r)
{
  return SDL_PointInRect(self, r);
}

constexpr bool Point::InRect(const RectRaw& r) const
{
  return SDL::PointInRect(this, r);
}

/**
 * Determine whether a rectangle has no area.
 *
 * A rectangle is considered "empty" for this function if `r` is nullptr, or if
 * `r`'s width and/or height are <= 0.
 *
 * Note that this is a forced-inline function in a header, and not a public API
 * function available in the SDL library (which is to say, the code is embedded
 * in the calling program and the linker and dynamic loader will not be able to
 * find this function inside SDL itself).
 *
 * @param r the rectangle to test.
 * @returns true if the rectangle is "empty", false otherwise.
 *
 * @threadsafety It is safe to call this function from any thread.
 *
 * @since This function is available since SDL 3.2.0.
 */
constexpr bool RectEmpty(const RectRaw& r) { return SDL_RectEmpty(r); }

constexpr bool Rect::Empty() const { return SDL::RectEmpty(this); }

/**
 * Determine whether two rectangles are equal.
 *
 * Rectangles are considered equal if both are not nullptr and each of their x,
 * y, width and height match.
 *
 * Note that this is a forced-inline function in a header, and not a public API
 * function available in the SDL library (which is to say, the code is embedded
 * in the calling program and the linker and dynamic loader will not be able to
 * find this function inside SDL itself).
 *
 * @param a the first rectangle to test.
 * @param b the second rectangle to test.
 * @returns true if the rectangles are equal, false otherwise.
 *
 * @threadsafety It is safe to call this function from any thread.
 *
 * @since This function is available since SDL 3.2.0.
 */
constexpr bool RectsEqual(const RectRaw& self, const RectRaw& other)
{
  return SDL_RectsEqual(self, other);
}

constexpr bool Rect::Equal(const RectRaw& other) const
{
  return SDL::RectsEqual(this, other);
}

/**
 * Determine whether two rectangles intersect.
 *
 * If either pointer is nullptr the function will return false.
 *
 * @param A an Rect structure representing the first rectangle.
 * @param B an Rect structure representing the second rectangle.
 * @returns true if there is an intersection, false otherwise.
 *
 * @threadsafety It is safe to call this function from any thread.
 *
 * @since This function is available since SDL 3.2.0.
 *
 * @sa Rect.GetIntersection
 */
constexpr bool HasRectIntersection(const RectRaw& self, const RectRaw& other)
{
  return SDL_HasRectIntersection(self, other);
}

constexpr bool Rect::HasIntersection(const RectRaw& other) const
{
  return SDL::HasRectIntersection(this, other);
}

/**
 * Calculate the intersection of two rectangles.
 *
 * If `result` is nullptr then this function will return false.
 *
 * @param A an Rect structure representing the first rectangle.
 * @param B an Rect structure representing the second rectangle.
 * @param result an Rect structure filled in with the intersection of rectangles
 *               `A` and `B`.
 * @returns true if there is an intersection, false otherwise.
 *
 * @since This function is available since SDL 3.2.0.
 *
 * @sa Rect.HasIntersection
 */
constexpr Rect GetRectIntersection(const RectRaw& self, const RectRaw& other)
{
  return SDL_GetRectIntersection(self, other);
}

constexpr Rect Rect::GetIntersection(const RectRaw& other) const
{
  return SDL::GetRectIntersection(this, other);
}

/**
 * Calculate the union of two rectangles.
 *
 * @param A an Rect structure representing the first rectangle.
 * @param B an Rect structure representing the second rectangle.
 * @param result an Rect structure filled in with the union of rectangles `A`
 *               and `B`.
 * @throws Error on failure.
 *
 * @since This function is available since SDL 3.2.0.
 */
constexpr Rect GetRectUnion(const RectRaw& self, const RectRaw& other)
{
  return CheckError(SDL_GetRectUnion(self, other));
}

constexpr Rect Rect::GetUnion(const RectRaw& other) const
{
  return SDL::GetRectUnion(this, other);
}

/**
 * Calculate a minimal rectangle enclosing a set of points.
 *
 * If `clip` is not nullptr then only points inside of the clipping rectangle
 * are considered.
 *
 * @param points an array of Point structures representing points to be
 *               enclosed.
 * @param count the number of structures in the `points` array.
 * @param clip an Rect used for clipping or nullptr to enclose all points.
 * @param result an Rect structure filled in with the minimal enclosing
 *               rectangle.
 * @returns true if any points were enclosed or false if all the points were
 *          outside of the clipping rectangle.
 *
 * @since This function is available since SDL 3.2.0.
 */
inline Rect GetRectEnclosingPoints(
  SpanRef<const PointRaw> points,
  OptionalRef<const RectRaw> clip = std::nullopt)
{
  return SDL_GetRectEnclosingPoints(points, clip);
}

inline Rect Rect::GetEnclosingPoints(SpanRef<const PointRaw> points,
                                     OptionalRef<const RectRaw> clip)
{
  return SDL::GetRectEnclosingPoints(points, clip);
}

/**
 * Calculate the intersection of a rectangle and line segment.
 *
 * This function is used to clip a line segment to a rectangle. A line segment
 * contained entirely within the rectangle or that does not intersect will
 * remain unchanged. A line segment that crosses the rectangle at either or both
 * ends will be clipped to the boundary of the rectangle and the new coordinates
 * saved in `X1`, `Y1`, `X2`, and/or `Y2` as necessary.
 *
 * @param rect an Rect structure representing the rectangle to intersect.
 * @param X1 a pointer to the starting X-coordinate of the line.
 * @param Y1 a pointer to the starting Y-coordinate of the line.
 * @param X2 a pointer to the ending X-coordinate of the line.
 * @param Y2 a pointer to the ending Y-coordinate of the line.
 * @returns true if there is an intersection, false otherwise.
 *
 * @since This function is available since SDL 3.2.0.
 */
inline bool GetRectAndLineIntersection(const RectRaw& rect,
                                       int* X1,
                                       int* Y1,
                                       int* X2,
                                       int* Y2)
{
  return SDL_GetRectAndLineIntersection(rect, X1, Y1, X2, Y2);
}

inline bool Rect::GetLineIntersection(int* X1, int* Y1, int* X2, int* Y2) const
{
  return SDL::GetRectAndLineIntersection(this, X1, Y1, X2, Y2);
}

/**
 * Determine whether a point resides inside a floating point rectangle.
 *
 * A point is considered part of a rectangle if both `p` and `r` are not
 * nullptr, and `p`'s x and y coordinates are >= to the rectangle's top left
 * corner, and <= the rectangle's x+w and y+h. So a 1x1 rectangle considers
 * point (0,0) and (0,1) as "inside" and (0,2) as not.
 *
 * Note that this is a forced-inline function in a header, and not a public API
 * function available in the SDL library (which is to say, the code is embedded
 * in the calling program and the linker and dynamic loader will not be able to
 * find this function inside SDL itself).
 *
 * @param p the point to test.
 * @param r the rectangle to test.
 * @returns true if `p` is contained by `r`, false otherwise.
 *
 * @threadsafety It is safe to call this function from any thread.
 *
 * @since This function is available since SDL 3.2.0.
 */
constexpr bool PointInRectFloat(const FPointRaw& self, const FRectRaw& r)
{
  return SDL_PointInRectFloat(self, r);
}

constexpr bool FPoint::InRect(const FRectRaw& r) const
{
  return SDL::PointInRectFloat(this, r);
}

/**
 * Determine whether a floating point rectangle takes no space.
 *
 * A rectangle is considered "empty" for this function if `r` is nullptr, or if
 * `r`'s width and/or height are < 0.0f.
 *
 * Note that this is a forced-inline function in a header, and not a public API
 * function available in the SDL library (which is to say, the code is embedded
 * in the calling program and the linker and dynamic loader will not be able to
 * find this function inside SDL itself).
 *
 * @param r the rectangle to test.
 * @returns true if the rectangle is "empty", false otherwise.
 *
 * @threadsafety It is safe to call this function from any thread.
 *
 * @since This function is available since SDL 3.2.0.
 */
constexpr bool RectEmptyFloat(const FRectRaw& r)
{
  return SDL_RectEmptyFloat(r);
}

constexpr bool FRect::Empty() const { return SDL::RectEmptyFloat(this); }

/**
 * Determine whether two floating point rectangles are equal, within some given
 * epsilon.
 *
 * Rectangles are considered equal if both are not nullptr and each of their x,
 * y, width and height are within `epsilon` of each other. If you don't know
 * what value to use for `epsilon`, you should call the FRect.Equal function
 * instead.
 *
 * Note that this is a forced-inline function in a header, and not a public API
 * function available in the SDL library (which is to say, the code is embedded
 * in the calling program and the linker and dynamic loader will not be able to
 * find this function inside SDL itself).
 *
 * @param a the first rectangle to test.
 * @param b the second rectangle to test.
 * @param epsilon the epsilon value for comparison.
 * @returns true if the rectangles are equal, false otherwise.
 *
 * @threadsafety It is safe to call this function from any thread.
 *
 * @since This function is available since SDL 3.2.0.
 *
 * @sa FRect.Equal
 */
constexpr bool RectsEqualEpsilon(const FRectRaw& self,
                                 const FRectRaw& other,
                                 const float epsilon)
{
  return SDL_RectsEqualEpsilon(self, other, epsilon);
}

constexpr bool FRect::EqualEpsilon(const FRectRaw& other,
                                   const float epsilon) const
{
  return SDL::RectsEqualEpsilon(this, other, epsilon);
}

/**
 * Determine whether two floating point rectangles are equal, within a default
 * epsilon.
 *
 * Rectangles are considered equal if both are not nullptr and each of their x,
 * y, width and height are within FLT_EPSILON of each other. This is often a
 * reasonable way to compare two floating point rectangles and deal with the
 * slight precision variations in floating point calculations that tend to pop
 * up.
 *
 * Note that this is a forced-inline function in a header, and not a public API
 * function available in the SDL library (which is to say, the code is embedded
 * in the calling program and the linker and dynamic loader will not be able to
 * find this function inside SDL itself).
 *
 * @param a the first rectangle to test.
 * @param b the second rectangle to test.
 * @returns true if the rectangles are equal, false otherwise.
 *
 * @threadsafety It is safe to call this function from any thread.
 *
 * @since This function is available since SDL 3.2.0.
 *
 * @sa FRect.EqualEpsilon
 */
constexpr bool RectsEqualFloat(const FRectRaw& self, const FRectRaw& other)
{
  return SDL_RectsEqualFloat(self, other);
}

constexpr bool FRect::Equal(const FRectRaw& other) const
{
  return SDL::RectsEqualFloat(this, other);
}

/**
 * Determine whether two rectangles intersect with float precision.
 *
 * If either pointer is nullptr the function will return false.
 *
 * @param A an FRect structure representing the first rectangle.
 * @param B an FRect structure representing the second rectangle.
 * @returns true if there is an intersection, false otherwise.
 *
 * @since This function is available since SDL 3.2.0.
 *
 * @sa Rect.GetIntersection
 */
constexpr bool HasRectIntersectionFloat(const FRectRaw& self,
                                        const FRectRaw& other)
{
  return SDL_HasRectIntersectionFloat(self, other);
}

constexpr bool FRect::HasIntersection(const FRectRaw& other) const
{
  return SDL::HasRectIntersectionFloat(this, other);
}

/**
 * Calculate the intersection of two rectangles with float precision.
 *
 * If `result` is nullptr then this function will return false.
 *
 * @param A an FRect structure representing the first rectangle.
 * @param B an FRect structure representing the second rectangle.
 * @param result an FRect structure filled in with the intersection of
 *               rectangles `A` and `B`.
 * @returns true if there is an intersection, false otherwise.
 *
 * @since This function is available since SDL 3.2.0.
 *
 * @sa FRect.HasIntersection
 */
constexpr FRect GetRectIntersectionFloat(const FRectRaw& self,
                                         const FRectRaw& other)
{
  return SDL_GetRectIntersectionFloat(self, other);
}

constexpr FRect FRect::GetIntersection(const FRectRaw& other) const
{
  return SDL::GetRectIntersectionFloat(this, other);
}

/**
 * Calculate the union of two rectangles with float precision.
 *
 * @param A an FRect structure representing the first rectangle.
 * @param B an FRect structure representing the second rectangle.
 * @param result an FRect structure filled in with the union of rectangles `A`
 *               and `B`.
 * @throws Error on failure.
 *
 * @since This function is available since SDL 3.2.0.
 */
constexpr FRect GetRectUnionFloat(const FRectRaw& self, const FRectRaw& other)
{
  return CheckError(SDL_GetRectUnionFloat(self, other));
}

constexpr FRect FRect::GetUnion(const FRectRaw& other) const
{
  return SDL::GetRectUnionFloat(this, other);
}

/**
 * Calculate a minimal rectangle enclosing a set of points with float precision.
 *
 * If `clip` is not nullptr then only points inside of the clipping rectangle
 * are considered.
 *
 * @param points an array of FPoint structures representing points to be
 *               enclosed.
 * @param count the number of structures in the `points` array.
 * @param clip an FRect used for clipping or nullptr to enclose all points.
 * @param result an FRect structure filled in with the minimal enclosing
 *               rectangle.
 * @returns true if any points were enclosed or false if all the points were
 *          outside of the clipping rectangle.
 *
 * @since This function is available since SDL 3.2.0.
 */
constexpr FRect GetRectEnclosingPointsFloat(
  SpanRef<const FPointRaw> points,
  OptionalRef<const FRectRaw> clip = std::nullopt)
{
  return SDL_GetRectEnclosingPointsFloat(points, clip);
}

constexpr FRect FRect::GetEnclosingPoints(SpanRef<const FPointRaw> points,
                                          OptionalRef<const FRectRaw> clip)
{
  return SDL::GetRectEnclosingPointsFloat(points, clip);
}

/**
 * Calculate the intersection of a rectangle and line segment with float
 * precision.
 *
 * This function is used to clip a line segment to a rectangle. A line segment
 * contained entirely within the rectangle or that does not intersect will
 * remain unchanged. A line segment that crosses the rectangle at either or both
 * ends will be clipped to the boundary of the rectangle and the new coordinates
 * saved in `X1`, `Y1`, `X2`, and/or `Y2` as necessary.
 *
 * @param rect an FRect structure representing the rectangle to intersect.
 * @param X1 a pointer to the starting X-coordinate of the line.
 * @param Y1 a pointer to the starting Y-coordinate of the line.
 * @param X2 a pointer to the ending X-coordinate of the line.
 * @param Y2 a pointer to the ending Y-coordinate of the line.
 * @returns true if there is an intersection, false otherwise.
 *
 * @since This function is available since SDL 3.2.0.
 */
inline bool GetRectAndLineIntersectionFloat(const FRectRaw& rect,
                                            float* X1,
                                            float* Y1,
                                            float* X2,
                                            float* Y2)
{
  return SDL_GetRectAndLineIntersectionFloat(rect, X1, Y1, X2, Y2);
}

inline bool FRect::GetLineIntersection(float* X1,
                                       float* Y1,
                                       float* X2,
                                       float* Y2) const
{
  return SDL::GetRectAndLineIntersectionFloat(this, X1, Y1, X2, Y2);
}

/// @}

} // namespace SDL

#endif /* SDL3PP_RECT_H_ */<|MERGE_RESOLUTION|>--- conflicted
+++ resolved
@@ -594,15 +594,11 @@
 };
 
 /**
-<<<<<<< HEAD
  * A rectangle stored using floating point values.
  *
- * The origin of the coordinate space is in the top-left, with increasing
- * values moving down and right. The properties `x` and `y` represent the
- * coordinates of the top-left corner of the rectangle.
-=======
- * A rectangle, with the origin at the upper left (using floating point values).
->>>>>>> 5383d3e5
+ * The origin of the coordinate space is in the top-left, with increasing values
+ * moving down and right. The properties `x` and `y` represent the coordinates
+ * of the top-left corner of the rectangle.
  *
  * @since This struct is available since SDL 3.2.0.
  *
