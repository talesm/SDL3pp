--- conflicted
+++ resolved
@@ -2,162 +2,106 @@
 <  * @defgroup CategorySurface Category Surface
 ---
 >  * @defgroup CategorySurface Surface Creation and Simple Drawing
-32,33c32,33
-<  * [SDL_image](https://wiki.libsdl.org/SDL3_image)
-<  * .
+32c32,33
+<  * [SDL_image](https://wiki.libsdl.org/SDL3_image) .
 ---
 >  * [SDL_image](https://wiki.libsdl.org/SDL3_image).
 >  *
-83c83
+82c83
 <   /// Constructs from const SurfaceRaw
 ---
 >   /// Constructs from SurfaceRaw
-140c140
+139c140
 < constexpr bool MustLock(SurfaceConstParam S) const { return SDL_MUSTLOCK(S); }
 ---
 > constexpr bool MustLock(SurfaceConstParam S) { return SDL_MUSTLOCK((S.value)); }
-219,220d218
+218,219d218
 <  *
 <  * @cat resource
-256,257c254
+255,256c254
 <    * @param width the width of the surface.
 <    * @param height the height of the surface.
 ---
 >    * @param size the width and height of the surface.
-<<<<<<< HEAD
-259,260c256
-<    * @post the new Surface structure that is created or nullptr on failure;
-<    *          call GetError() for more information.
-=======
-237,238c236
+258,259c256
 <    * @post the new Surface structure that is created or nullptr on failure; call
 <    *       GetError() for more information.
->>>>>>> 5383d3e5
 ---
 >    * @throws Error on failure.
-270c266
+269c266
 <     : m_resource(SDL_CreateSurface(size, format))
 ---
 >     : m_resource(CheckError(SDL_CreateSurface(size.x, size.y, format)))
-287,288c283
+286,287c283
 <    * @param width the width of the surface.
 <    * @param height the height of the surface.
 ---
 >    * @param size the width and height of the surface.
-<<<<<<< HEAD
-292,293c287
-<    * @post the new Surface structure that is created or nullptr on failure;
-<    *          call GetError() for more information.
-=======
-270,271c267
+291,292c287
 <    * @post the new Surface structure that is created or nullptr on failure; call
 <    *       GetError() for more information.
->>>>>>> 5383d3e5
 ---
 >    * @throws Error on failure.
-303c297,298
+302c297,298
 <     : m_resource(SDL_CreateSurfaceFrom(size, format, pixels, pitch))
 ---
 >     : m_resource(CheckError(
 >         SDL_CreateSurfaceFrom(size.x, size.y, format, pixels, pitch)))
-<<<<<<< HEAD
-336,340d330
-=======
-313,315d309
->>>>>>> 5383d3e5
+334,336d329
 <    * When done with the returned surface, the app should dispose of it with a
 <    * call to [Surface.Destroy](https://wiki.libsdl.org/SDL3/Surface.Destroy) ().
 <    *
-<<<<<<< HEAD
-390,392d379
+385,387d377
 <    * When done with the returned surface, the app should dispose of it with a
 <    * call to Surface.Destroy().
 <    *
-404c391
+399c389
 <   Surface(IOStreamParam src, bool closeio);
 ---
 >   Surface(IOStreamParam src, bool closeio = false);
-488,491d474
-< #endif // SDL_VERSION_ATLEAST(3, 4, 0)
-< 
-< #if SDL_VERSION_ATLEAST(3, 4, 0)
-< 
-614,615c597
-<    * @param colorspace an Colorspace value describing the surface
-<    *                   colorspace.
+464,465c454,455
+<    * The new surface should be freed with Surface.Destroy(). Not doing so will
+<    * result in a memory leak.
+---
+>    * The new surface should be freed with Surface.Destroy(). Not doing so
+>    * will result in a memory leak.
+483,486d472
+< #endif // SDL_VERSION_ATLEAST(3, 4, 0)
+< 
+< #if SDL_VERSION_ATLEAST(3, 4, 0)
+< 
+608c594
+<    * @param colorspace an Colorspace value describing the surface colorspace.
 ---
 >    * @param colorspace a Colorspace value describing the surface colorspace.
-721,722c703
-=======
-364,366d357
-<    * When done with the returned surface, the app should dispose of it with a
-<    * call to Surface.Destroy().
-<    *
-378c369
-<   Surface(IOStreamParam src, bool closeio);
----
->   Surface(IOStreamParam src, bool closeio = false);
-537c528
-<    * @param colorspace an Colorspace value describing the surface colorspace.
----
->    * @param colorspace a Colorspace value describing the surface colorspace.
-636,637c627
->>>>>>> 5383d3e5
+714,715c700
 <    * @param image a pointer to an alternate Surface to associate with this
 <    *              surface.
 ---
 >    * @param image an alternate Surface to associate with this surface.
-<<<<<<< HEAD
-757,762d737
-=======
-671,676d660
->>>>>>> 5383d3e5
+750,755d734
 <    * Freeing the array of surfaces does not affect the surfaces in the array.
 <    * They are still referenced by the surface being queried and will be cleaned
 <    * up normally.
 <    *
 <    * @param count a pointer filled in with the number of surface pointers
 <    *              returned, may be nullptr.
-<<<<<<< HEAD
-764,765c739
-=======
-678,679c662
->>>>>>> 5383d3e5
+757,758c736
 <    *          failure; call GetError() for more information. This should be
 <    *          freed with free() when it is no longer needed.
 ---
 >    *          failure; call GetError() for more information.
-<<<<<<< HEAD
-804,806c778,780
-=======
-715,717c698,700
->>>>>>> 5383d3e5
-<    * Not all surfaces require locking. If `Surface.MustLock(surface)` evaluates
-<    * to 0, then you can read and write to the surface at any time, and the pixel
-<    * format of the surface will not change.
----
->    * Not all surfaces require locking. If `Surface.MustLock()` evaluates to
->    * false, then you can read and write to the surface at any time, and the
->    * pixel format of the surface will not change.
-<<<<<<< HEAD
-902,905d875
-< #endif // SDL_VERSION_ATLEAST(3, 4, 0)
-< 
-< #if SDL_VERSION_ATLEAST(3, 4, 0)
-< 
-969,970c939
-=======
-832,833c815
->>>>>>> 5383d3e5
+893,896d870
+< #endif // SDL_VERSION_ATLEAST(3, 4, 0)
+< 
+< #if SDL_VERSION_ATLEAST(3, 4, 0)
+< 
+959,960c933
 <    * @param enabled true to enable color key, false to disable color key.
 <    * @param key the transparent pixel.
 ---
 >    * @param key the transparent pixel or std::nullopt to disable it.
-<<<<<<< HEAD
-983a953,961
-=======
-845a828,836
->>>>>>> 5383d3e5
+973a947,955
 >   /**
 >    * Unset the color key (transparent pixel) in a surface.
 >    *
@@ -167,29 +111,16 @@
 >    *
 >    * @throws Error on failure.
 >    */
-<<<<<<< HEAD
-989,990d966
+979,980d960
 <    * It is safe to pass a nullptr `surface` here; it will return false.
 <    *
-1010c986
+1000c980
 <    * @param key a pointer filled in with the transparent pixel.
 ---
 >    * @returns the transparent pixel or nullopt if none.
-1088d1063
+1078d1057
 <    * @param alpha a pointer filled in with the current alpha value.
-1099a1075,1088
-=======
-851,852d841
-<    * It is safe to pass a nullptr `surface` here; it will return false.
-<    *
-872c861
-<    * @param key a pointer filled in with the transparent pixel.
----
->    * @returns the transparent pixel or nullopt if none.
-947d935
-<    * @param alpha a pointer filled in with the current alpha value.
-958a947,960
->>>>>>> 5383d3e5
+1089a1069,1082
 >   /**
 >    * Set an additional color and alpha value multiplied into blit
 >    * operations.
@@ -204,11 +135,7 @@
 >    * @param color the color to be multiplied in blit operations
 >    * @throws Error on failure.
 >    */
-<<<<<<< HEAD
-1101a1091,1097
-=======
-960a963,969
->>>>>>> 5383d3e5
+1091a1085,1091
 >   /**
 >    * Get the additional color and alpha value multiplied into blit
 >    * operations.
@@ -216,86 +143,46 @@
 >    * @returns a Color containing RGBA value on success or std::nullopt on
 >    * failure; call GetError() for more information.
 >    */
-<<<<<<< HEAD
-1126c1122
+1116c1116
 <    * @param blendMode a pointer filled in with the current BlendMode.
 ---
 >    * @returns the current BlendMode.
-1155a1152
+1145a1146
 >    * @sa Surface.ResetClipRect()
-1159a1157,1161
-=======
-984c993
-<    * @param blendMode a pointer filled in with the current BlendMode.
----
->    * @returns the current BlendMode.
-1012a1022
->    * @sa Surface.ResetClipRect()
-1016a1027,1031
->>>>>>> 5383d3e5
+1149a1151,1155
 >   /**
 >    * Disable the clipping rectangle for a surface.
 >    *
 >    * @sa SetClipRect()
 >    */
-<<<<<<< HEAD
-1168,1170c1170,1171
-<    *                clipped.
-<    * @param rect an Rect structure filled in with the clipping rectangle for
-<    *             the surface.
+1158,1159c1164,1165
+<    * @param rect an Rect structure filled in with the clipping rectangle for the
+<    *             surface.
 ---
 >    * @returns the Rect structure filled in with the clipping rectangle for the
 >    *          surface on success.
-1225,1226d1225
+1214,1215d1219
 <    * The returned surface should be freed with Surface.Destroy().
 <    *
-1243,1246c1242
-=======
-1025,1026c1040,1041
-<    * @param rect an Rect structure filled in with the clipping rectangle for the
-<    *             surface.
----
->    * @returns the Rect structure filled in with the clipping rectangle for the
->    *          surface on success.
-1055,1056d1069
-<    * The returned surface should be freed with Surface.Destroy().
-<    *
-1072,1075c1085
->>>>>>> 5383d3e5
+1232,1235c1236
 <    * The returned surface should be freed with Surface.Destroy().
 <    *
 <    * @param width the width of the new surface.
 <    * @param height the height of the new surface.
 ---
 >    * @param size the width and height of the new surface.
-<<<<<<< HEAD
-1342c1338
+1331c1332
 <    * otherwise the color is assumed to be in the colorspace of the suface.
 ---
 >    * otherwise the color is assumed to be in the colorspace of the surface.
-1344,1347c1340
-=======
-1167c1177
-<    * otherwise the color is assumed to be in the colorspace of the suface.
----
->    * otherwise the color is assumed to be in the colorspace of the surface.
-1169,1172c1179
->>>>>>> 5383d3e5
+1333,1336c1334
 <    * @param r the red component of the pixel, normally in the range 0-1.
 <    * @param g the green component of the pixel, normally in the range 0-1.
 <    * @param b the blue component of the pixel, normally in the range 0-1.
 <    * @param a the alpha component of the pixel, normally in the range 0-1.
 ---
 >    * @param c the color components of the pixel, normally in the range 0-1.
-<<<<<<< HEAD
-1361c1354
-<    * generated by MapRGB() or MapColor(). If the color value contains an
----
->    * generated by MapColor(). If the color value contains an
-1382a1376,1385
-=======
-1205a1213,1222
->>>>>>> 5383d3e5
+1371a1370,1379
 >   /**
 >    * Perform a fast fill of a rectangle with a specific color.
 >    *
@@ -306,27 +193,13 @@
 >    * @param color the color to fill with.
 >    * @throws Error on failure.
 >    */
-<<<<<<< HEAD
-1389c1392
-<    * generated by MapRGB() or MapColor(). If the color value contains an
----
->    * generated by MapColor(). If the color value contains an
-1398d1400
+1387d1394
 <    * @param count the number of rectangles in the array.
-1462a1465
+1451a1459
 >    * @param src the SurfaceRaw structure to be copied from.
-1465d1467
+1454d1461
 <    * @param dst the Surface structure that is the blit target.
-1483a1486,1555
-=======
-1221d1237
-<    * @param count the number of rectangles in the array.
-1284a1301
->    * @param src the SurfaceRaw structure to be copied from.
-1287d1303
-<    * @param dst the Surface structure that is the blit target.
-1305a1322,1391
->>>>>>> 5383d3e5
+1472a1480,1549
 >   /**
 >    * Performs a fast blit from the source surface to the destination surface
 >    * with clipping.
@@ -397,99 +270,52 @@
 >    * @sa Surface.Blit
 >    * @sa Surface.BlitScaled
 >    */
-<<<<<<< HEAD
-1493a1566
+1482a1560
 >    * @param src the Surface structure to be copied from.
-1496d1568
+1485d1562
 <    * @param dst the Surface structure that is the blit target.
-1515a1588
+1504a1582
 >    * @param src the Surface structure to be copied from.
-1518d1590
+1507d1584
 <    * @param dst the Surface structure that is the blit target.
-1542a1615
+1531a1609
 >    * @param src the Surface structure to be copied from.
-1545d1617
+1534d1611
 <    * @param dst the Surface structure that is the blit target.
-1567a1640
+1556a1634
 >    * @param src the Surface structure to be copied from.
-1570d1642
+1559d1636
 <    * @param dst the Surface structure that is the blit target.
-1597a1670
+1586a1664
 >    * @param src the SDL_Surface structure to be copied from.
-1600d1672
+1589d1666
 <    * @param dst the Surface structure that is the blit target.
-1623a1696
+1611a1689
 >    * @param src the SDL_Surface structure to be copied from.
-1630d1702
+1618d1695
 <    * @param dst the Surface structure that is the blit target.
-1658a1731
+1645a1723
 >    * @param src the SDL_Surface structure to be copied from.
-1665a1739,1741
->    * @param dstrect the Rect structure representing the target rectangle in
->    *                the destination surface, or nullptr to fill the entire
->    *                surface.
-1669,1672d1744
-<    * @param dst the Surface structure that is the blit target.
-<    * @param dstrect the Rect structure representing the target rectangle in
-<    *                the destination surface, or nullptr to fill the entire
-<    * surface.
-1742,1745c1814
-=======
-1315a1402
->    * @param src the Surface structure to be copied from.
-1318d1404
-<    * @param dst the Surface structure that is the blit target.
-1337a1424
->    * @param src the Surface structure to be copied from.
-1340d1426
-<    * @param dst the Surface structure that is the blit target.
-1364a1451
->    * @param src the Surface structure to be copied from.
-1367d1453
-<    * @param dst the Surface structure that is the blit target.
-1389a1476
->    * @param src the Surface structure to be copied from.
-1392d1478
-<    * @param dst the Surface structure that is the blit target.
-1419a1506
->    * @param src the SDL_Surface structure to be copied from.
-1422d1508
-<    * @param dst the Surface structure that is the blit target.
-1444a1531
->    * @param src the SDL_Surface structure to be copied from.
-1451d1537
-<    * @param dst the Surface structure that is the blit target.
-1478a1565
->    * @param src the SDL_Surface structure to be copied from.
-1485a1573,1574
+1652a1731,1732
 >    * @param dstrect the Rect structure representing the target rectangle in the
 >    *                destination surface, or nullptr to fill the entire surface.
-1489,1491d1577
+1656,1658d1735
 <    * @param dst the Surface structure that is the blit target.
 <    * @param dstrect the Rect structure representing the target rectangle in the
 <    *                destination surface, or nullptr to fill the entire surface.
-1560,1563c1646
->>>>>>> 5383d3e5
+1728,1731c1805
 <    * @param r the red component of the pixel in the range 0-255.
 <    * @param g the green component of the pixel in the range 0-255.
 <    * @param b the blue component of the pixel in the range 0-255.
 <    * @param a the alpha component of the pixel in the range 0-255.
 ---
 >    * @param c the color components of the pixel in the range 0-255.
-<<<<<<< HEAD
-1766,1767c1835
-=======
-1583,1584c1666
->>>>>>> 5383d3e5
+1752,1753c1826
 <    * @param x the horizontal coordinate, 0 <= x < width.
 <    * @param y the vertical coordinate, 0 <= y < height.
 ---
 >    * @param p the coordinates, 0 <= x < width and 0 <= y < height.
-<<<<<<< HEAD
-1795,1807c1863,1864
-=======
-1611,1623c1693,1694
->>>>>>> 5383d3e5
+1781,1793c1854,1855
 <    * Like GetRGBA, this uses the entire 0..255 range when converting color
 <    * components from pixel formats with less than 8 bits per RGB component.
 <    *
@@ -506,20 +332,12 @@
 ---
 >    * @param p the coordinates, 0 <= x < width and 0 <= y < height.
 >    * @returns color on success.
-<<<<<<< HEAD
-1823,1824c1880
-=======
-1638,1639c1709
->>>>>>> 5383d3e5
+1809,1810c1871
 <    * @param x the horizontal coordinate, 0 <= x < width.
 <    * @param y the vertical coordinate, 0 <= y < height.
 ---
 >    * @param p the coordinates, 0 <= x < width and 0 <= y < height.
-<<<<<<< HEAD
-1852,1861c1908,1909
-=======
-1666,1675c1736,1737
->>>>>>> 5383d3e5
+1838,1847c1899,1900
 <    * @param x the horizontal coordinate, 0 <= x < width.
 <    * @param y the vertical coordinate, 0 <= y < height.
 <    * @param r a pointer filled in with the red channel, normally in the range
@@ -533,11 +351,7 @@
 ---
 >    * @param p the coordinates, 0 <= x < width and 0 <= y < height.
 >    * @returns color on success.
-<<<<<<< HEAD
-1880,1885c1928,1929
-=======
-1693,1698c1755,1756
->>>>>>> 5383d3e5
+1866,1871c1919,1920
 <    * @param x the horizontal coordinate, 0 <= x < width.
 <    * @param y the vertical coordinate, 0 <= y < height.
 <    * @param r the red channel value, 0-255.
@@ -547,11 +361,7 @@
 ---
 >    * @param p the coordinates, 0 <= x < width and 0 <= y < height.
 >    * @param c the color values, 0-255.
-<<<<<<< HEAD
-1901,1906c1945,1946
-=======
-1713,1718c1771,1772
->>>>>>> 5383d3e5
+1887,1892c1936,1937
 <    * @param x the horizontal coordinate, 0 <= x < width.
 <    * @param y the vertical coordinate, 0 <= y < height.
 <    * @param r the red channel value, normally in the range 0-1.
@@ -561,196 +371,108 @@
 ---
 >    * @param p the coordinates, 0 <= x < width and 0 <= y < height.
 >    * @param c the color values, normally in the range 0-1.
-<<<<<<< HEAD
-1915a1956,1958
->   /**
->    * Get the width in pixels.
->    */
-1917a1961,1963
->   /**
->    * Get the height in pixels.
->    */
-1919a1966,1968
->   /**
->    * Get the size in pixels.
->    */
-1921a1971,1973
->   /**
->    * Get pitch in bytes.
->    */
-1923a1976,1978
->   /**
->    * Get the pixel format.
->    */
-1925a1981,1983
->   /**
->    * Get the pixels.
->    */
-1934,1935c1992
-=======
-1726a1781,1783
->   /**
->    * Get the width in pixels.
->    */
-1728a1786,1788
->   /**
->    * Get the height in pixels.
->    */
-1730a1791,1793
->   /**
->    * Get the size in pixels.
->    */
-1732a1796,1798
->   /**
->    * Get pitch in bytes.
->    */
-1734a1801,1803
->   /**
->    * Get the pixel format.
->    */
-1736a1806,1808
->   /**
->    * Get the pixels.
->    */
-1745,1746c1817
->>>>>>> 5383d3e5
+1901a1947
+>   /// Get the width in pixels.
+1903a1950
+>   /// Get the height in pixels.
+1905a1953
+>   /// Get the size in pixels.
+1907a1956
+>   /// Get pitch in bytes.
+1909a1959
+>   /// Get the pixel format.
+1911a1962
+>   /// Get the pixels.
+1920,1921c1971
 <  * @param width the width of the surface.
 <  * @param height the height of the surface.
 ---
 >  * @param size the width and height of the surface.
-<<<<<<< HEAD
-1965,1966c2022
-=======
-1775,1776c1846
->>>>>>> 5383d3e5
+1950,1951c2000
 <  * @param width the width of the surface.
 <  * @param height the height of the surface.
 ---
 >  * @param size the width and height of the surface.
-<<<<<<< HEAD
-2040c2096
+2024c2073
 <   return CheckError(SDL_GetSurfaceProperties(surface));
 ---
 >   return {CheckError(SDL_GetSurfaceProperties(surface))};
-2061,2064d2116
-=======
-1849c1919
-<   return CheckError(SDL_GetSurfaceProperties(surface));
----
->   return {CheckError(SDL_GetSurfaceProperties(surface))};
-1870,1873d1939
->>>>>>> 5383d3e5
+2045,2048d2093
 < #endif // SDL_VERSION_ATLEAST(3, 2, 6)
 < 
 < #if SDL_VERSION_ATLEAST(3, 2, 6)
 < 
-<<<<<<< HEAD
-2157c2209
+2139c2184
 <   return CheckError(SDL_CreateSurfacePalette(surface));
 ---
 >   return Palette::Borrow(CheckError(SDL_CreateSurfacePalette(surface)));
-2210c2262
+2192c2237
 <   return SDL_GetSurfacePalette(surface);
 ---
 >   return Palette::Borrow(SDL_GetSurfacePalette(surface));
-2288,2289d2339
+2270,2271d2314
 <  * @param count a pointer filled in with the number of surface pointers
 <  *              returned, may be nullptr.
-2291,2292c2341
-<  *          failure; call GetError() for more information. This should be
-<  *          freed with free() when it is no longer needed.
----
->  *          failure; call GetError() for more information.
-2305c2354,2356
-=======
-1961c2027
-<   return CheckError(SDL_CreateSurfacePalette(surface));
----
->   return Palette::Borrow(CheckError(SDL_CreateSurfacePalette(surface)));
-2010c2076
-<   return SDL_GetSurfacePalette(surface);
----
->   return Palette::Borrow(SDL_GetSurfacePalette(surface));
-2087,2088d2152
-<  * @param count a pointer filled in with the number of surface pointers
-<  *              returned, may be nullptr.
-2090,2091c2154
+2273,2274c2316
 <  *          failure; call GetError() for more information. This should be freed
 <  *          with free() when it is no longer needed.
 ---
 >  *          failure; call GetError() for more information.
-2103c2166,2168
->>>>>>> 5383d3e5
+2287c2329,2331
 <   return SDL_GetSurfaceImages(surface);
 ---
 >   int count = 0;
 >   auto data = SDL_GetSurfaceImages(surface, &count);
 >   return OwnArray<SurfaceRaw>(CheckError(data), count);
-<<<<<<< HEAD
-2348c2399
+2330c2374
 <  * Not all surfaces require locking. If `Surface.MustLock(surface)` evaluates to
 ---
 >  * Not all surfaces require locking. If `Surface.MustLock()` evaluates to
-2537,2540d2587
-< #endif // SDL_VERSION_ATLEAST(3, 4, 0)
-< 
-< #if SDL_VERSION_ATLEAST(3, 4, 0)
-< 
-2561,2564d2607
-< #endif // SDL_VERSION_ATLEAST(3, 4, 0)
-< 
-< #if SDL_VERSION_ATLEAST(3, 4, 0)
-< 
-2570,2573d2612
-< #endif // SDL_VERSION_ATLEAST(3, 4, 0)
-< 
-< #if SDL_VERSION_ATLEAST(3, 4, 0)
-< 
-2579,2582d2617
-< #endif // SDL_VERSION_ATLEAST(3, 4, 0)
-< 
-< #if SDL_VERSION_ATLEAST(3, 4, 0)
-< 
-2607,2610d2641
-< #endif // SDL_VERSION_ATLEAST(3, 4, 0)
-< 
-< #if SDL_VERSION_ATLEAST(3, 4, 0)
-< 
-2631,2634d2661
-< #endif // SDL_VERSION_ATLEAST(3, 4, 0)
-< 
-< #if SDL_VERSION_ATLEAST(3, 4, 0)
-< 
-2640,2643d2666
-< #endif // SDL_VERSION_ATLEAST(3, 4, 0)
-< 
-< #if SDL_VERSION_ATLEAST(3, 4, 0)
-< 
-2712,2713c2735
-=======
-2145c2210
-<  * Not all surfaces require locking. If `Surface.MustLock(surface)` evaluates to
----
->  * Not all surfaces require locking. If `Surface.MustLock()` evaluates to
-2363,2364c2428
->>>>>>> 5383d3e5
+2519,2522d2562
+< #endif // SDL_VERSION_ATLEAST(3, 4, 0)
+< 
+< #if SDL_VERSION_ATLEAST(3, 4, 0)
+< 
+2543,2546d2582
+< #endif // SDL_VERSION_ATLEAST(3, 4, 0)
+< 
+< #if SDL_VERSION_ATLEAST(3, 4, 0)
+< 
+2552,2555d2587
+< #endif // SDL_VERSION_ATLEAST(3, 4, 0)
+< 
+< #if SDL_VERSION_ATLEAST(3, 4, 0)
+< 
+2561,2564d2592
+< #endif // SDL_VERSION_ATLEAST(3, 4, 0)
+< 
+< #if SDL_VERSION_ATLEAST(3, 4, 0)
+< 
+2589,2592d2616
+< #endif // SDL_VERSION_ATLEAST(3, 4, 0)
+< 
+< #if SDL_VERSION_ATLEAST(3, 4, 0)
+< 
+2613,2616d2636
+< #endif // SDL_VERSION_ATLEAST(3, 4, 0)
+< 
+< #if SDL_VERSION_ATLEAST(3, 4, 0)
+< 
+2622,2625d2641
+< #endif // SDL_VERSION_ATLEAST(3, 4, 0)
+< 
+< #if SDL_VERSION_ATLEAST(3, 4, 0)
+< 
+2693,2694c2709
 <  * @param enabled true to enable color key, false to disable color key.
 <  * @param key the transparent pixel.
 ---
 >  * @param key the transparent pixel or std::nullopt to disable it.
-<<<<<<< HEAD
-2727c2749
+2708c2723
 <   CheckError(SDL_SetSurfaceColorKey(surface, key));
 ---
 >   CheckError(SDL_SetSurfaceColorKey(surface, key.has_value(), key.value_or(0)));
-2734a2757,2766
-=======
-2377c2441
-<   CheckError(SDL_SetSurfaceColorKey(surface, key));
----
->   CheckError(SDL_SetSurfaceColorKey(surface, key.has_value(), key.value_or(0)));
-2384a2449,2458
->>>>>>> 5383d3e5
+2715a2731,2740
 > /**
 >  * Unset the color key (transparent pixel) in a surface.
 >  *
@@ -761,54 +483,30 @@
 >  * @param surface the Surface structure to update.
 >  * @throws Error on failure.
 >  */
-<<<<<<< HEAD
-2737c2769
+2718c2743
 <   static_assert(false, "Not implemented");
 ---
 >   SetSurfaceColorKey(surface, std::nullopt);
-2776c2808
+2757c2782
 <  * @param key a pointer filled in with the transparent pixel.
 ---
 >  * @returns the transparent pixel or nullopt if none.
-2788c2820,2821
-=======
-2387c2461
-<   static_assert(false, "Not implemented");
----
->   SetSurfaceColorKey(surface, std::nullopt);
-2426c2500
-<  * @param key a pointer filled in with the transparent pixel.
----
->  * @returns the transparent pixel or nullopt if none.
-2438c2512,2513
->>>>>>> 5383d3e5
+2769c2794,2795
 <   return CheckError(SDL_GetSurfaceColorKey(surface));
 ---
 >   if (Uint32 key; SDL_GetSurfaceColorKey(surface, &key)) return key;
 >   return std::nullopt;
-<<<<<<< HEAD
-2893c2926
+2874c2900
 <  * @param alpha a pointer filled in with the current alpha value.
 ---
 >  * @returns the current alpha value.
-2905c2938,2940
-=======
-2540c2615
-<  * @param alpha a pointer filled in with the current alpha value.
----
->  * @returns the current alpha value.
-2552c2627,2629
->>>>>>> 5383d3e5
+2886c2912,2914
 <   return CheckError(SDL_GetSurfaceAlphaMod(surface));
 ---
 >   Uint8 alpha;
 >   CheckError(SDL_GetSurfaceAlphaMod(surface, &alpha));
 >   return alpha;
-<<<<<<< HEAD
-2912a2948,2962
-=======
-2559a2637,2651
->>>>>>> 5383d3e5
+2893a2922,2936
 > /**
 >  * Set an additional color and alpha value multiplied into blit
 >  * operations.
@@ -824,31 +522,19 @@
 >  * @param color the color to be multiplied in blit operations
 >  * @throws Error on failure.
 >  */
-<<<<<<< HEAD
-2915c2965,2966
-=======
-2562c2654,2655
->>>>>>> 5383d3e5
+2896c2939,2940
 <   static_assert(false, "Not implemented");
 ---
 >   SetSurfaceColorMod(surface, color.r, color.g, color.b);
 >   SetSurfaceAlphaMod(surface, color.a);
-<<<<<<< HEAD
-2918,2921c2969
-=======
-2565,2568c2658
->>>>>>> 5383d3e5
+2899,2902c2943
 < inline void Surface::SetMod(Color color)
 < {
 <   SDL::SetSurfaceMod(m_resource, color);
 < }
 ---
 > inline void Surface::SetMod(Color color) { SetSurfaceMod(m_resource, color); }
-<<<<<<< HEAD
-2922a2971,2978
-=======
-2569a2660,2667
->>>>>>> 5383d3e5
+2903a2945,2952
 > /**
 >  * Get the additional color and alpha value multiplied into blit
 >  * operations.
@@ -857,118 +543,68 @@
 >  * @returns a Color containing RGBA value on success or std::nullopt on
 >  * failure; call GetError() for more information.
 >  */
-<<<<<<< HEAD
-2925c2981,2984
-=======
-2572c2670,2673
->>>>>>> 5383d3e5
+2906c2955,2958
 <   static_assert(false, "Not implemented");
 ---
 >   Color c;
 >   GetSurfaceColorMod(surface, &c.r, &c.g, &c.b);
 >   c.a = GetSurfaceAlphaMod(surface);
 >   return c;
-<<<<<<< HEAD
-2962c3021
+2943c2995
 <  * @param blendMode a pointer filled in with the current BlendMode.
 ---
 >  * @returns the current BlendMode.
-2973c3032,3034
-=======
-2608c2709
-<  * @param blendMode a pointer filled in with the current BlendMode.
----
->  * @returns the current BlendMode.
-2619c2720,2722
->>>>>>> 5383d3e5
+2954c3006,3008
 <   return CheckError(SDL_GetSurfaceBlendMode(surface));
 ---
 >   BlendMode blendmode;
 >   CheckError(SDL_GetSurfaceBlendMode(surface, &blendmode));
 >   return blendmode;
-<<<<<<< HEAD
-3013a3075,3079
-=======
-2658a2762,2766
->>>>>>> 5383d3e5
+2994a3049,3053
 > /**
 >  * Disable the clipping rectangle for a surface.
 >  *
 >  * @sa SetSurfaceClipRect()
 >  */
-<<<<<<< HEAD
-3016c3082
+2997c3056
 <   static_assert(false, "Not implemented");
 ---
 >   SetSurfaceClipRect(surface, std::nullopt);
-3029,3030c3095,3096
-<  * @param rect an Rect structure filled in with the clipping rectangle for
-<  *             the surface.
+3009,3010c3068,3069
+<  * @param rect an Rect structure filled in with the clipping rectangle for the
+<  *             surface.
 ---
 >  * @returns the Rect structure filled in with the clipping rectangle for the
 >  *          surface.
-3042c3108,3110
-=======
-2661c2769
-<   static_assert(false, "Not implemented");
----
->   SetSurfaceClipRect(surface, std::nullopt);
-2673,2674c2781,2782
-<  * @param rect an Rect structure filled in with the clipping rectangle for the
-<  *             surface.
----
->  * @returns the Rect structure filled in with the clipping rectangle for the
->  *          surface.
-2685c2793,2795
->>>>>>> 5383d3e5
+3022c3081,3083
 <   return CheckError(SDL_GetSurfaceClipRect(surface));
 ---
 >   Rect r;
 >   CheckError(SDL_GetSurfaceClipRect(surface, &r));
 >   return r;
-<<<<<<< HEAD
-3095,3098d3162
-< #endif // SDL_VERSION_ATLEAST(3, 4, 0)
-< 
-< #if SDL_VERSION_ATLEAST(3, 4, 0)
-< 
-3127c3191
+3075,3078d3135
+< #endif // SDL_VERSION_ATLEAST(3, 4, 0)
+< 
+< #if SDL_VERSION_ATLEAST(3, 4, 0)
+< 
+3107c3164
 <   return SDL_DuplicateSurface(surface);
 ---
 >   return Surface(SDL_DuplicateSurface(surface));
-3142,3143c3206
-=======
-2731c2841
-<   return SDL_DuplicateSurface(surface);
----
->   return Surface(SDL_DuplicateSurface(surface));
-2746,2747c2856
->>>>>>> 5383d3e5
+3122,3123c3179
 <  * @param width the width of the new surface.
 <  * @param height the height of the new surface.
 ---
 >  * @param size the width and height of the surface.
-<<<<<<< HEAD
-3159c3222
+3139c3195
 <   return SDL_ScaleSurface(surface, size, scaleMode);
 ---
 >   return Surface(SDL_ScaleSurface(surface, size.x, size.y, scaleMode));
-3196c3259
+3176c3232
 <   return SDL_ConvertSurface(surface, format);
 ---
 >   return Surface(SDL_ConvertSurface(surface, format));
-3204,3212d3266
-=======
-2762c2871
-<   return SDL_ScaleSurface(surface, size, scaleMode);
----
->   return Surface(SDL_ScaleSurface(surface, size.x, size.y, scaleMode));
-2798c2907
-<   return SDL_ConvertSurface(surface, format);
----
->   return Surface(SDL_ConvertSurface(surface, format));
-2806,2814d2914
->>>>>>> 5383d3e5
+3184,3192d3239
 < inline Surface Surface::Convert(PixelFormat format,
 <                                 PaletteParam palette,
 <                                 Colorspace colorspace,
@@ -978,11 +614,7 @@
 <     m_resource, format, palette, colorspace, props);
 < }
 < 
-<<<<<<< HEAD
-3247,3248c3301,3311
-=======
-2848,2849c2948,2958
->>>>>>> 5383d3e5
+3227,3228c3274,3284
 <   return SDL_ConvertSurfaceAndColorspace(
 <     surface, format, palette, colorspace, props);
 ---
@@ -997,55 +629,31 @@
 > {
 >   return SDL::ConvertSurfaceAndColorspace(
 >     m_resource, format, palette, colorspace, props);
-<<<<<<< HEAD
-3254,3255c3317
-=======
-2855,2856c2964
->>>>>>> 5383d3e5
+3234,3235c3290
 <  * @param width the width of the block to copy, in pixels.
 <  * @param height the height of the block to copy, in pixels.
 ---
 >  * @param size the width and height of the surface.
-<<<<<<< HEAD
-3281c3343
+3261c3316
 <     size, src_format, src, src_pitch, dst_format, dst, dst_pitch));
 ---
 >     size.x, size.y, src_format, src, src_pitch, dst_format, dst, dst_pitch));
-3288,3289c3350
-=======
-2882c2990
-<     size, src_format, src, src_pitch, dst_format, dst, dst_pitch));
----
->     size.x, size.y, src_format, src, src_pitch, dst_format, dst, dst_pitch));
-2889,2890c2997
->>>>>>> 5383d3e5
+3268,3269c3323
 <  * @param width the width of the block to copy, in pixels.
 <  * @param height the height of the block to copy, in pixels.
 ---
 >  * @param size the width and height  of the block to copy, in pixels.
-<<<<<<< HEAD
-3326c3387,3388
-=======
-2927c3034,3035
->>>>>>> 5383d3e5
+3306c3360,3361
 <   CheckError(SDL_ConvertPixelsAndColorspace(size,
 ---
 >   CheckError(SDL_ConvertPixelsAndColorspace(size.x,
 >                                             size.y,
-<<<<<<< HEAD
-3344,3345c3406
-=======
-2945,2946c3053
->>>>>>> 5383d3e5
+3324,3325c3379
 <  * @param width the width of the block to convert, in pixels.
 <  * @param height the height of the block to convert, in pixels.
 ---
 >  * @param size the width and height of the surface.
-<<<<<<< HEAD
-3371,3372c3432,3440
-=======
-2972,2973c3079,3087
->>>>>>> 5383d3e5
+3351,3352c3405,3413
 <   CheckError(SDL_PremultiplyAlpha(
 <     size, src_format, src, src_pitch, dst_format, dst, dst_pitch, linear));
 ---
@@ -1058,34 +666,18 @@
 >                                   dst,
 >                                   dst_pitch,
 >                                   linear));
-<<<<<<< HEAD
-3409,3412c3477
-=======
-3009,3012c3123
->>>>>>> 5383d3e5
+3389,3392c3450
 <  * @param r the red component of the pixel, normally in the range 0-1.
 <  * @param g the green component of the pixel, normally in the range 0-1.
 <  * @param b the blue component of the pixel, normally in the range 0-1.
 <  * @param a the alpha component of the pixel, normally in the range 0-1.
 ---
 >  * @param c the color components of the pixel, normally in the range 0-1.
-<<<<<<< HEAD
-3422c3487
+3402c3460
 <   CheckError(SDL_ClearSurface(surface, c));
 ---
 >   CheckError(SDL_ClearSurface(surface, c.r, c.g, c.b, c.a));
-3434c3499
-<  * generated by MapRGB() or MapColor(). If the color value contains an
----
->  * generated by MapColor(). If the color value contains an
-3466a3532,3542
-=======
-3021c3132
-<   CheckError(SDL_ClearSurface(surface, c));
----
->   CheckError(SDL_ClearSurface(surface, c.r, c.g, c.b, c.a));
-3064a3176,3186
->>>>>>> 5383d3e5
+3446a3505,3515
 > /**
 >  * Perform a fast fill of a rectangle with a specific color.
 >  *
@@ -1097,51 +689,25 @@
 >  * @param color the color to fill with.
 >  * @throws Error on failure.
 >  */
-<<<<<<< HEAD
-3469c3545
+3449c3518
 <   static_assert(false, "Not implemented");
 ---
 >   FillSurfaceRect(dst, std::nullopt, color);
-3478c3554
-<  * generated by MapRGB() or MapColor(). If the color value contains an
----
->  * generated by MapColor(). If the color value contains an
-3488d3563
+3468d3536
 <  * @param count the number of rectangles in the array.
-3503c3578
+3483c3551
 <   CheckError(SDL_FillSurfaceRects(dst, rects, color));
 ---
 >   CheckError(SDL_FillSurfaceRects(dst, rects.data(), rects.size(), color));
-3593c3668
+3573c3641
 <   SDL::BlitSurface(m_resource, src, srcrect, dstrect);
 ---
 >   SDL::BlitSurface(src, srcrect, m_resource, dstrect);
-3600c3675
+3580c3648
 <   static_assert(false, "Not implemented");
 ---
 >   Blit(src, srcrect, Rect{dstpos, {}});
-3602a3678,3744
-=======
-3067c3189
-<   static_assert(false, "Not implemented");
----
->   FillSurfaceRect(dst, std::nullopt, color);
-3086d3207
-<  * @param count the number of rectangles in the array.
-3100c3221
-<   CheckError(SDL_FillSurfaceRects(dst, rects, color));
----
->   CheckError(SDL_FillSurfaceRects(dst, rects.data(), rects.size(), color));
-3190c3311
-<   SDL::BlitSurface(m_resource, src, srcrect, dstrect);
----
->   SDL::BlitSurface(src, srcrect, m_resource, dstrect);
-3197c3318
-<   static_assert(false, "Not implemented");
----
->   Blit(src, srcrect, Rect{dstpos, {}});
-3199a3321,3387
->>>>>>> 5383d3e5
+3582a3651,3717
 > /**
 >  * Performs a fast blit from the source surface to the destination surface
 >  * with clipping.
@@ -1209,176 +775,92 @@
 >  *
 >  * @sa Surface.BlitSurface
 >  */
-<<<<<<< HEAD
-3608c3750
+3588c3723
 <   static_assert(false, "Not implemented");
 ---
 >   BlitSurface(src, srcrect, dst, SDL_Rect{dstpos.x, dstpos.y});
-3637c3779
+3617c3752
 <   CheckError(SDL_BlitSurfaceUnchecked(src, srcrect, dst, dstrect));
 ---
 >   CheckError(SDL_BlitSurfaceUnchecked(src, &srcrect, dst, &dstrect));
-3644c3786
+3624c3759
 <   SDL::BlitSurfaceUnchecked(m_resource, src, srcrect, dstrect);
 ---
 >   SDL::BlitSurfaceUnchecked(src, srcrect, m_resource, dstrect);
-3682c3824
+3662c3797
 <   SDL::BlitSurfaceScaled(m_resource, src, srcrect, dstrect, scaleMode);
 ---
 >   SDL::BlitSurfaceScaled(src, srcrect, m_resource, dstrect, scaleMode);
-3714c3856
+3694c3829
 <     SDL_BlitSurfaceUncheckedScaled(src, srcrect, dst, dstrect, scaleMode));
 ---
 >     SDL_BlitSurfaceUncheckedScaled(src, &srcrect, dst, &dstrect, scaleMode));
-3722c3864
+3702c3837
 <   SDL::BlitSurfaceUncheckedScaled(m_resource, src, srcrect, dstrect, scaleMode);
 ---
 >   SDL::BlitSurfaceUncheckedScaled(src, srcrect, m_resource, dstrect, scaleMode);
-3756,3759d3897
-=======
-3205c3393
-<   static_assert(false, "Not implemented");
----
->   BlitSurface(src, srcrect, dst, SDL_Rect{dstpos.x, dstpos.y});
-3234c3422
-<   CheckError(SDL_BlitSurfaceUnchecked(src, srcrect, dst, dstrect));
----
->   CheckError(SDL_BlitSurfaceUnchecked(src, &srcrect, dst, &dstrect));
-3241c3429
-<   SDL::BlitSurfaceUnchecked(m_resource, src, srcrect, dstrect);
----
->   SDL::BlitSurfaceUnchecked(src, srcrect, m_resource, dstrect);
-3279c3467
-<   SDL::BlitSurfaceScaled(m_resource, src, srcrect, dstrect, scaleMode);
----
->   SDL::BlitSurfaceScaled(src, srcrect, m_resource, dstrect, scaleMode);
-3311c3499
-<     SDL_BlitSurfaceUncheckedScaled(src, srcrect, dst, dstrect, scaleMode));
----
->     SDL_BlitSurfaceUncheckedScaled(src, &srcrect, dst, &dstrect, scaleMode));
-3319c3507
-<   SDL::BlitSurfaceUncheckedScaled(m_resource, src, srcrect, dstrect, scaleMode);
----
->   SDL::BlitSurfaceUncheckedScaled(src, srcrect, m_resource, dstrect, scaleMode);
-3353,3356d3540
->>>>>>> 5383d3e5
-< #endif // SDL_VERSION_ATLEAST(3, 4, 0)
-< 
-< #if SDL_VERSION_ATLEAST(3, 4, 0)
-< 
-<<<<<<< HEAD
-3765c3903
+3736,3739d3870
+< #endif // SDL_VERSION_ATLEAST(3, 4, 0)
+< 
+< #if SDL_VERSION_ATLEAST(3, 4, 0)
+< 
+3745c3876
 <   SDL::StretchSurface(m_resource, src, srcrect, dstrect, scaleMode);
 ---
 >   SDL::StretchSurface(src, srcrect, m_resource, dstrect, scaleMode);
-3805c3943
+3784c3915
 <   SDL::BlitSurfaceTiled(m_resource, src, srcrect, dstrect);
 ---
 >   SDL::BlitSurfaceTiled(src, srcrect, m_resource, dstrect);
-3853c3991
+3831c3962
 <     m_resource, src, srcrect, scale, scaleMode, dstrect);
 ---
 >     src, srcrect, scale, scaleMode, m_resource, dstrect);
-3874,3876d4011
+3852,3854d3982
 <  * @param scale the scale used to transform the corner of `srcrect` into the
 <  *              corner of `dstrect`, or 0.0f for an unscaled blit.
 <  * @param scaleMode scale algorithm to be used.
-3880c4015,4018
-<  * surface.
----
->  *                surface.
+3857a3986,3988
 >  * @param scale the scale used to transform the corner of `srcrect` into the
 >  *              corner of `dstrect`, or 0.0f for an unscaled blit.
 >  * @param scaleMode scale algorithm to be used.
-3907,3908d4044
+3884,3885d4014
 <                                   dst,
 <                                   dstrect,
-3910c4046,4048
-=======
-3362c3546
-<   SDL::StretchSurface(m_resource, src, srcrect, dstrect, scaleMode);
----
->   SDL::StretchSurface(src, srcrect, m_resource, dstrect, scaleMode);
-3401c3585
-<   SDL::BlitSurfaceTiled(m_resource, src, srcrect, dstrect);
----
->   SDL::BlitSurfaceTiled(src, srcrect, m_resource, dstrect);
-3448c3632
-<     m_resource, src, srcrect, scale, scaleMode, dstrect);
----
->     src, srcrect, scale, scaleMode, m_resource, dstrect);
-3469,3471d3652
-<  * @param scale the scale used to transform the corner of `srcrect` into the
-<  *              corner of `dstrect`, or 0.0f for an unscaled blit.
-<  * @param scaleMode scale algorithm to be used.
-3474a3656,3658
->  * @param scale the scale used to transform the corner of `srcrect` into the
->  *              corner of `dstrect`, or 0.0f for an unscaled blit.
->  * @param scaleMode scale algorithm to be used.
-3501,3502d3684
-<                                   dst,
-<                                   dstrect,
-3504c3686,3688
->>>>>>> 5383d3e5
+3887c4016,4018
 <                                   scaleMode));
 ---
 >                                   scaleMode,
 >                                   dst,
 >                                   dstrect));
-<<<<<<< HEAD
-3923,3924c4061
-=======
-3517,3518c3701
->>>>>>> 5383d3e5
+3900,3901c4031
 <   SDL::BlitSurface9Grid(m_resource,
 <                         src,
 ---
 >   SDL::BlitSurface9Grid(src,
-<<<<<<< HEAD
-3929a4067
+3906a4037
 >                         m_resource,
-3998,4001c4136
-=======
-3523a3707
->                         m_resource,
-3591,3594c3775
->>>>>>> 5383d3e5
+3975,3978c4106
 <  * @param r the red component of the pixel in the range 0-255.
 <  * @param g the green component of the pixel in the range 0-255.
 <  * @param b the blue component of the pixel in the range 0-255.
 <  * @param a the alpha component of the pixel in the range 0-255.
 ---
 >  * @param c the color components of the pixel in the range 0-255.
-<<<<<<< HEAD
-4013c4148
+3990c4118
 <   return SDL_MapSurfaceRGBA(surface, c);
 ---
 >   return SDL_MapSurfaceRGBA(surface, c.r, c.g, c.b, c.a);
-4031,4032c4166
-=======
-3605c3786
-<   return SDL_MapSurfaceRGBA(surface, c);
----
->   return SDL_MapSurfaceRGBA(surface, c.r, c.g, c.b, c.a);
-3623,3624c3804
->>>>>>> 5383d3e5
+4008,4009c4136
 <  * @param x the horizontal coordinate, 0 <= x < width.
 <  * @param y the vertical coordinate, 0 <= y < height.
 ---
 >  * @param p the coordinates, 0 <= x < width and 0 <= y < height.
-<<<<<<< HEAD
-4055c4189
+4032c4159
 <   CheckError(SDL_ReadSurfacePixel(surface, p, r, g, b, a));
 ---
 >   CheckError(SDL_ReadSurfacePixel(surface, p.x, p.y, r, g, b, a));
-4068,4077c4202,4203
-=======
-3646c3826
-<   CheckError(SDL_ReadSurfacePixel(surface, p, r, g, b, a));
----
->   CheckError(SDL_ReadSurfacePixel(surface, p.x, p.y, r, g, b, a));
-3659,3668c3839,3840
->>>>>>> 5383d3e5
+4045,4054c4172,4173
 <  * @param x the horizontal coordinate, 0 <= x < width.
 <  * @param y the vertical coordinate, 0 <= y < height.
 <  * @param r a pointer filled in with the red channel, 0-255, or nullptr to
@@ -1392,38 +874,22 @@
 ---
 >  * @param p the coordinates, 0 <= x < width and 0 <= y < height.
 >  * @returns color on success.
-<<<<<<< HEAD
-4087c4213,4215
-=======
-3677c3849,3851
->>>>>>> 5383d3e5
+4064c4183,4185
 <   static_assert(false, "Not implemented");
 ---
 >   Color c;
 >   ReadSurfacePixel(surface, p, &c.r, &c.g, &c.b, &c.a);
 >   return c;
-<<<<<<< HEAD
-4111,4112c4239
-=======
-3701,3702c3875
->>>>>>> 5383d3e5
+4088,4089c4209
 <  * @param x the horizontal coordinate, 0 <= x < width.
 <  * @param y the vertical coordinate, 0 <= y < height.
 ---
 >  * @param p the coordinates, 0 <= x < width and 0 <= y < height.
-<<<<<<< HEAD
-4135c4262
+4112c4232
 <   CheckError(SDL_ReadSurfacePixelFloat(surface, p, r, g, b, a));
 ---
 >   CheckError(SDL_ReadSurfacePixelFloat(surface, p.x, p.y, r, g, b, a));
-4145,4154c4272,4273
-=======
-3724c3897
-<   CheckError(SDL_ReadSurfacePixelFloat(surface, p, r, g, b, a));
----
->   CheckError(SDL_ReadSurfacePixelFloat(surface, p.x, p.y, r, g, b, a));
-3734,3743c3907,3908
->>>>>>> 5383d3e5
+4122,4131c4242,4243
 <  * @param x the horizontal coordinate, 0 <= x < width.
 <  * @param y the vertical coordinate, 0 <= y < height.
 <  * @param r a pointer filled in with the red channel, normally in the range 0-1,
@@ -1437,21 +903,13 @@
 ---
 >  * @param p the coordinates, 0 <= x < width and 0 <= y < height.
 >  * @returns color on success.
-<<<<<<< HEAD
-4165c4284,4286
-=======
-3753c3918,3920
->>>>>>> 5383d3e5
+4142c4254,4256
 <   static_assert(false, "Not implemented");
 ---
 >   FColor c;
 >   ReadSurfacePixelFloat(surface, p, &c.r, &c.g, &c.b, &c.a);
 >   return c;
-<<<<<<< HEAD
-4192,4197c4313,4314
-=======
-3780,3785c3947,3948
->>>>>>> 5383d3e5
+4169,4174c4283,4284
 <  * @param x the horizontal coordinate, 0 <= x < width.
 <  * @param y the vertical coordinate, 0 <= y < height.
 <  * @param r the red channel value, 0-255.
@@ -1461,19 +919,11 @@
 ---
 >  * @param p the coordinates, 0 <= x < width, 0 <= y < height.
 >  * @param c the color channels value, 0-255.
-<<<<<<< HEAD
-4209c4326
+4186c4296
 <   CheckError(SDL_WriteSurfacePixel(surface, p, c));
 ---
 >   CheckError(SDL_WriteSurfacePixel(surface, p.x, p.y, c.r, c.g, c.b, c.a));
-4224,4229c4341,4342
-=======
-3796c3959
-<   CheckError(SDL_WriteSurfacePixel(surface, p, c));
----
->   CheckError(SDL_WriteSurfacePixel(surface, p.x, p.y, c.r, c.g, c.b, c.a));
-3811,3816c3974,3975
->>>>>>> 5383d3e5
+4201,4206c4311,4312
 <  * @param x the horizontal coordinate, 0 <= x < width.
 <  * @param y the vertical coordinate, 0 <= y < height.
 <  * @param r the red channel value, normally in the range 0-1.
@@ -1483,19 +933,11 @@
 ---
 >  * @param p the coordinates, 0 <= x < width, 0 <= y < height.
 >  * @param c the color channels values, normally in the range 0-1.
-<<<<<<< HEAD
-4241c4354
+4218c4324
 <   CheckError(SDL_WriteSurfacePixelFloat(surface, p, c));
 ---
 >   CheckError(SDL_WriteSurfacePixelFloat(surface, p.x, p.y, c.r, c.g, c.b, c.a));
-4249,4252c4362,4365
-=======
-3827c3986
-<   CheckError(SDL_WriteSurfacePixelFloat(surface, p, c));
----
->   CheckError(SDL_WriteSurfacePixelFloat(surface, p.x, p.y, c.r, c.g, c.b, c.a));
-3835,3838c3994,3997
->>>>>>> 5383d3e5
+4226,4229c4332,4335
 < constexpr int GetSurfaceWidth(SurfaceConstParam surface)
 < {
 <   static_assert(false, "Not implemented");
@@ -1505,11 +947,7 @@
 >  * Get the width in pixels.
 >  */
 > constexpr int GetSurfaceWidth(SurfaceConstParam surface) { return surface->w; }
-<<<<<<< HEAD
-4259,4262c4372,4375
-=======
-3845,3848c4004,4007
->>>>>>> 5383d3e5
+4236,4239c4342,4345
 < constexpr int GetSurfaceHeight(SurfaceConstParam surface)
 < {
 <   static_assert(false, "Not implemented");
@@ -1519,67 +957,35 @@
 >  * Get the height in pixels.
 >  */
 > constexpr int GetSurfaceHeight(SurfaceConstParam surface) { return surface->h; }
-<<<<<<< HEAD
-4268a4382,4384
+4245a4352,4354
 > /**
 >  * Get the size in pixels.
 >  */
-4271c4387
+4248c4357
 <   static_assert(false, "Not implemented");
 ---
 >   return Point(surface->w, surface->h);
-4278a4395,4397
+4255a4365,4367
 > /**
 >  * Get pitch in bytes.
 >  */
-4281c4400
+4258c4370
 <   static_assert(false, "Not implemented");
 ---
 >   return surface->pitch;
-4288a4408,4410
+4265a4378,4380
 > /**
 >  * Get the pixel format.
 >  */
-4291c4413
+4268c4383
 <   static_assert(false, "Not implemented");
 ---
 >   return surface->format;
-4298a4421,4423
+4275a4391,4393
 > /**
 >  * Get the pixels.
 >  */
-4301c4426
-=======
-3854a4014,4016
-> /**
->  * Get the size in pixels.
->  */
-3857c4019
-<   static_assert(false, "Not implemented");
----
->   return Point(surface->w, surface->h);
-3864a4027,4029
-> /**
->  * Get pitch in bytes.
->  */
-3867c4032
-<   static_assert(false, "Not implemented");
----
->   return surface->pitch;
-3874a4040,4042
-> /**
->  * Get the pixel format.
->  */
-3877c4045
-<   static_assert(false, "Not implemented");
----
->   return surface->format;
-3884a4053,4055
-> /**
->  * Get the pixels.
->  */
-3887c4058
->>>>>>> 5383d3e5
+4278c4396
 <   static_assert(false, "Not implemented");
 ---
 >   return surface->pixels;