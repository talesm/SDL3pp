<<<<<<< HEAD
11c11
<  * @defgroup CategoryAssert Category Assert
---
>  * @defgroup CategoryAssert Assertions
52a53,54
> #ifdef SDL3PP_DOC
> 
127c129
<  * do { SomethingOnce(); } while (SDL_nullptr_WHILE_LOOP_CONDITION (0));
---
>  * do { SomethingOnce(); } while (SDL_NULL_WHILE_LOOP_CONDITION (0));
152a155,156
> #endif // SDL3PP_DOC
> 
216a221,222
> #ifdef SDL3PP_DOC
> 
318c324
<  * instead of risking a bad UI interaction (deadlock, etc) in the application. *
---
>  * instead of risking a bad UI interaction (deadlock, etc) in the application.
379a386,387
> #endif // SDL3PP_DOC
> 
381c389
<  * A callback that fires when an SDL assertion fails.
---
>  * A @ref callback that fires when an SDL assertion fails.
421c429
<   SDL_SetAssertionHandler(handler, userdata);
---
>   return SDL_SetAssertionHandler(handler, userdata);
472d479
< 
481c488
<  * ```c
---
>  * ```cpp
507c514
<   return SDL_GetAssertionReport();
---
>   return *SDL_GetAssertionReport();
=======
--- src/generated/SDL3pp_assert.h
+++ include/SDL3pp/SDL3pp_assert.h
@@ -8,7 +8,7 @@
 namespace SDL {
 
 /**
- * @defgroup CategoryAssert Category Assert
+ * @defgroup CategoryAssert Assertions
  *
  * A helpful assertion macro!
  *
@@ -50,6 +50,8 @@
  * @{
  */
 
+#ifdef SDL3PP_DOC
+
 /**
  * The level of assertion aggressiveness.
  *
@@ -124,7 +126,7 @@
  * To use:
  *
  * ```c
- * do { SomethingOnce(); } while (SDL_nullptr_WHILE_LOOP_CONDITION (0));
+ * do { SomethingOnce(); } while (SDL_NULL_WHILE_LOOP_CONDITION (0));
  * ```
  *
  * @since This macro is available since SDL 3.2.0.
@@ -150,6 +152,8 @@
     (void)sizeof((condition));                                                 \
   } while (SDL_NULL_WHILE_LOOP_CONDITION)
 
+#endif // SDL3PP_DOC
+
 /**
  * Possible outcomes from a triggered assertion.
  *
@@ -214,6 +218,8 @@
   return SDL_ReportAssertion(data, func, file, line);
 }
 
+#ifdef SDL3PP_DOC
+
 /**
  * The macro used when an assertion triggers a breakpoint.
  *
@@ -315,7 +321,7 @@
  * requires GUI interfaces to happen on the main thread but you're debugging an
  * assertion in a background thread, it might be desirable to set this to
  * "break" so that your debugger takes control as soon as assert is triggered,
- * instead of risking a bad UI interaction (deadlock, etc) in the application. *
+ * instead of risking a bad UI interaction (deadlock, etc) in the application.
  *
  * @param condition boolean value to test.
  *
@@ -377,8 +383,10 @@
  */
 #define SDL_assert_always(condition) SDL_enabled_assert(condition)
 
+#endif // SDL3PP_DOC
+
 /**
- * A callback that fires when an SDL assertion fails.
+ * A @ref callback that fires when an SDL assertion fails.
  *
  * @param data a pointer to the AssertData structure corresponding to the
  *             current assertion.
@@ -393,7 +401,7 @@
 using AssertionHandler = SDL_AssertionHandler;
 
 /**
- * A callback that fires when an SDL assertion fails.
+ * A @ref callback that fires when an SDL assertion fails.
  *
  * @param data a pointer to the AssertData structure corresponding to the
  *             current assertion.
@@ -434,7 +442,8 @@
  */
 inline void SetAssertionHandler(AssertionHandler handler, void* userdata)
 {
-  SDL_SetAssertionHandler(handler, userdata);
+  UniqueCallbackWrapper<AssertionHandlerCB>::erase();
+  return SDL_SetAssertionHandler(handler, userdata);
 }
 
 /**
@@ -450,9 +459,7 @@
  *
  * This callback is NOT reset to SDL's internal handler upon Quit()!
  *
- * @param handler the AssertionHandler function to call when an assertion fails
- *                or nullptr for the default handler.
- * @param userdata a pointer that is passed to `handler`.
+ * @param handler the AssertionHandler function to call when an assertion fails.
  *
  * @threadsafety It is safe to call this function from any thread.
  *
@@ -462,9 +469,10 @@
  */
 inline void SetAssertionHandler(AssertionHandlerCB handler)
 {
-  static_assert(false, "Not implemented");
+  using Wrapper = UniqueCallbackWrapper<AssertionHandlerCB>;
+  SetAssertionHandler(&Wrapper::CallSuffixed,
+                      Wrapper::Wrap(std::move(handler)));
 }
-
 /**
  * Get the default assertion handler.
  *
@@ -527,9 +535,7 @@
  * always be nullptr for the default handler. If you don't care about this data,
  * it is safe to pass a nullptr pointer to this function to ignore it.
  *
- * @param puserdata pointer which is filled with the "userdata" pointer that was
- *                  passed to SetAssertionHandler().
- * @returns the AssertionHandler that is called when an assert triggers.
+ * @returns the AssertionHandlerCB that is called when an assert triggers.
  *
  * @threadsafety It is safe to call this function from any thread.
  *
@@ -539,7 +545,11 @@
  */
 inline AssertionHandlerCB GetAssertionHandler()
 {
-  static_assert(false, "Not implemented");
+  using Wrapper = UniqueCallbackWrapper<AssertionHandlerCB>;
+  void* userdata = nullptr;
+  auto cb = GetAssertionHandler(&userdata);
+  if (Wrapper::contains(userdata)) return Wrapper::Unwrap(userdata);
+  return [cb, userdata](const AssertData* data) { return cb(data, userdata); };
 }
 
 /**
@@ -550,7 +560,7 @@
  *
  * The proper way to examine this data looks something like this:
  *
- * ```c
+ * ```cpp
  * const AssertData *item = GetAssertionReport();
  * while (item) {
  *    printf("'%s', %s (%s:%d), triggered %u times, always ignore: %s.\@n",
@@ -576,7 +586,7 @@
  */
 inline const AssertData& GetAssertionReport()
 {
-  return SDL_GetAssertionReport();
+  return *SDL_GetAssertionReport();
 }
 
 /**
>>>>>>> 0aac8837
<|MERGE_RESOLUTION|>--- conflicted
+++ resolved
@@ -1,47 +1,3 @@
-<<<<<<< HEAD
-11c11
-<  * @defgroup CategoryAssert Category Assert
----
->  * @defgroup CategoryAssert Assertions
-52a53,54
-> #ifdef SDL3PP_DOC
-> 
-127c129
-<  * do { SomethingOnce(); } while (SDL_nullptr_WHILE_LOOP_CONDITION (0));
----
->  * do { SomethingOnce(); } while (SDL_NULL_WHILE_LOOP_CONDITION (0));
-152a155,156
-> #endif // SDL3PP_DOC
-> 
-216a221,222
-> #ifdef SDL3PP_DOC
-> 
-318c324
-<  * instead of risking a bad UI interaction (deadlock, etc) in the application. *
----
->  * instead of risking a bad UI interaction (deadlock, etc) in the application.
-379a386,387
-> #endif // SDL3PP_DOC
-> 
-381c389
-<  * A callback that fires when an SDL assertion fails.
----
->  * A @ref callback that fires when an SDL assertion fails.
-421c429
-<   SDL_SetAssertionHandler(handler, userdata);
----
->   return SDL_SetAssertionHandler(handler, userdata);
-472d479
-< 
-481c488
-<  * ```c
----
->  * ```cpp
-507c514
-<   return SDL_GetAssertionReport();
----
->   return *SDL_GetAssertionReport();
-=======
 --- src/generated/SDL3pp_assert.h
 +++ include/SDL3pp/SDL3pp_assert.h
 @@ -8,7 +8,7 @@
@@ -110,74 +66,24 @@
   *
   * @param data a pointer to the AssertData structure corresponding to the
   *             current assertion.
-@@ -393,7 +401,7 @@
- using AssertionHandler = SDL_AssertionHandler;
- 
- /**
-- * A callback that fires when an SDL assertion fails.
-+ * A @ref callback that fires when an SDL assertion fails.
-  *
-  * @param data a pointer to the AssertData structure corresponding to the
-  *             current assertion.
-@@ -434,7 +442,8 @@
+@@ -418,7 +426,7 @@
   */
  inline void SetAssertionHandler(AssertionHandler handler, void* userdata)
  {
 -  SDL_SetAssertionHandler(handler, userdata);
-+  UniqueCallbackWrapper<AssertionHandlerCB>::erase();
 +  return SDL_SetAssertionHandler(handler, userdata);
  }
  
  /**
-@@ -450,9 +459,7 @@
-  *
-  * This callback is NOT reset to SDL's internal handler upon Quit()!
-  *
-- * @param handler the AssertionHandler function to call when an assertion fails
-- *                or nullptr for the default handler.
-- * @param userdata a pointer that is passed to `handler`.
-+ * @param handler the AssertionHandler function to call when an assertion fails.
-  *
-  * @threadsafety It is safe to call this function from any thread.
-  *
-@@ -462,9 +469,10 @@
-  */
- inline void SetAssertionHandler(AssertionHandlerCB handler)
+@@ -469,7 +477,6 @@
  {
--  static_assert(false, "Not implemented");
-+  using Wrapper = UniqueCallbackWrapper<AssertionHandlerCB>;
-+  SetAssertionHandler(&Wrapper::CallSuffixed,
-+                      Wrapper::Wrap(std::move(handler)));
+   return SDL_GetAssertionHandler(puserdata);
  }
 -
  /**
-  * Get the default assertion handler.
+  * Get a list of all assertion failures.
   *
-@@ -527,9 +535,7 @@
-  * always be nullptr for the default handler. If you don't care about this data,
-  * it is safe to pass a nullptr pointer to this function to ignore it.
-  *
-- * @param puserdata pointer which is filled with the "userdata" pointer that was
-- *                  passed to SetAssertionHandler().
-- * @returns the AssertionHandler that is called when an assert triggers.
-+ * @returns the AssertionHandlerCB that is called when an assert triggers.
-  *
-  * @threadsafety It is safe to call this function from any thread.
-  *
-@@ -539,7 +545,11 @@
-  */
- inline AssertionHandlerCB GetAssertionHandler()
- {
--  static_assert(false, "Not implemented");
-+  using Wrapper = UniqueCallbackWrapper<AssertionHandlerCB>;
-+  void* userdata = nullptr;
-+  auto cb = GetAssertionHandler(&userdata);
-+  if (Wrapper::contains(userdata)) return Wrapper::Unwrap(userdata);
-+  return [cb, userdata](const AssertData* data) { return cb(data, userdata); };
- }
- 
- /**
-@@ -550,7 +560,7 @@
+@@ -478,7 +485,7 @@
   *
   * The proper way to examine this data looks something like this:
   *
@@ -186,7 +92,7 @@
   * const AssertData *item = GetAssertionReport();
   * while (item) {
   *    printf("'%s', %s (%s:%d), triggered %u times, always ignore: %s.\@n",
-@@ -576,7 +586,7 @@
+@@ -504,7 +511,7 @@
   */
  inline const AssertData& GetAssertionReport()
  {
@@ -194,5 +100,4 @@
 +  return *SDL_GetAssertionReport();
  }
  
- /**
->>>>>>> 0aac8837
+ /**