--- conflicted
+++ resolved
@@ -1,75 +1,3 @@
-<<<<<<< HEAD
-11c11
-<  * @defgroup CategoryAssert Category Assert
----
->  * @defgroup CategoryAssert Assertions
-52a53,54
-> #ifdef SDL3PP_DOC
-> 
-151c153
-<  * do { SomethingOnce(); } while (SDL_nullptr_WHILE_LOOP_CONDITION (0));
----
->  * do { SomethingOnce(); } while (SDL_NULL_WHILE_LOOP_CONDITION (0));
-176a179,180
-> #endif // SDL3PP_DOC
-> 
-240a245,246
-> #ifdef SDL3PP_DOC
-> 
-342c348
-<  * instead of risking a bad UI interaction (deadlock, etc) in the application. *
----
->  * instead of risking a bad UI interaction (deadlock, etc) in the application.
-403a410,411
-> #endif // SDL3PP_DOC
-> 
-405c413
-<  * A callback that fires when an SDL assertion fails.
----
->  * A @ref callback that fires when an SDL assertion fails.
-420c428
-<  * A callback that fires when an SDL assertion fails.
----
->  * A @ref callback that fires when an SDL assertion fails.
-460a469
->   UniqueCallbackWrapper<AssertionHandlerCB>::erase();
-477,479c486
-<  * @param handler the AssertionHandler function to call when an assertion fails
-<  *                or nullptr for the default handler.
-<  * @param userdata a pointer that is passed to `handler`.
----
->  * @param handler the AssertionHandler function to call when an assertion fails.
-489c496,498
-<   static_assert(false, "Not implemented");
----
->   using Wrapper = UniqueCallbackWrapper<AssertionHandlerCB>;
->   SetAssertionHandler(&Wrapper::CallSuffixed,
->                       Wrapper::Wrap(std::move(handler)));
-554,556c563
-<  * @param puserdata pointer which is filled with the "userdata" pointer that was
-<  *                  passed to SetAssertionHandler().
-<  * @returns the AssertionHandler that is called when an assert triggers.
----
->  * @returns the AssertionHandlerCB that is called when an assert triggers.
-566c573,577
-<   static_assert(false, "Not implemented");
----
->   using Wrapper = UniqueCallbackWrapper<AssertionHandlerCB>;
->   void* userdata = nullptr;
->   auto cb = GetAssertionHandler(&userdata);
->   if (Wrapper::contains(userdata)) return Wrapper::Unwrap(userdata);
->   return [cb, userdata](const AssertData* data) { return cb(data, userdata); };
-577,578c588,589
-<  * ```c
-<  * const AssertData *item = GetAssertionReport();
----
->  * ```cpp
->  * const AssertData *item = &GetAssertionReport();
-603c614
-<   return SDL_GetAssertionReport();
----
->   return *SDL_GetAssertionReport();
-=======
 --- src/generated/SDL3pp_assert.h
 +++ include/SDL3pp/SDL3pp_assert.h
 @@ -8,7 +8,7 @@
@@ -90,7 +18,7 @@
  /**
   * The level of assertion aggressiveness.
   *
-@@ -124,7 +126,7 @@
+@@ -148,7 +150,7 @@
   * To use:
   *
   * ```c
@@ -99,7 +27,7 @@
   * ```
   *
   * @since This macro is available since SDL 3.2.0.
-@@ -150,6 +152,8 @@
+@@ -174,6 +176,8 @@
      (void)sizeof((condition));                                                 \
    } while (SDL_NULL_WHILE_LOOP_CONDITION)
  
@@ -108,7 +36,7 @@
  /**
   * Possible outcomes from a triggered assertion.
   *
-@@ -214,6 +218,8 @@
+@@ -238,6 +242,8 @@
    return SDL_ReportAssertion(data, func, file, line);
  }
  
@@ -117,7 +45,7 @@
  /**
   * The macro used when an assertion triggers a breakpoint.
   *
-@@ -315,7 +321,7 @@
+@@ -339,7 +345,7 @@
   * requires GUI interfaces to happen on the main thread but you're debugging an
   * assertion in a background thread, it might be desirable to set this to
   * "break" so that your debugger takes control as soon as assert is triggered,
@@ -126,7 +54,7 @@
   *
   * @param condition boolean value to test.
   *
-@@ -377,8 +383,10 @@
+@@ -401,8 +407,10 @@
   */
  #define SDL_assert_always(condition) SDL_enabled_assert(condition)
  
@@ -138,7 +66,7 @@
   *
   * @param data a pointer to the AssertData structure corresponding to the
   *             current assertion.
-@@ -393,7 +401,7 @@
+@@ -417,7 +425,7 @@
  using AssertionHandler = SDL_AssertionHandler;
  
  /**
@@ -147,17 +75,15 @@
   *
   * @param data a pointer to the AssertData structure corresponding to the
   *             current assertion.
-@@ -434,7 +442,8 @@
+@@ -458,6 +466,7 @@
   */
  inline void SetAssertionHandler(AssertionHandler handler, void* userdata)
  {
--  SDL_SetAssertionHandler(handler, userdata);
 +  UniqueCallbackWrapper<AssertionHandlerCB>::erase();
-+  return SDL_SetAssertionHandler(handler, userdata);
+   SDL_SetAssertionHandler(handler, userdata);
  }
  
- /**
-@@ -450,9 +459,7 @@
+@@ -474,9 +483,7 @@
   *
   * This callback is NOT reset to SDL's internal handler upon Quit()!
   *
@@ -168,7 +94,7 @@
   *
   * @threadsafety It is safe to call this function from any thread.
   *
-@@ -462,9 +469,10 @@
+@@ -486,7 +493,9 @@
   */
  inline void SetAssertionHandler(AssertionHandlerCB handler)
  {
@@ -177,11 +103,9 @@
 +  SetAssertionHandler(&Wrapper::CallSuffixed,
 +                      Wrapper::Wrap(std::move(handler)));
  }
--
+ 
  /**
-  * Get the default assertion handler.
-  *
-@@ -527,9 +535,7 @@
+@@ -551,9 +560,7 @@
   * always be nullptr for the default handler. If you don't care about this data,
   * it is safe to pass a nullptr pointer to this function to ignore it.
   *
@@ -192,7 +116,7 @@
   *
   * @threadsafety It is safe to call this function from any thread.
   *
-@@ -539,7 +545,11 @@
+@@ -563,7 +570,11 @@
   */
  inline AssertionHandlerCB GetAssertionHandler()
  {
@@ -205,16 +129,18 @@
  }
  
  /**
-@@ -550,7 +560,7 @@
+@@ -574,8 +585,8 @@
   *
   * The proper way to examine this data looks something like this:
   *
 - * ```c
+- * const AssertData *item = GetAssertionReport();
 + * ```cpp
-  * const AssertData *item = GetAssertionReport();
++ * const AssertData *item = &GetAssertionReport();
   * while (item) {
   *    printf("'%s', %s (%s:%d), triggered %u times, always ignore: %s.\@n",
-@@ -576,7 +586,7 @@
+  *           item->condition, item->function, item->filename,
+@@ -600,7 +611,7 @@
   */
  inline const AssertData& GetAssertionReport()
  {
@@ -222,5 +148,4 @@
 +  return *SDL_GetAssertionReport();
  }
  
- /**
->>>>>>> 0aac8837
+ /**