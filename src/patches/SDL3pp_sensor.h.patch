<<<<<<< HEAD
13c13
<  * @defgroup CategorySensor Category Sensor
---
>  * @defgroup CategorySensor Sensors
363,364d362
<  * @param count a pointer filled in with the number of sensors returned, may be
<  *              nullptr.
366,367c364
<  *          call GetError() for more information. This should be freed with
<  *          free() when it is no longer needed.
---
>  *          call GetError() for more information.
371c368,373
< inline OwnArray<SensorID> GetSensors() { return SDL_GetSensors(); }
---
> inline OwnArray<SensorID> GetSensors()
> {
>   int count = 0;
>   auto data = SDL_GetSensors(&count);
>   return OwnArray<SensorID>(data, size_t(count));
> }
441c443
<   return SDL_GetSensorFromID(instance_id);
---
>   return {SDL_GetSensorFromID(instance_id)};
455c457
<   return CheckError(SDL_GetSensorProperties(sensor));
---
>   return {CheckError(SDL_GetSensorProperties(sensor))};
=======
--- src/generated/SDL3pp_sensor.h
+++ include/SDL3pp/SDL3pp_sensor.h
@@ -10,7 +10,7 @@
 namespace SDL {
 
 /**
- * @defgroup CategorySensor Category Sensor
+ * @defgroup CategorySensor Sensors
  *
  * SDL sensor management.
  *
@@ -348,15 +348,17 @@
 /**
  * Get a list of currently connected sensors.
  *
- * @param count a pointer filled in with the number of sensors returned, may be
- *              nullptr.
  * @returns a 0 terminated array of sensor instance IDs or nullptr on failure;
- *          call GetError() for more information. This should be freed with
- *          free() when it is no longer needed.
+ *          call GetError() for more information.
  *
  * @since This function is available since SDL 3.2.0.
  */
-inline OwnArray<SensorID> GetSensors() { return SDL_GetSensors(); }
+inline OwnArray<SensorID> GetSensors()
+{
+  int count = 0;
+  auto data = SDL_GetSensors(&count);
+  return OwnArray<SensorID>(data, size_t(count));
+}
 
 /**
  * Get the implementation dependent name of a sensor.
@@ -426,7 +428,7 @@
  */
 inline SensorRef GetSensorFromID(SensorID instance_id)
 {
-  return SDL_GetSensorFromID(instance_id);
+  return {SDL_GetSensorFromID(instance_id)};
 }
 
 /**
@@ -440,7 +442,7 @@
  */
 inline PropertiesRef GetSensorProperties(SensorParam sensor)
 {
-  return CheckError(SDL_GetSensorProperties(sensor));
+  return {CheckError(SDL_GetSensorProperties(sensor))};
 }
 
 inline PropertiesRef Sensor::GetProperties()
>>>>>>> 0aac8837
<|MERGE_RESOLUTION|>--- conflicted
+++ resolved
@@ -1,34 +1,3 @@
-<<<<<<< HEAD
-13c13
-<  * @defgroup CategorySensor Category Sensor
----
->  * @defgroup CategorySensor Sensors
-363,364d362
-<  * @param count a pointer filled in with the number of sensors returned, may be
-<  *              nullptr.
-366,367c364
-<  *          call GetError() for more information. This should be freed with
-<  *          free() when it is no longer needed.
----
->  *          call GetError() for more information.
-371c368,373
-< inline OwnArray<SensorID> GetSensors() { return SDL_GetSensors(); }
----
-> inline OwnArray<SensorID> GetSensors()
-> {
->   int count = 0;
->   auto data = SDL_GetSensors(&count);
->   return OwnArray<SensorID>(data, size_t(count));
-> }
-441c443
-<   return SDL_GetSensorFromID(instance_id);
----
->   return {SDL_GetSensorFromID(instance_id)};
-455c457
-<   return CheckError(SDL_GetSensorProperties(sensor));
----
->   return {CheckError(SDL_GetSensorProperties(sensor))};
-=======
 --- src/generated/SDL3pp_sensor.h
 +++ include/SDL3pp/SDL3pp_sensor.h
 @@ -10,7 +10,7 @@
@@ -40,7 +9,7 @@
   *
   * SDL sensor management.
   *
-@@ -348,15 +348,17 @@
+@@ -360,15 +360,17 @@
  /**
   * Get a list of currently connected sensors.
   *
@@ -63,7 +32,7 @@
  
  /**
   * Get the implementation dependent name of a sensor.
-@@ -426,7 +428,7 @@
+@@ -438,7 +440,7 @@
   */
  inline SensorRef GetSensorFromID(SensorID instance_id)
  {
@@ -72,7 +41,7 @@
  }
  
  /**
-@@ -440,7 +442,7 @@
+@@ -452,7 +454,7 @@
   */
  inline PropertiesRef GetSensorProperties(SensorParam sensor)
  {
@@ -80,5 +49,4 @@
 +  return {CheckError(SDL_GetSensorProperties(sensor))};
  }
  
- inline PropertiesRef Sensor::GetProperties()
->>>>>>> 0aac8837
+ inline PropertiesRef Sensor::GetProperties()