<<<<<<< HEAD
15c15
<  * @defgroup CategoryInit Category Init
---
>  * @defgroup CategoryInit Initialization and Shutdown
43a44,49
>  * @defgroup InitFlags Initialization flags
>  *
>  * @{
>  */
> 
> /**
82a89,96
> /// @}
> 
> /**
>  * @name AppResult
>  * App result for Main callback
>  * @{
>  */
> 
111a126,133
> /// @}
> 
> /**
>  * @name Callbacks for EnterAppMainCallbacks()
>  *
>  * @{
>  */
> 
176a199,200
> /// @}
> 
316a341,345
>  * @name Callbacks for RunOnMainThread()
>  * @{
>  */
> 
> /**
334a364,366
>  *
>  * @cat result-callback
>  *
337a370,371
> /// @}
> 
380d413
<  * @param userdata a pointer that is passed to `callback`.
389a423,425
>  * @sa result-callback
>  *
>  * @cat result-callback
393c429,431
<   static_assert(false, "Not implemented");
---
>   using Wrapper = CallbackWrapper<MainThreadCB>;
>   void* wrapped = Wrapper::Wrap(std::move(callback));
>   RunOnMainThread(&Wrapper::CallOnce, wrapped, wait_complete);
542a581,793
> 
> #ifndef SDL3PP_APPCLASS_LOG_PRIORITY
> /**
>  * The default log priority for app class.
>  */
> #define SDL3PP_APPCLASS_LOG_PRIORITY LOG_PRIORITY_CRITICAL
> #endif // SDL3PP_APPCLASS_LOG_PRIORITY
> 
> /**
>  * Represents application parameters
>  */
> using AppArgs = std::span<char const* const>;
> 
> /**
>  * @{
>  *
>  * Allocate and initialize state with new.
>  *
>  * If possible, pass the args to constructor, otherwise expects a default ctor;
>  *
>  * @tparam T the state class
>  * @param state the state to initialize
>  * @param args the program arguments
>  * @return the app status
>  */
> template<class T>
> inline AppResult DefaultCreateClass(T** state, AppArgs args)
> {
>   static_assert(std::is_default_constructible_v<T>);
>   *state = new T{};
>   return APP_CONTINUE;
> }
> 
> template<class T>
>   requires std::convertible_to<AppArgs, T>
> inline AppResult DefaultCreateClass(T** state, AppArgs args)
> {
>   *state = new T{args};
>   return APP_CONTINUE;
> }
> /// @}
> 
> /// @private
> template<class T>
> concept HasInitFunction = requires(T** state) {
>   { T::Init(state, AppArgs{}) } -> std::convertible_to<AppResult>;
> };
> 
> /**
>  * @{
>  *
>  * Init state with arguments.
>  *
>  * This will call T::Init() if available, otherwise it delegates to
>  * DefaultCreateClass().
>  *
>  * @tparam T the state class
>  * @param state the state to initialize
>  * @param args the program arguments
>  * @return the app status
>  */
> template<class T>
> inline AppResult InitClass(T** state, AppArgs args)
> {
>   try {
>     return DefaultCreateClass(state, args);
>   } catch (std::exception& e) {
>     LOG_CATEGORY_APPLICATION.LogUnformatted(SDL3PP_APPCLASS_LOG_PRIORITY,
>                                             e.what());
>   } catch (...) {
>   }
>   return APP_FAILURE;
> }
> 
> template<HasInitFunction T>
> inline AppResult InitClass(T** state, AppArgs args)
> {
>   *state = nullptr;
>   try {
>     AppResult result = T::Init(state, args);
>     if (*state == nullptr && result != APP_FAILURE) return APP_SUCCESS;
>     return result;
>   } catch (std::exception& e) {
>     LOG_CATEGORY_APPLICATION.LogUnformatted(SDL3PP_APPCLASS_LOG_PRIORITY,
>                                             e.what());
>   } catch (...) {
>   }
>   return APP_FAILURE;
> }
> /// @}
> 
> /// @private
> template<class T>
> concept HasIterateFunction = requires(T* state) { state->Iterate(); };
> 
> /**
>  * Iterate the state
>  *
>  * @tparam T the state class
>  * @param state the state
>  * @return the app status
>  */
> template<HasIterateFunction T>
> inline AppResult IterateClass(T* state)
> {
>   try {
>     return state->Iterate();
>   } catch (std::exception& e) {
>     LOG_CATEGORY_APPLICATION.LogUnformatted(SDL3PP_APPCLASS_LOG_PRIORITY,
>                                             e.what());
>   } catch (...) {
>   }
>   return APP_FAILURE;
> }
> 
> /// @private
> template<class T>
> concept HasEventFunction =
>   requires(T* state, const SDL_Event& event) { state->Event(event); };
> 
> /**
>  * Default handle by finishing if QUIT is requested
>  *
>  * @tparam T the state class
>  * @param state the state
>  * @param event the event
>  * @return APP_SUCCESS if event is QUIT_EVENT, APP_CONTINUE otherwise,
>  */
> template<class T>
> inline AppResult DefaultEventClass(T* state, const SDL_Event& event)
> {
>   if (event.type == SDL_EVENT_QUIT) return APP_SUCCESS;
>   return APP_CONTINUE;
> }
> 
> /**
>  * @{
>  * Iterate the state
>  *
>  * @tparam T the state class
>  * @param state the state
>  * @param event the event to handle
>  * @return the app status
>  */
> template<class T>
> inline AppResult EventClass(T* state, const SDL_Event& event)
> {
>   try {
>     return DefaultEventClass(state, event);
>   } catch (std::exception& e) {
>     LOG_CATEGORY_APPLICATION.LogUnformatted(SDL3PP_APPCLASS_LOG_PRIORITY,
>                                             e.what());
>   } catch (...) {
>   }
>   return APP_FAILURE;
> }
> 
> template<HasEventFunction T>
> inline AppResult EventClass(T* state, const SDL_Event& event)
> {
>   try {
>     return state->Event(event);
>   } catch (std::exception& e) {
>     LOG_CATEGORY_APPLICATION.LogUnformatted(SDL3PP_APPCLASS_LOG_PRIORITY,
>                                             e.what());
>   } catch (...) {
>   }
>   return APP_FAILURE;
> }
> 
> /// @}
> 
> /**
>  * Destroy state with delete;
>  *
>  * @tparam T
>  * @param state
>  */
> template<class T>
> inline void DefaultClassDestroy(T* state)
> {
>   delete state;
> }
> 
> /// @private
> template<class T>
> concept HasQuitFunction =
>   requires(T* state, AppResult result) { T::Quit(state, result); };
> 
> /**
>  * @{
>  * Destroy state with given result
>  *
>  * This is responsible to destroy and deallocate the state. It tries to call
>  * T::Quit() if available and delegates to it the duty of deleting. Otherwise it
>  * calls delete directly.
>  *
>  * @tparam T the state class.
>  * @param state the state to destroy.
>  * @param result the app result.
>  */
> template<class T>
> inline void QuitClass(T* state, AppResult result)
> {
>   DefaultClassDestroy(state);
> }
> 
> template<HasQuitFunction T>
> inline void QuitClass(T* state, AppResult result)
> {
>   T::Quit(state, result);
> }
> /// @}
=======
--- src/generated/SDL3pp_init.h
+++ include/SDL3pp/SDL3pp_init.h
@@ -11,7 +11,7 @@
 namespace SDL {
 
 /**
- * @defgroup CategoryInit Category Init
+ * @defgroup CategoryInit Initialization and Shutdown
  *
  * All SDL programs need to initialize the library before starting to work with
  * it.
@@ -40,6 +40,12 @@
  */
 
 /**
+ * @defgroup InitFlags Initialization flags
+ *
+ * @{
+ */
+
+/**
  * Initialization flags for Init and/or InitSubSystem
  *
  * These are the flags which may be passed to Init(). You should specify the
@@ -79,6 +85,14 @@
 constexpr InitFlags INIT_CAMERA =
   SDL_INIT_CAMERA; ///< `INIT_CAMERA` implies `INIT_EVENTS`
 
+/// @}
+
+/**
+ * @name AppResult
+ * App result for Main callback
+ * @{
+ */
+
 /**
  * Return values for optional main callbacks.
  *
@@ -108,6 +122,14 @@
 /// Value that requests termination with error from the main callbacks.
 constexpr AppResult APP_FAILURE = SDL_APP_FAILURE;
 
+/// @}
+
+/**
+ * @name Callbacks for EnterAppMainCallbacks()
+ *
+ * @{
+ */
+
 /**
  * Function pointer typedef for SDL_AppInit.
  *
@@ -171,6 +193,8 @@
  */
 using AppQuit_func = SDL_AppQuit_func;
 
+/// @}
+
 /**
  * Initialize the SDL library.
  *
@@ -311,6 +335,11 @@
 inline bool IsMainThread() { return SDL_IsMainThread(); }
 
 /**
+ * @name Callbacks for RunOnMainThread()
+ * @{
+ */
+
+/**
  * Callback run on the main thread.
  *
  * @param userdata an app-controlled pointer that is passed to the callback.
@@ -329,9 +358,14 @@
  * @sa RunOnMainThread
  *
  * @sa MainThreadCallback
+ *
+ * @cat result-callback
+ *
  */
 using MainThreadCB = std::function<void()>;
 
+/// @}
+
 /**
  * Call a function on the main thread during event processing.
  *
@@ -374,7 +408,6 @@
  * called with `wait_complete` true.
  *
  * @param callback the callback to call on the main thread.
- * @param userdata a pointer that is passed to `callback`.
  * @param wait_complete true to wait for the callback to complete, false to
  *                      return immediately.
  * @throws Error on failure.
@@ -384,10 +417,15 @@
  * @since This function is available since SDL 3.2.0.
  *
  * @sa IsMainThread
+ * @sa result-callback
+ *
+ * @cat result-callback
  */
 inline void RunOnMainThread(MainThreadCB callback, bool wait_complete)
 {
-  static_assert(false, "Not implemented");
+  using Wrapper = CallbackWrapper<MainThreadCB>;
+  void* wrapped = Wrapper::Wrap(std::move(callback));
+  RunOnMainThread(&Wrapper::CallOnce, wrapped, wait_complete);
 }
 
 /**
@@ -538,6 +576,219 @@
   return SDL_GetAppMetadataProperty(name);
 }
 
+#ifndef SDL3PP_APPCLASS_LOG_PRIORITY
+/**
+ * The default log priority for app class.
+ */
+#define SDL3PP_APPCLASS_LOG_PRIORITY LOG_PRIORITY_CRITICAL
+#endif // SDL3PP_APPCLASS_LOG_PRIORITY
+
+/**
+ * Represents application parameters
+ */
+using AppArgs = std::span<char const* const>;
+
+/**
+ * @{
+ *
+ * Allocate and initialize state with new.
+ *
+ * If possible, pass the args to constructor, otherwise expects a default ctor;
+ *
+ * @tparam T the state class
+ * @param state the state to initialize
+ * @param args the program arguments
+ * @return the app status
+ */
+template<class T>
+inline AppResult DefaultCreateClass(T** state, AppArgs args)
+{
+  static_assert(std::is_default_constructible_v<T>);
+  *state = new T{};
+  return APP_CONTINUE;
+}
+
+template<class T>
+  requires std::convertible_to<AppArgs, T>
+inline AppResult DefaultCreateClass(T** state, AppArgs args)
+{
+  *state = new T{args};
+  return APP_CONTINUE;
+}
+/// @}
+
+/// @private
+template<class T>
+concept HasInitFunction = requires(T** state) {
+  { T::Init(state, AppArgs{}) } -> std::convertible_to<AppResult>;
+};
+
+/**
+ * @{
+ *
+ * Init state with arguments.
+ *
+ * This will call T::Init() if available, otherwise it delegates to
+ * DefaultCreateClass().
+ *
+ * @tparam T the state class
+ * @param state the state to initialize
+ * @param args the program arguments
+ * @return the app status
+ */
+template<class T>
+inline AppResult InitClass(T** state, AppArgs args)
+{
+  try {
+    return DefaultCreateClass(state, args);
+  } catch (std::exception& e) {
+    LOG_CATEGORY_APPLICATION.LogUnformatted(SDL3PP_APPCLASS_LOG_PRIORITY,
+                                            e.what());
+  } catch (...) {
+  }
+  return APP_FAILURE;
+}
+
+template<HasInitFunction T>
+inline AppResult InitClass(T** state, AppArgs args)
+{
+  *state = nullptr;
+  try {
+    AppResult result = T::Init(state, args);
+    if (*state == nullptr && result != APP_FAILURE) return APP_SUCCESS;
+    return result;
+  } catch (std::exception& e) {
+    LOG_CATEGORY_APPLICATION.LogUnformatted(SDL3PP_APPCLASS_LOG_PRIORITY,
+                                            e.what());
+  } catch (...) {
+  }
+  return APP_FAILURE;
+}
+/// @}
+
+/// @private
+template<class T>
+concept HasIterateFunction = requires(T* state) { state->Iterate(); };
+
+/**
+ * Iterate the state
+ *
+ * @tparam T the state class
+ * @param state the state
+ * @return the app status
+ */
+template<HasIterateFunction T>
+inline AppResult IterateClass(T* state)
+{
+  try {
+    return state->Iterate();
+  } catch (std::exception& e) {
+    LOG_CATEGORY_APPLICATION.LogUnformatted(SDL3PP_APPCLASS_LOG_PRIORITY,
+                                            e.what());
+  } catch (...) {
+  }
+  return APP_FAILURE;
+}
+
+/// @private
+template<class T>
+concept HasEventFunction =
+  requires(T* state, const SDL_Event& event) { state->Event(event); };
+
+/**
+ * Default handle by finishing if QUIT is requested
+ *
+ * @tparam T the state class
+ * @param state the state
+ * @param event the event
+ * @return APP_SUCCESS if event is QUIT_EVENT, APP_CONTINUE otherwise,
+ */
+template<class T>
+inline AppResult DefaultEventClass(T* state, const SDL_Event& event)
+{
+  if (event.type == SDL_EVENT_QUIT) return APP_SUCCESS;
+  return APP_CONTINUE;
+}
+
+/**
+ * @{
+ * Iterate the state
+ *
+ * @tparam T the state class
+ * @param state the state
+ * @param event the event to handle
+ * @return the app status
+ */
+template<class T>
+inline AppResult EventClass(T* state, const SDL_Event& event)
+{
+  try {
+    return DefaultEventClass(state, event);
+  } catch (std::exception& e) {
+    LOG_CATEGORY_APPLICATION.LogUnformatted(SDL3PP_APPCLASS_LOG_PRIORITY,
+                                            e.what());
+  } catch (...) {
+  }
+  return APP_FAILURE;
+}
+
+template<HasEventFunction T>
+inline AppResult EventClass(T* state, const SDL_Event& event)
+{
+  try {
+    return state->Event(event);
+  } catch (std::exception& e) {
+    LOG_CATEGORY_APPLICATION.LogUnformatted(SDL3PP_APPCLASS_LOG_PRIORITY,
+                                            e.what());
+  } catch (...) {
+  }
+  return APP_FAILURE;
+}
+
+/// @}
+
+/**
+ * Destroy state with delete;
+ *
+ * @tparam T
+ * @param state
+ */
+template<class T>
+inline void DefaultClassDestroy(T* state)
+{
+  delete state;
+}
+
+/// @private
+template<class T>
+concept HasQuitFunction =
+  requires(T* state, AppResult result) { T::Quit(state, result); };
+
+/**
+ * @{
+ * Destroy state with given result
+ *
+ * This is responsible to destroy and deallocate the state. It tries to call
+ * T::Quit() if available and delegates to it the duty of deleting. Otherwise it
+ * calls delete directly.
+ *
+ * @tparam T the state class.
+ * @param state the state to destroy.
+ * @param result the app result.
+ */
+template<class T>
+inline void QuitClass(T* state, AppResult result)
+{
+  DefaultClassDestroy(state);
+}
+
+template<HasQuitFunction T>
+inline void QuitClass(T* state, AppResult result)
+{
+  T::Quit(state, result);
+}
+/// @}
+
 /// @}
 
 } // namespace SDL
>>>>>>> 0aac8837
<|MERGE_RESOLUTION|>--- conflicted
+++ resolved
@@ -1,279 +1,6 @@
-<<<<<<< HEAD
-15c15
-<  * @defgroup CategoryInit Category Init
----
->  * @defgroup CategoryInit Initialization and Shutdown
-43a44,49
->  * @defgroup InitFlags Initialization flags
->  *
->  * @{
->  */
-> 
-> /**
-82a89,96
-> /// @}
-> 
-> /**
->  * @name AppResult
->  * App result for Main callback
->  * @{
->  */
-> 
-111a126,133
-> /// @}
-> 
-> /**
->  * @name Callbacks for EnterAppMainCallbacks()
->  *
->  * @{
->  */
-> 
-176a199,200
-> /// @}
-> 
-316a341,345
->  * @name Callbacks for RunOnMainThread()
->  * @{
->  */
-> 
-> /**
-334a364,366
->  *
->  * @cat result-callback
->  *
-337a370,371
-> /// @}
-> 
-380d413
-<  * @param userdata a pointer that is passed to `callback`.
-389a423,425
->  * @sa result-callback
->  *
->  * @cat result-callback
-393c429,431
-<   static_assert(false, "Not implemented");
----
->   using Wrapper = CallbackWrapper<MainThreadCB>;
->   void* wrapped = Wrapper::Wrap(std::move(callback));
->   RunOnMainThread(&Wrapper::CallOnce, wrapped, wait_complete);
-542a581,793
-> 
-> #ifndef SDL3PP_APPCLASS_LOG_PRIORITY
-> /**
->  * The default log priority for app class.
->  */
-> #define SDL3PP_APPCLASS_LOG_PRIORITY LOG_PRIORITY_CRITICAL
-> #endif // SDL3PP_APPCLASS_LOG_PRIORITY
-> 
-> /**
->  * Represents application parameters
->  */
-> using AppArgs = std::span<char const* const>;
-> 
-> /**
->  * @{
->  *
->  * Allocate and initialize state with new.
->  *
->  * If possible, pass the args to constructor, otherwise expects a default ctor;
->  *
->  * @tparam T the state class
->  * @param state the state to initialize
->  * @param args the program arguments
->  * @return the app status
->  */
-> template<class T>
-> inline AppResult DefaultCreateClass(T** state, AppArgs args)
-> {
->   static_assert(std::is_default_constructible_v<T>);
->   *state = new T{};
->   return APP_CONTINUE;
-> }
-> 
-> template<class T>
->   requires std::convertible_to<AppArgs, T>
-> inline AppResult DefaultCreateClass(T** state, AppArgs args)
-> {
->   *state = new T{args};
->   return APP_CONTINUE;
-> }
-> /// @}
-> 
-> /// @private
-> template<class T>
-> concept HasInitFunction = requires(T** state) {
->   { T::Init(state, AppArgs{}) } -> std::convertible_to<AppResult>;
-> };
-> 
-> /**
->  * @{
->  *
->  * Init state with arguments.
->  *
->  * This will call T::Init() if available, otherwise it delegates to
->  * DefaultCreateClass().
->  *
->  * @tparam T the state class
->  * @param state the state to initialize
->  * @param args the program arguments
->  * @return the app status
->  */
-> template<class T>
-> inline AppResult InitClass(T** state, AppArgs args)
-> {
->   try {
->     return DefaultCreateClass(state, args);
->   } catch (std::exception& e) {
->     LOG_CATEGORY_APPLICATION.LogUnformatted(SDL3PP_APPCLASS_LOG_PRIORITY,
->                                             e.what());
->   } catch (...) {
->   }
->   return APP_FAILURE;
-> }
-> 
-> template<HasInitFunction T>
-> inline AppResult InitClass(T** state, AppArgs args)
-> {
->   *state = nullptr;
->   try {
->     AppResult result = T::Init(state, args);
->     if (*state == nullptr && result != APP_FAILURE) return APP_SUCCESS;
->     return result;
->   } catch (std::exception& e) {
->     LOG_CATEGORY_APPLICATION.LogUnformatted(SDL3PP_APPCLASS_LOG_PRIORITY,
->                                             e.what());
->   } catch (...) {
->   }
->   return APP_FAILURE;
-> }
-> /// @}
-> 
-> /// @private
-> template<class T>
-> concept HasIterateFunction = requires(T* state) { state->Iterate(); };
-> 
-> /**
->  * Iterate the state
->  *
->  * @tparam T the state class
->  * @param state the state
->  * @return the app status
->  */
-> template<HasIterateFunction T>
-> inline AppResult IterateClass(T* state)
-> {
->   try {
->     return state->Iterate();
->   } catch (std::exception& e) {
->     LOG_CATEGORY_APPLICATION.LogUnformatted(SDL3PP_APPCLASS_LOG_PRIORITY,
->                                             e.what());
->   } catch (...) {
->   }
->   return APP_FAILURE;
-> }
-> 
-> /// @private
-> template<class T>
-> concept HasEventFunction =
->   requires(T* state, const SDL_Event& event) { state->Event(event); };
-> 
-> /**
->  * Default handle by finishing if QUIT is requested
->  *
->  * @tparam T the state class
->  * @param state the state
->  * @param event the event
->  * @return APP_SUCCESS if event is QUIT_EVENT, APP_CONTINUE otherwise,
->  */
-> template<class T>
-> inline AppResult DefaultEventClass(T* state, const SDL_Event& event)
-> {
->   if (event.type == SDL_EVENT_QUIT) return APP_SUCCESS;
->   return APP_CONTINUE;
-> }
-> 
-> /**
->  * @{
->  * Iterate the state
->  *
->  * @tparam T the state class
->  * @param state the state
->  * @param event the event to handle
->  * @return the app status
->  */
-> template<class T>
-> inline AppResult EventClass(T* state, const SDL_Event& event)
-> {
->   try {
->     return DefaultEventClass(state, event);
->   } catch (std::exception& e) {
->     LOG_CATEGORY_APPLICATION.LogUnformatted(SDL3PP_APPCLASS_LOG_PRIORITY,
->                                             e.what());
->   } catch (...) {
->   }
->   return APP_FAILURE;
-> }
-> 
-> template<HasEventFunction T>
-> inline AppResult EventClass(T* state, const SDL_Event& event)
-> {
->   try {
->     return state->Event(event);
->   } catch (std::exception& e) {
->     LOG_CATEGORY_APPLICATION.LogUnformatted(SDL3PP_APPCLASS_LOG_PRIORITY,
->                                             e.what());
->   } catch (...) {
->   }
->   return APP_FAILURE;
-> }
-> 
-> /// @}
-> 
-> /**
->  * Destroy state with delete;
->  *
->  * @tparam T
->  * @param state
->  */
-> template<class T>
-> inline void DefaultClassDestroy(T* state)
-> {
->   delete state;
-> }
-> 
-> /// @private
-> template<class T>
-> concept HasQuitFunction =
->   requires(T* state, AppResult result) { T::Quit(state, result); };
-> 
-> /**
->  * @{
->  * Destroy state with given result
->  *
->  * This is responsible to destroy and deallocate the state. It tries to call
->  * T::Quit() if available and delegates to it the duty of deleting. Otherwise it
->  * calls delete directly.
->  *
->  * @tparam T the state class.
->  * @param state the state to destroy.
->  * @param result the app result.
->  */
-> template<class T>
-> inline void QuitClass(T* state, AppResult result)
-> {
->   DefaultClassDestroy(state);
-> }
-> 
-> template<HasQuitFunction T>
-> inline void QuitClass(T* state, AppResult result)
-> {
->   T::Quit(state, result);
-> }
-> /// @}
-=======
 --- src/generated/SDL3pp_init.h
 +++ include/SDL3pp/SDL3pp_init.h
-@@ -11,7 +11,7 @@
+@@ -12,7 +12,7 @@
  namespace SDL {
  
  /**
@@ -282,7 +9,7 @@
   *
   * All SDL programs need to initialize the library before starting to work with
   * it.
-@@ -40,6 +40,12 @@
+@@ -41,6 +41,12 @@
   */
  
  /**
@@ -295,7 +22,7 @@
   * Initialization flags for Init and/or InitSubSystem
   *
   * These are the flags which may be passed to Init(). You should specify the
-@@ -79,6 +85,14 @@
+@@ -80,6 +86,14 @@
  constexpr InitFlags INIT_CAMERA =
    SDL_INIT_CAMERA; ///< `INIT_CAMERA` implies `INIT_EVENTS`
  
@@ -310,7 +37,7 @@
  /**
   * Return values for optional main callbacks.
   *
-@@ -108,6 +122,14 @@
+@@ -109,6 +123,14 @@
  /// Value that requests termination with error from the main callbacks.
  constexpr AppResult APP_FAILURE = SDL_APP_FAILURE;
  
@@ -325,16 +52,16 @@
  /**
   * Function pointer typedef for SDL_AppInit.
   *
-@@ -171,6 +193,8 @@
+@@ -174,6 +196,8 @@
   */
- using AppQuit_func = SDL_AppQuit_func;
+ using AppQuit_func = void(SDLCALL*)(void* appstate, AppResult result);
  
 +/// @}
 +
  /**
   * Initialize the SDL library.
   *
-@@ -311,6 +335,11 @@
+@@ -314,6 +338,11 @@
  inline bool IsMainThread() { return SDL_IsMainThread(); }
  
  /**
@@ -346,7 +73,7 @@
   * Callback run on the main thread.
   *
   * @param userdata an app-controlled pointer that is passed to the callback.
-@@ -329,9 +358,14 @@
+@@ -332,9 +361,14 @@
   * @sa RunOnMainThread
   *
   * @sa MainThreadCallback
@@ -361,7 +88,7 @@
  /**
   * Call a function on the main thread during event processing.
   *
-@@ -374,7 +408,6 @@
+@@ -377,7 +411,6 @@
   * called with `wait_complete` true.
   *
   * @param callback the callback to call on the main thread.
@@ -369,7 +96,7 @@
   * @param wait_complete true to wait for the callback to complete, false to
   *                      return immediately.
   * @throws Error on failure.
-@@ -384,10 +417,15 @@
+@@ -387,10 +420,15 @@
   * @since This function is available since SDL 3.2.0.
   *
   * @sa IsMainThread
@@ -386,7 +113,7 @@
  }
  
  /**
-@@ -538,6 +576,219 @@
+@@ -541,6 +579,219 @@
    return SDL_GetAppMetadataProperty(name);
  }
  
@@ -605,5 +332,4 @@
 +
  /// @}
  
- } // namespace SDL
->>>>>>> 0aac8837
+ } // namespace SDL