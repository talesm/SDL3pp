<<<<<<< HEAD
12,14c12
<  * @defgroup CategoryDialog Category Dialog
<  *
<  * File dialog support.
---
>  * @defgroup CategoryDialog File Dialogs
160d157
<  * @param nfilters the number of filters. Ignored if filters is nullptr.
182,184c179,181
<                                std::span<const DialogFileFilter> filters,
<                                StringParam default_location,
<                                bool allow_many)
---
>                                std::span<const DialogFileFilter> filters = {},
>                                StringParam default_location = {},
>                                bool allow_many = false)
186,187c183,189
<   SDL_ShowOpenFileDialog(
<     callback, userdata, window, filters, default_location, allow_many);
---
>   SDL_ShowOpenFileDialog(callback,
>                          userdata,
>                          window,
>                          filters.data(),
>                          filters.size(),
>                          default_location,
>                          allow_many);
212,213d213
<  * @param userdata an optional pointer to pass extra data to the callback when
<  *                 it will be invoked.
220d219
<  * @param nfilters the number of filters. Ignored if filters is nullptr.
241,243c240,242
<                                std::span<const DialogFileFilter> filters,
<                                StringParam default_location,
<                                bool allow_many)
---
>                                std::span<const DialogFileFilter> filters = {},
>                                StringParam default_location = {},
>                                bool allow_many = false)
245c244,250
<   static_assert(false, "Not implemented");
---
>   using Wrapper = CallbackWrapper<DialogFileCB>;
>   ShowOpenFileDialog(&Wrapper::CallOnce,
>                      Wrapper::Wrap(std::move(callback)),
>                      window,
>                      filters,
>                      std::move(default_location),
>                      allow_many);
278d282
<  * @param nfilters the number of filters. Ignored if filters is nullptr.
297,299c301,303
<                                WindowParam window,
<                                std::span<const DialogFileFilter> filters,
<                                StringParam default_location)
---
>                                WindowParam window = {},
>                                std::span<const DialogFileFilter> filters = {},
>                                StringParam default_location = {})
301c305,310
<   SDL_ShowSaveFileDialog(callback, userdata, window, filters, default_location);
---
>   SDL_ShowSaveFileDialog(callback,
>                          userdata,
>                          window,
>                          filters.data(),
>                          filters.size(),
>                          default_location);
326,327d334
<  * @param userdata an optional pointer to pass extra data to the callback when
<  *                 it will be invoked.
334d340
<  * @param nfilters the number of filters. Ignored if filters is nullptr.
352,354c358,360
<                                WindowParam window,
<                                std::span<const DialogFileFilter> filters,
<                                StringParam default_location)
---
>                                WindowParam window = {},
>                                std::span<const DialogFileFilter> filters = {},
>                                StringParam default_location = {})
356c362,367
<   static_assert(false, "Not implemented");
---
>   using Wrapper = CallbackWrapper<DialogFileCB>;
>   ShowSaveFileDialog(&Wrapper::CallOnce,
>                      Wrapper::Wrap(std::move(callback)),
>                      window,
>                      filters,
>                      std::move(default_location));
404,406c415,417
<                                  WindowParam window,
<                                  StringParam default_location,
<                                  bool allow_many)
---
>                                  WindowParam window = {},
>                                  StringParam default_location = {},
>                                  bool allow_many = false)
434,435d444
<  * @param userdata an optional pointer to pass extra data to the callback when
<  *                 it will be invoked.
456,458c465,467
<                                  WindowParam window,
<                                  StringParam default_location,
<                                  bool allow_many)
---
>                                  WindowParam window = {},
>                                  StringParam default_location = {},
>                                  bool allow_many = false)
460c469,474
<   static_assert(false, "Not implemented");
---
>   using Wrapper = CallbackWrapper<DialogFileCB>;
>   ShowOpenFolderDialog(&Wrapper::CallOnce,
>                        Wrapper::Wrap(std::move(callback)),
>                        std::move(window),
>                        std::move(default_location),
>                        allow_many);
565,566d578
<  * @param userdata an optional pointer to pass extra data to the callback when
<  *                 it will be invoked.
586c598,600
<   static_assert(false, "Not implemented");
---
>   using Wrapper = CallbackWrapper<DialogFileCB>;
>   ShowFileDialogWithProperties(
>     type, &Wrapper::CallOnce, Wrapper::Wrap(std::move(callback)), props);
=======
--- src/generated/SDL3pp_dialog.h
+++ include/SDL3pp/SDL3pp_dialog.h
@@ -9,9 +9,7 @@
 namespace SDL {
 
 /**
- * @defgroup CategoryDialog Category Dialog
- *
- * File dialog support.
+ * @defgroup CategoryDialog File Dialogs
  *
  * SDL offers file dialogs, to let users select files with native GUI
  * interfaces. There are "open" dialogs, "save" dialogs, and folder selection
@@ -154,7 +152,6 @@
  *                this option, and platforms that do support it may allow the
  *                user to ignore the filters. If non-nullptr, it must remain
  *                valid at least until the callback is invoked.
- * @param nfilters the number of filters. Ignored if filters is nullptr.
  * @param default_location the default folder or file to start the dialog at,
  *                         may be nullptr. Not all platforms support this
  *                         option.
@@ -176,12 +173,17 @@
 inline void ShowOpenFileDialog(DialogFileCallback callback,
                                void* userdata,
                                WindowParam window,
-                               std::span<const DialogFileFilter> filters,
-                               StringParam default_location,
-                               bool allow_many)
+                               std::span<const DialogFileFilter> filters = {},
+                               StringParam default_location = {},
+                               bool allow_many = false)
 {
-  SDL_ShowOpenFileDialog(
-    callback, userdata, window, filters, default_location, allow_many);
+  SDL_ShowOpenFileDialog(callback,
+                         userdata,
+                         window,
+                         filters.data(),
+                         filters.size(),
+                         default_location,
+                         allow_many);
 }
 
 /**
@@ -206,15 +208,12 @@
  *
  * @param callback a function pointer to be invoked when the user selects a file
  *                 and accepts, or cancels the dialog, or an error occurs.
- * @param userdata an optional pointer to pass extra data to the callback when
- *                 it will be invoked.
  * @param window the window that the dialog should be modal for, may be nullptr.
  *               Not all platforms support this option.
  * @param filters a list of filters, may be nullptr. Not all platforms support
  *                this option, and platforms that do support it may allow the
  *                user to ignore the filters. If non-nullptr, it must remain
  *                valid at least until the callback is invoked.
- * @param nfilters the number of filters. Ignored if filters is nullptr.
  * @param default_location the default folder or file to start the dialog at,
  *                         may be nullptr. Not all platforms support this
  *                         option.
@@ -235,11 +234,17 @@
  */
 inline void ShowOpenFileDialog(DialogFileCB callback,
                                WindowParam window,
-                               std::span<const DialogFileFilter> filters,
-                               StringParam default_location,
-                               bool allow_many)
+                               std::span<const DialogFileFilter> filters = {},
+                               StringParam default_location = {},
+                               bool allow_many = false)
 {
-  static_assert(false, "Not implemented");
+  using Wrapper = CallbackWrapper<DialogFileCB>;
+  ShowOpenFileDialog(&Wrapper::CallOnce,
+                     Wrapper::Wrap(std::move(callback)),
+                     window,
+                     filters,
+                     std::move(default_location),
+                     allow_many);
 }
 
 /**
@@ -272,7 +277,6 @@
  *                this option, and platforms that do support it may allow the
  *                user to ignore the filters. If non-nullptr, it must remain
  *                valid at least until the callback is invoked.
- * @param nfilters the number of filters. Ignored if filters is nullptr.
  * @param default_location the default folder or file to start the dialog at,
  *                         may be nullptr. Not all platforms support this
  *                         option.
@@ -291,11 +295,16 @@
  */
 inline void ShowSaveFileDialog(DialogFileCallback callback,
                                void* userdata,
-                               WindowParam window,
-                               std::span<const DialogFileFilter> filters,
-                               StringParam default_location)
+                               WindowParam window = {},
+                               std::span<const DialogFileFilter> filters = {},
+                               StringParam default_location = {})
 {
-  SDL_ShowSaveFileDialog(callback, userdata, window, filters, default_location);
+  SDL_ShowSaveFileDialog(callback,
+                         userdata,
+                         window,
+                         filters.data(),
+                         filters.size(),
+                         default_location);
 }
 
 /**
@@ -320,15 +329,12 @@
  *
  * @param callback a function pointer to be invoked when the user selects a file
  *                 and accepts, or cancels the dialog, or an error occurs.
- * @param userdata an optional pointer to pass extra data to the callback when
- *                 it will be invoked.
  * @param window the window that the dialog should be modal for, may be nullptr.
  *               Not all platforms support this option.
  * @param filters a list of filters, may be nullptr. Not all platforms support
  *                this option, and platforms that do support it may allow the
  *                user to ignore the filters. If non-nullptr, it must remain
  *                valid at least until the callback is invoked.
- * @param nfilters the number of filters. Ignored if filters is nullptr.
  * @param default_location the default folder or file to start the dialog at,
  *                         may be nullptr. Not all platforms support this
  *                         option.
@@ -346,11 +352,16 @@
  * @sa ShowFileDialogWithProperties
  */
 inline void ShowSaveFileDialog(DialogFileCB callback,
-                               WindowParam window,
-                               std::span<const DialogFileFilter> filters,
-                               StringParam default_location)
+                               WindowParam window = {},
+                               std::span<const DialogFileFilter> filters = {},
+                               StringParam default_location = {})
 {
-  static_assert(false, "Not implemented");
+  using Wrapper = CallbackWrapper<DialogFileCB>;
+  ShowSaveFileDialog(&Wrapper::CallOnce,
+                     Wrapper::Wrap(std::move(callback)),
+                     window,
+                     filters,
+                     std::move(default_location));
 }
 
 /**
@@ -398,9 +409,9 @@
  */
 inline void ShowOpenFolderDialog(DialogFileCallback callback,
                                  void* userdata,
-                                 WindowParam window,
-                                 StringParam default_location,
-                                 bool allow_many)
+                                 WindowParam window = {},
+                                 StringParam default_location = {},
+                                 bool allow_many = false)
 {
   SDL_ShowOpenFolderDialog(
     callback, userdata, window, default_location, allow_many);
@@ -428,8 +439,6 @@
  *
  * @param callback a function pointer to be invoked when the user selects a file
  *                 and accepts, or cancels the dialog, or an error occurs.
- * @param userdata an optional pointer to pass extra data to the callback when
- *                 it will be invoked.
  * @param window the window that the dialog should be modal for, may be nullptr.
  *               Not all platforms support this option.
  * @param default_location the default folder or file to start the dialog at,
@@ -450,11 +459,16 @@
  * @sa ShowFileDialogWithProperties
  */
 inline void ShowOpenFolderDialog(DialogFileCB callback,
-                                 WindowParam window,
-                                 StringParam default_location,
-                                 bool allow_many)
+                                 WindowParam window = {},
+                                 StringParam default_location = {},
+                                 bool allow_many = false)
 {
-  static_assert(false, "Not implemented");
+  using Wrapper = CallbackWrapper<DialogFileCB>;
+  ShowOpenFolderDialog(&Wrapper::CallOnce,
+                       Wrapper::Wrap(std::move(callback)),
+                       std::move(window),
+                       std::move(default_location),
+                       allow_many);
 }
 
 /**
@@ -559,8 +573,6 @@
  * @param type the type of file dialog.
  * @param callback a function pointer to be invoked when the user selects a file
  *                 and accepts, or cancels the dialog, or an error occurs.
- * @param userdata an optional pointer to pass extra data to the callback when
- *                 it will be invoked.
  * @param props the properties to use.
  *
  * @threadsafety This function should be called only from the main thread. The
@@ -580,7 +592,9 @@
                                          DialogFileCB callback,
                                          PropertiesID props)
 {
-  static_assert(false, "Not implemented");
+  using Wrapper = CallbackWrapper<DialogFileCB>;
+  ShowFileDialogWithProperties(
+    type, &Wrapper::CallOnce, Wrapper::Wrap(std::move(callback)), props);
 }
 
 namespace prop::FileDialog {
>>>>>>> 0aac8837
<|MERGE_RESOLUTION|>--- conflicted
+++ resolved
@@ -1,133 +1,3 @@
-<<<<<<< HEAD
-12,14c12
-<  * @defgroup CategoryDialog Category Dialog
-<  *
-<  * File dialog support.
----
->  * @defgroup CategoryDialog File Dialogs
-160d157
-<  * @param nfilters the number of filters. Ignored if filters is nullptr.
-182,184c179,181
-<                                std::span<const DialogFileFilter> filters,
-<                                StringParam default_location,
-<                                bool allow_many)
----
->                                std::span<const DialogFileFilter> filters = {},
->                                StringParam default_location = {},
->                                bool allow_many = false)
-186,187c183,189
-<   SDL_ShowOpenFileDialog(
-<     callback, userdata, window, filters, default_location, allow_many);
----
->   SDL_ShowOpenFileDialog(callback,
->                          userdata,
->                          window,
->                          filters.data(),
->                          filters.size(),
->                          default_location,
->                          allow_many);
-212,213d213
-<  * @param userdata an optional pointer to pass extra data to the callback when
-<  *                 it will be invoked.
-220d219
-<  * @param nfilters the number of filters. Ignored if filters is nullptr.
-241,243c240,242
-<                                std::span<const DialogFileFilter> filters,
-<                                StringParam default_location,
-<                                bool allow_many)
----
->                                std::span<const DialogFileFilter> filters = {},
->                                StringParam default_location = {},
->                                bool allow_many = false)
-245c244,250
-<   static_assert(false, "Not implemented");
----
->   using Wrapper = CallbackWrapper<DialogFileCB>;
->   ShowOpenFileDialog(&Wrapper::CallOnce,
->                      Wrapper::Wrap(std::move(callback)),
->                      window,
->                      filters,
->                      std::move(default_location),
->                      allow_many);
-278d282
-<  * @param nfilters the number of filters. Ignored if filters is nullptr.
-297,299c301,303
-<                                WindowParam window,
-<                                std::span<const DialogFileFilter> filters,
-<                                StringParam default_location)
----
->                                WindowParam window = {},
->                                std::span<const DialogFileFilter> filters = {},
->                                StringParam default_location = {})
-301c305,310
-<   SDL_ShowSaveFileDialog(callback, userdata, window, filters, default_location);
----
->   SDL_ShowSaveFileDialog(callback,
->                          userdata,
->                          window,
->                          filters.data(),
->                          filters.size(),
->                          default_location);
-326,327d334
-<  * @param userdata an optional pointer to pass extra data to the callback when
-<  *                 it will be invoked.
-334d340
-<  * @param nfilters the number of filters. Ignored if filters is nullptr.
-352,354c358,360
-<                                WindowParam window,
-<                                std::span<const DialogFileFilter> filters,
-<                                StringParam default_location)
----
->                                WindowParam window = {},
->                                std::span<const DialogFileFilter> filters = {},
->                                StringParam default_location = {})
-356c362,367
-<   static_assert(false, "Not implemented");
----
->   using Wrapper = CallbackWrapper<DialogFileCB>;
->   ShowSaveFileDialog(&Wrapper::CallOnce,
->                      Wrapper::Wrap(std::move(callback)),
->                      window,
->                      filters,
->                      std::move(default_location));
-404,406c415,417
-<                                  WindowParam window,
-<                                  StringParam default_location,
-<                                  bool allow_many)
----
->                                  WindowParam window = {},
->                                  StringParam default_location = {},
->                                  bool allow_many = false)
-434,435d444
-<  * @param userdata an optional pointer to pass extra data to the callback when
-<  *                 it will be invoked.
-456,458c465,467
-<                                  WindowParam window,
-<                                  StringParam default_location,
-<                                  bool allow_many)
----
->                                  WindowParam window = {},
->                                  StringParam default_location = {},
->                                  bool allow_many = false)
-460c469,474
-<   static_assert(false, "Not implemented");
----
->   using Wrapper = CallbackWrapper<DialogFileCB>;
->   ShowOpenFolderDialog(&Wrapper::CallOnce,
->                        Wrapper::Wrap(std::move(callback)),
->                        std::move(window),
->                        std::move(default_location),
->                        allow_many);
-565,566d578
-<  * @param userdata an optional pointer to pass extra data to the callback when
-<  *                 it will be invoked.
-586c598,600
-<   static_assert(false, "Not implemented");
----
->   using Wrapper = CallbackWrapper<DialogFileCB>;
->   ShowFileDialogWithProperties(
->     type, &Wrapper::CallOnce, Wrapper::Wrap(std::move(callback)), props);
-=======
 --- src/generated/SDL3pp_dialog.h
 +++ include/SDL3pp/SDL3pp_dialog.h
 @@ -9,9 +9,7 @@
@@ -141,15 +11,15 @@
   *
   * SDL offers file dialogs, to let users select files with native GUI
   * interfaces. There are "open" dialogs, "save" dialogs, and folder selection
-@@ -154,7 +152,6 @@
-  *                this option, and platforms that do support it may allow the
-  *                user to ignore the filters. If non-nullptr, it must remain
-  *                valid at least until the callback is invoked.
-- * @param nfilters the number of filters. Ignored if filters is nullptr.
-  * @param default_location the default folder or file to start the dialog at,
-  *                         may be nullptr. Not all platforms support this
-  *                         option.
-@@ -176,12 +173,17 @@
+@@ -157,7 +155,6 @@
+  *                this option, and platforms that do support it may allow the
+  *                user to ignore the filters. If non-nullptr, it must remain
+  *                valid at least until the callback is invoked.
+- * @param nfilters the number of filters. Ignored if filters is nullptr.
+  * @param default_location the default folder or file to start the dialog at,
+  *                         may be nullptr. Not all platforms support this
+  *                         option.
+@@ -179,12 +176,17 @@
  inline void ShowOpenFileDialog(DialogFileCallback callback,
                                 void* userdata,
                                 WindowParam window,
@@ -172,7 +42,7 @@
  }
  
  /**
-@@ -206,15 +208,12 @@
+@@ -209,15 +211,12 @@
   *
   * @param callback a function pointer to be invoked when the user selects a file
   *                 and accepts, or cancels the dialog, or an error occurs.
@@ -188,7 +58,7 @@
   * @param default_location the default folder or file to start the dialog at,
   *                         may be nullptr. Not all platforms support this
   *                         option.
-@@ -235,11 +234,17 @@
+@@ -238,11 +237,17 @@
   */
  inline void ShowOpenFileDialog(DialogFileCB callback,
                                 WindowParam window,
@@ -210,15 +80,15 @@
  }
  
  /**
-@@ -272,7 +277,6 @@
-  *                this option, and platforms that do support it may allow the
-  *                user to ignore the filters. If non-nullptr, it must remain
-  *                valid at least until the callback is invoked.
-- * @param nfilters the number of filters. Ignored if filters is nullptr.
-  * @param default_location the default folder or file to start the dialog at,
-  *                         may be nullptr. Not all platforms support this
-  *                         option.
-@@ -291,11 +295,16 @@
+@@ -275,7 +280,6 @@
+  *                this option, and platforms that do support it may allow the
+  *                user to ignore the filters. If non-nullptr, it must remain
+  *                valid at least until the callback is invoked.
+- * @param nfilters the number of filters. Ignored if filters is nullptr.
+  * @param default_location the default folder or file to start the dialog at,
+  *                         may be nullptr. Not all platforms support this
+  *                         option.
+@@ -294,11 +298,16 @@
   */
  inline void ShowSaveFileDialog(DialogFileCallback callback,
                                 void* userdata,
@@ -239,7 +109,7 @@
  }
  
  /**
-@@ -320,15 +329,12 @@
+@@ -323,15 +332,12 @@
   *
   * @param callback a function pointer to be invoked when the user selects a file
   *                 and accepts, or cancels the dialog, or an error occurs.
@@ -255,7 +125,7 @@
   * @param default_location the default folder or file to start the dialog at,
   *                         may be nullptr. Not all platforms support this
   *                         option.
-@@ -346,11 +352,16 @@
+@@ -349,11 +355,16 @@
   * @sa ShowFileDialogWithProperties
   */
  inline void ShowSaveFileDialog(DialogFileCB callback,
@@ -276,7 +146,7 @@
  }
  
  /**
-@@ -398,9 +409,9 @@
+@@ -401,9 +412,9 @@
   */
  inline void ShowOpenFolderDialog(DialogFileCallback callback,
                                   void* userdata,
@@ -289,7 +159,7 @@
  {
    SDL_ShowOpenFolderDialog(
      callback, userdata, window, default_location, allow_many);
-@@ -428,8 +439,6 @@
+@@ -431,8 +442,6 @@
   *
   * @param callback a function pointer to be invoked when the user selects a file
   *                 and accepts, or cancels the dialog, or an error occurs.
@@ -298,7 +168,7 @@
   * @param window the window that the dialog should be modal for, may be nullptr.
   *               Not all platforms support this option.
   * @param default_location the default folder or file to start the dialog at,
-@@ -450,11 +459,16 @@
+@@ -453,11 +462,16 @@
   * @sa ShowFileDialogWithProperties
   */
  inline void ShowOpenFolderDialog(DialogFileCB callback,
@@ -319,7 +189,7 @@
  }
  
  /**
-@@ -559,8 +573,6 @@
+@@ -562,8 +576,6 @@
   * @param type the type of file dialog.
   * @param callback a function pointer to be invoked when the user selects a file
   *                 and accepts, or cancels the dialog, or an error occurs.
@@ -328,7 +198,7 @@
   * @param props the properties to use.
   *
   * @threadsafety This function should be called only from the main thread. The
-@@ -580,7 +592,9 @@
+@@ -583,7 +595,9 @@
                                           DialogFileCB callback,
                                           PropertiesID props)
  {
@@ -338,5 +208,4 @@
 +    type, &Wrapper::CallOnce, Wrapper::Wrap(std::move(callback)), props);
  }
  
- namespace prop::FileDialog {
->>>>>>> 0aac8837
+ namespace prop::FileDialog {