12,14c12
<  * @defgroup CategoryDialog Category Dialog
<  *
<  * File dialog support.
---
>  * @defgroup CategoryDialog File Dialogs
<<<<<<< HEAD
115d112
<  * @param filter index of the selected filter.
155,161c152,157
<  * @param filters a list of filters, may be nullptr. See the
<  *                [`DialogFileFilter` documentation for
<  *                examples](DialogFileFilter#code-examples). Not all
<  *                platforms support this option, and platforms that do support
<  *                it may allow the user to ignore the filters. If non-nullptr,
<  * it must remain valid at least until the callback is invoked.
<  * @param nfilters the number of filters. Ignored if filters is nullptr.
---
>  * @param filters a list of filters, may be nullptr. See the [`DialogFileFilter`
>  *                documentation for examples](DialogFileFilter#code-examples).
>  *                Not all platforms support this option, and platforms that do
>  *                support it may allow the user to ignore the filters. If
>  *                non-empty, it must remain valid at least until the callback is
>  *                invoked.
183,185c179,181
=======
157d154
<  * @param nfilters the number of filters. Ignored if filters is nullptr.
179,181c176,178
>>>>>>> 5383d3e5
<                                std::span<const DialogFileFilter> filters,
<                                StringParam default_location,
<                                bool allow_many)
---
>                                std::span<const DialogFileFilter> filters = {},
>                                StringParam default_location = {},
>                                bool allow_many = false)
<<<<<<< HEAD
187,188c183,189
=======
183,184c180,186
>>>>>>> 5383d3e5
<   SDL_ShowOpenFileDialog(
<     callback, userdata, window, filters, default_location, allow_many);
---
>   SDL_ShowOpenFileDialog(callback,
>                          userdata,
>                          window,
>                          filters.data(),
>                          filters.size(),
>                          default_location,
>                          allow_many);
<<<<<<< HEAD
214,215d214
<  * @param userdata an optional pointer to pass extra data to the callback when
<  *                 it will be invoked.
218,224c217,222
<  * @param filters a list of filters, may be nullptr. See the
<  *                [`DialogFileFilter` documentation for
<  *                examples](DialogFileFilter#code-examples). Not all
<  *                platforms support this option, and platforms that do support
<  *                it may allow the user to ignore the filters. If non-nullptr,
<  * it must remain valid at least until the callback is invoked.
<  * @param nfilters the number of filters. Ignored if filters is nullptr.
---
>  * @param filters a list of filters, may be nullptr. See the [`DialogFileFilter`
>  *                documentation for examples](DialogFileFilter#code-examples).
>  *                Not all platforms support this option, and platforms that do
>  *                support it may allow the user to ignore the filters. If
>  *                non-empty, it must remain valid at least until the callback is
>  *                invoked.
245,247c243,245
=======
209,210d210
<  * @param userdata an optional pointer to pass extra data to the callback when
<  *                 it will be invoked.
217d216
<  * @param nfilters the number of filters. Ignored if filters is nullptr.
238,240c237,239
>>>>>>> 5383d3e5
<                                std::span<const DialogFileFilter> filters,
<                                StringParam default_location,
<                                bool allow_many)
---
>                                std::span<const DialogFileFilter> filters = {},
>                                StringParam default_location = {},
>                                bool allow_many = false)
<<<<<<< HEAD
249c247,253
=======
242c241,247
>>>>>>> 5383d3e5
<   static_assert(false, "Not implemented");
---
>   using Wrapper = CallbackWrapper<DialogFileCB>;
>   ShowOpenFileDialog(&Wrapper::CallOnce,
>                      Wrapper::Wrap(std::move(callback)),
>                      window,
>                      filters,
>                      std::move(default_location),
>                      allow_many);
<<<<<<< HEAD
283d286
<  * @param nfilters the number of filters. Ignored if filters is nullptr.
302,304c305,307
=======
275d279
<  * @param nfilters the number of filters. Ignored if filters is nullptr.
294,296c298,300
>>>>>>> 5383d3e5
<                                WindowParam window,
<                                std::span<const DialogFileFilter> filters,
<                                StringParam default_location)
---
>                                WindowParam window = {},
>                                std::span<const DialogFileFilter> filters = {},
>                                StringParam default_location = {})
<<<<<<< HEAD
306c309,314
=======
298c302,307
>>>>>>> 5383d3e5
<   SDL_ShowSaveFileDialog(callback, userdata, window, filters, default_location);
---
>   SDL_ShowSaveFileDialog(callback,
>                          userdata,
>                          window,
>                          filters.data(),
>                          filters.size(),
>                          default_location);
<<<<<<< HEAD
332,333d339
<  * @param userdata an optional pointer to pass extra data to the callback when
<  *                 it will be invoked.
340d345
<  * @param nfilters the number of filters. Ignored if filters is nullptr.
358,360c363,365
=======
323,324d331
<  * @param userdata an optional pointer to pass extra data to the callback when
<  *                 it will be invoked.
331d337
<  * @param nfilters the number of filters. Ignored if filters is nullptr.
349,351c355,357
>>>>>>> 5383d3e5
<                                WindowParam window,
<                                std::span<const DialogFileFilter> filters,
<                                StringParam default_location)
---
>                                WindowParam window = {},
>                                std::span<const DialogFileFilter> filters = {},
>                                StringParam default_location = {})
<<<<<<< HEAD
362c367,372
=======
353c359,364
>>>>>>> 5383d3e5
<   static_assert(false, "Not implemented");
---
>   using Wrapper = CallbackWrapper<DialogFileCB>;
>   ShowSaveFileDialog(&Wrapper::CallOnce,
>                      Wrapper::Wrap(std::move(callback)),
>                      window,
>                      filters,
>                      std::move(default_location));
<<<<<<< HEAD
411,413c421,423
=======
401,403c412,414
>>>>>>> 5383d3e5
<                                  WindowParam window,
<                                  StringParam default_location,
<                                  bool allow_many)
---
>                                  WindowParam window = {},
>                                  StringParam default_location = {},
>                                  bool allow_many = false)
<<<<<<< HEAD
442,443d451
<  * @param userdata an optional pointer to pass extra data to the callback when
<  *                 it will be invoked.
464,466c472,474
=======
431,432d441
<  * @param userdata an optional pointer to pass extra data to the callback when
<  *                 it will be invoked.
453,455c462,464
>>>>>>> 5383d3e5
<                                  WindowParam window,
<                                  StringParam default_location,
<                                  bool allow_many)
---
>                                  WindowParam window = {},
>                                  StringParam default_location = {},
>                                  bool allow_many = false)
<<<<<<< HEAD
468c476,481
=======
457c466,471
>>>>>>> 5383d3e5
<   static_assert(false, "Not implemented");
---
>   using Wrapper = CallbackWrapper<DialogFileCB>;
>   ShowOpenFolderDialog(&Wrapper::CallOnce,
>                        Wrapper::Wrap(std::move(callback)),
>                        std::move(window),
>                        std::move(default_location),
>                        allow_many);
<<<<<<< HEAD
577,578d589
<  * @param userdata an optional pointer to pass extra data to the callback when
<  *                 it will be invoked.
598c609,611
=======
562,563d575
<  * @param userdata an optional pointer to pass extra data to the callback when
<  *                 it will be invoked.
583c595,597
>>>>>>> 5383d3e5
<   static_assert(false, "Not implemented");
---
>   using Wrapper = CallbackWrapper<DialogFileCB>;
>   ShowFileDialogWithProperties(
>     type, &Wrapper::CallOnce, Wrapper::Wrap(std::move(callback)), props);<|MERGE_RESOLUTION|>--- conflicted
+++ resolved
@@ -4,30 +4,9 @@
 <  * File dialog support.
 ---
 >  * @defgroup CategoryDialog File Dialogs
-<<<<<<< HEAD
-115d112
-<  * @param filter index of the selected filter.
-155,161c152,157
-<  * @param filters a list of filters, may be nullptr. See the
-<  *                [`DialogFileFilter` documentation for
-<  *                examples](DialogFileFilter#code-examples). Not all
-<  *                platforms support this option, and platforms that do support
-<  *                it may allow the user to ignore the filters. If non-nullptr,
-<  * it must remain valid at least until the callback is invoked.
+159d156
 <  * @param nfilters the number of filters. Ignored if filters is nullptr.
----
->  * @param filters a list of filters, may be nullptr. See the [`DialogFileFilter`
->  *                documentation for examples](DialogFileFilter#code-examples).
->  *                Not all platforms support this option, and platforms that do
->  *                support it may allow the user to ignore the filters. If
->  *                non-empty, it must remain valid at least until the callback is
->  *                invoked.
-183,185c179,181
-=======
-157d154
-<  * @param nfilters the number of filters. Ignored if filters is nullptr.
-179,181c176,178
->>>>>>> 5383d3e5
+181,183c178,180
 <                                std::span<const DialogFileFilter> filters,
 <                                StringParam default_location,
 <                                bool allow_many)
@@ -35,11 +14,7 @@
 >                                std::span<const DialogFileFilter> filters = {},
 >                                StringParam default_location = {},
 >                                bool allow_many = false)
-<<<<<<< HEAD
-187,188c183,189
-=======
-183,184c180,186
->>>>>>> 5383d3e5
+185,186c182,188
 <   SDL_ShowOpenFileDialog(
 <     callback, userdata, window, filters, default_location, allow_many);
 ---
@@ -50,34 +25,17 @@
 >                          filters.size(),
 >                          default_location,
 >                          allow_many);
-<<<<<<< HEAD
-214,215d214
+211,212d212
 <  * @param userdata an optional pointer to pass extra data to the callback when
 <  *                 it will be invoked.
-218,224c217,222
-<  * @param filters a list of filters, may be nullptr. See the
-<  *                [`DialogFileFilter` documentation for
-<  *                examples](DialogFileFilter#code-examples). Not all
-<  *                platforms support this option, and platforms that do support
-<  *                it may allow the user to ignore the filters. If non-nullptr,
-<  * it must remain valid at least until the callback is invoked.
+219,221c219,220
+<  *                non-nullptr, it must remain valid at least until the callback
+<  *                is invoked.
 <  * @param nfilters the number of filters. Ignored if filters is nullptr.
 ---
->  * @param filters a list of filters, may be nullptr. See the [`DialogFileFilter`
->  *                documentation for examples](DialogFileFilter#code-examples).
->  *                Not all platforms support this option, and platforms that do
->  *                support it may allow the user to ignore the filters. If
 >  *                non-empty, it must remain valid at least until the callback is
 >  *                invoked.
-245,247c243,245
-=======
-209,210d210
-<  * @param userdata an optional pointer to pass extra data to the callback when
-<  *                 it will be invoked.
-217d216
-<  * @param nfilters the number of filters. Ignored if filters is nullptr.
-238,240c237,239
->>>>>>> 5383d3e5
+242,244c241,243
 <                                std::span<const DialogFileFilter> filters,
 <                                StringParam default_location,
 <                                bool allow_many)
@@ -85,11 +43,7 @@
 >                                std::span<const DialogFileFilter> filters = {},
 >                                StringParam default_location = {},
 >                                bool allow_many = false)
-<<<<<<< HEAD
-249c247,253
-=======
-242c241,247
->>>>>>> 5383d3e5
+246c245,251
 <   static_assert(false, "Not implemented");
 ---
 >   using Wrapper = CallbackWrapper<DialogFileCB>;
@@ -99,15 +53,9 @@
 >                      filters,
 >                      std::move(default_location),
 >                      allow_many);
-<<<<<<< HEAD
-283d286
+279d283
 <  * @param nfilters the number of filters. Ignored if filters is nullptr.
-302,304c305,307
-=======
-275d279
-<  * @param nfilters the number of filters. Ignored if filters is nullptr.
-294,296c298,300
->>>>>>> 5383d3e5
+298,300c302,304
 <                                WindowParam window,
 <                                std::span<const DialogFileFilter> filters,
 <                                StringParam default_location)
@@ -115,11 +63,7 @@
 >                                WindowParam window = {},
 >                                std::span<const DialogFileFilter> filters = {},
 >                                StringParam default_location = {})
-<<<<<<< HEAD
-306c309,314
-=======
-298c302,307
->>>>>>> 5383d3e5
+302c306,311
 <   SDL_ShowSaveFileDialog(callback, userdata, window, filters, default_location);
 ---
 >   SDL_ShowSaveFileDialog(callback,
@@ -128,21 +72,12 @@
 >                          filters.data(),
 >                          filters.size(),
 >                          default_location);
-<<<<<<< HEAD
-332,333d339
+327,328d335
 <  * @param userdata an optional pointer to pass extra data to the callback when
 <  *                 it will be invoked.
-340d345
+335d341
 <  * @param nfilters the number of filters. Ignored if filters is nullptr.
-358,360c363,365
-=======
-323,324d331
-<  * @param userdata an optional pointer to pass extra data to the callback when
-<  *                 it will be invoked.
-331d337
-<  * @param nfilters the number of filters. Ignored if filters is nullptr.
-349,351c355,357
->>>>>>> 5383d3e5
+353,355c359,361
 <                                WindowParam window,
 <                                std::span<const DialogFileFilter> filters,
 <                                StringParam default_location)
@@ -150,11 +85,7 @@
 >                                WindowParam window = {},
 >                                std::span<const DialogFileFilter> filters = {},
 >                                StringParam default_location = {})
-<<<<<<< HEAD
-362c367,372
-=======
-353c359,364
->>>>>>> 5383d3e5
+357c363,368
 <   static_assert(false, "Not implemented");
 ---
 >   using Wrapper = CallbackWrapper<DialogFileCB>;
@@ -163,11 +94,7 @@
 >                      window,
 >                      filters,
 >                      std::move(default_location));
-<<<<<<< HEAD
-411,413c421,423
-=======
-401,403c412,414
->>>>>>> 5383d3e5
+405,407c416,418
 <                                  WindowParam window,
 <                                  StringParam default_location,
 <                                  bool allow_many)
@@ -175,17 +102,10 @@
 >                                  WindowParam window = {},
 >                                  StringParam default_location = {},
 >                                  bool allow_many = false)
-<<<<<<< HEAD
-442,443d451
+435,436d445
 <  * @param userdata an optional pointer to pass extra data to the callback when
 <  *                 it will be invoked.
-464,466c472,474
-=======
-431,432d441
-<  * @param userdata an optional pointer to pass extra data to the callback when
-<  *                 it will be invoked.
-453,455c462,464
->>>>>>> 5383d3e5
+457,459c466,468
 <                                  WindowParam window,
 <                                  StringParam default_location,
 <                                  bool allow_many)
@@ -193,11 +113,7 @@
 >                                  WindowParam window = {},
 >                                  StringParam default_location = {},
 >                                  bool allow_many = false)
-<<<<<<< HEAD
-468c476,481
-=======
-457c466,471
->>>>>>> 5383d3e5
+461c470,475
 <   static_assert(false, "Not implemented");
 ---
 >   using Wrapper = CallbackWrapper<DialogFileCB>;
@@ -206,17 +122,10 @@
 >                        std::move(window),
 >                        std::move(default_location),
 >                        allow_many);
-<<<<<<< HEAD
-577,578d589
+566,567d579
 <  * @param userdata an optional pointer to pass extra data to the callback when
 <  *                 it will be invoked.
-598c609,611
-=======
-562,563d575
-<  * @param userdata an optional pointer to pass extra data to the callback when
-<  *                 it will be invoked.
-583c595,597
->>>>>>> 5383d3e5
+587c599,601
 <   static_assert(false, "Not implemented");
 ---
 >   using Wrapper = CallbackWrapper<DialogFileCB>;
