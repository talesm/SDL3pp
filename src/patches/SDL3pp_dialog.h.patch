<<<<<<< HEAD
12,14c12
<  * @defgroup CategoryDialog Category Dialog
<  *
<  * File dialog support.
---
>  * @defgroup CategoryDialog File Dialogs
159d156
<  * @param nfilters the number of filters. Ignored if filters is nullptr.
181,183c178,180
<                                std::span<const DialogFileFilter> filters,
<                                StringParam default_location,
<                                bool allow_many)
---
>                                std::span<const DialogFileFilter> filters = {},
>                                StringParam default_location = {},
>                                bool allow_many = false)
185,186c182,188
<   SDL_ShowOpenFileDialog(
<     callback, userdata, window, filters, default_location, allow_many);
---
>   SDL_ShowOpenFileDialog(callback,
>                          userdata,
>                          window,
>                          filters.data(),
>                          filters.size(),
>                          default_location,
>                          allow_many);
211,212d212
<  * @param userdata an optional pointer to pass extra data to the callback when
<  *                 it will be invoked.
219,221c219,220
<  *                non-nullptr, it must remain valid at least until the callback
<  *                is invoked.
<  * @param nfilters the number of filters. Ignored if filters is nullptr.
---
>  *                non-empty, it must remain valid at least until the callback is
>  *                invoked.
242,244c241,243
<                                std::span<const DialogFileFilter> filters,
<                                StringParam default_location,
<                                bool allow_many)
---
>                                std::span<const DialogFileFilter> filters = {},
>                                StringParam default_location = {},
>                                bool allow_many = false)
246c245,251
<   static_assert(false, "Not implemented");
---
>   using Wrapper = CallbackWrapper<DialogFileCB>;
>   ShowOpenFileDialog(&Wrapper::CallOnce,
>                      Wrapper::Wrap(std::move(callback)),
>                      window,
>                      filters,
>                      std::move(default_location),
>                      allow_many);
279d283
<  * @param nfilters the number of filters. Ignored if filters is nullptr.
298,300c302,304
<                                WindowParam window,
<                                std::span<const DialogFileFilter> filters,
<                                StringParam default_location)
---
>                                WindowParam window = {},
>                                std::span<const DialogFileFilter> filters = {},
>                                StringParam default_location = {})
302c306,311
<   SDL_ShowSaveFileDialog(callback, userdata, window, filters, default_location);
---
>   SDL_ShowSaveFileDialog(callback,
>                          userdata,
>                          window,
>                          filters.data(),
>                          filters.size(),
>                          default_location);
327,328d335
<  * @param userdata an optional pointer to pass extra data to the callback when
<  *                 it will be invoked.
335d341
<  * @param nfilters the number of filters. Ignored if filters is nullptr.
353,355c359,361
<                                WindowParam window,
<                                std::span<const DialogFileFilter> filters,
<                                StringParam default_location)
---
>                                WindowParam window = {},
>                                std::span<const DialogFileFilter> filters = {},
>                                StringParam default_location = {})
357c363,368
<   static_assert(false, "Not implemented");
---
>   using Wrapper = CallbackWrapper<DialogFileCB>;
>   ShowSaveFileDialog(&Wrapper::CallOnce,
>                      Wrapper::Wrap(std::move(callback)),
>                      window,
>                      filters,
>                      std::move(default_location));
405,407c416,418
<                                  WindowParam window,
<                                  StringParam default_location,
<                                  bool allow_many)
---
>                                  WindowParam window = {},
>                                  StringParam default_location = {},
>                                  bool allow_many = false)
435,436d445
<  * @param userdata an optional pointer to pass extra data to the callback when
<  *                 it will be invoked.
457,459c466,468
<                                  WindowParam window,
<                                  StringParam default_location,
<                                  bool allow_many)
---
>                                  WindowParam window = {},
>                                  StringParam default_location = {},
>                                  bool allow_many = false)
461c470,475
<   static_assert(false, "Not implemented");
---
>   using Wrapper = CallbackWrapper<DialogFileCB>;
>   ShowOpenFolderDialog(&Wrapper::CallOnce,
>                        Wrapper::Wrap(std::move(callback)),
>                        std::move(window),
>                        std::move(default_location),
>                        allow_many);
566,567d579
<  * @param userdata an optional pointer to pass extra data to the callback when
<  *                 it will be invoked.
587c599,601
<   static_assert(false, "Not implemented");
---
>   using Wrapper = CallbackWrapper<DialogFileCB>;
>   ShowFileDialogWithProperties(
>     type, &Wrapper::CallOnce, Wrapper::Wrap(std::move(callback)), props);
=======
--- src/generated/SDL3pp_dialog.h
+++ include/SDL3pp/SDL3pp_dialog.h
@@ -9,9 +9,7 @@
 namespace SDL {
 
 /**
- * @defgroup CategoryDialog Category Dialog
- *
- * File dialog support.
+ * @defgroup CategoryDialog File Dialogs
  *
  * SDL offers file dialogs, to let users select files with native GUI
  * interfaces. There are "open" dialogs, "save" dialogs, and folder selection
@@ -154,7 +152,6 @@
  *                this option, and platforms that do support it may allow the
  *                user to ignore the filters. If non-nullptr, it must remain
  *                valid at least until the callback is invoked.
- * @param nfilters the number of filters. Ignored if filters is nullptr.
  * @param default_location the default folder or file to start the dialog at,
  *                         may be nullptr. Not all platforms support this
  *                         option.
@@ -176,12 +173,17 @@
 inline void ShowOpenFileDialog(DialogFileCallback callback,
                                void* userdata,
                                WindowParam window,
-                               std::span<const DialogFileFilter> filters,
-                               StringParam default_location,
-                               bool allow_many)
+                               std::span<const DialogFileFilter> filters = {},
+                               StringParam default_location = {},
+                               bool allow_many = false)
 {
-  SDL_ShowOpenFileDialog(
-    callback, userdata, window, filters, default_location, allow_many);
+  SDL_ShowOpenFileDialog(callback,
+                         userdata,
+                         window,
+                         filters.data(),
+                         filters.size(),
+                         default_location,
+                         allow_many);
 }
 
 /**
@@ -206,15 +208,12 @@
  *
  * @param callback a function pointer to be invoked when the user selects a file
  *                 and accepts, or cancels the dialog, or an error occurs.
- * @param userdata an optional pointer to pass extra data to the callback when
- *                 it will be invoked.
  * @param window the window that the dialog should be modal for, may be nullptr.
  *               Not all platforms support this option.
  * @param filters a list of filters, may be nullptr. Not all platforms support
  *                this option, and platforms that do support it may allow the
  *                user to ignore the filters. If non-nullptr, it must remain
  *                valid at least until the callback is invoked.
- * @param nfilters the number of filters. Ignored if filters is nullptr.
  * @param default_location the default folder or file to start the dialog at,
  *                         may be nullptr. Not all platforms support this
  *                         option.
@@ -235,11 +234,17 @@
  */
 inline void ShowOpenFileDialog(DialogFileCB callback,
                                WindowParam window,
-                               std::span<const DialogFileFilter> filters,
-                               StringParam default_location,
-                               bool allow_many)
+                               std::span<const DialogFileFilter> filters = {},
+                               StringParam default_location = {},
+                               bool allow_many = false)
 {
-  static_assert(false, "Not implemented");
+  using Wrapper = CallbackWrapper<DialogFileCB>;
+  ShowOpenFileDialog(&Wrapper::CallOnce,
+                     Wrapper::Wrap(std::move(callback)),
+                     window,
+                     filters,
+                     std::move(default_location),
+                     allow_many);
 }
 
 /**
@@ -272,7 +277,6 @@
  *                this option, and platforms that do support it may allow the
  *                user to ignore the filters. If non-nullptr, it must remain
  *                valid at least until the callback is invoked.
- * @param nfilters the number of filters. Ignored if filters is nullptr.
  * @param default_location the default folder or file to start the dialog at,
  *                         may be nullptr. Not all platforms support this
  *                         option.
@@ -291,11 +295,16 @@
  */
 inline void ShowSaveFileDialog(DialogFileCallback callback,
                                void* userdata,
-                               WindowParam window,
-                               std::span<const DialogFileFilter> filters,
-                               StringParam default_location)
+                               WindowParam window = {},
+                               std::span<const DialogFileFilter> filters = {},
+                               StringParam default_location = {})
 {
-  SDL_ShowSaveFileDialog(callback, userdata, window, filters, default_location);
+  SDL_ShowSaveFileDialog(callback,
+                         userdata,
+                         window,
+                         filters.data(),
+                         filters.size(),
+                         default_location);
 }
 
 /**
@@ -320,15 +329,12 @@
  *
  * @param callback a function pointer to be invoked when the user selects a file
  *                 and accepts, or cancels the dialog, or an error occurs.
- * @param userdata an optional pointer to pass extra data to the callback when
- *                 it will be invoked.
  * @param window the window that the dialog should be modal for, may be nullptr.
  *               Not all platforms support this option.
  * @param filters a list of filters, may be nullptr. Not all platforms support
  *                this option, and platforms that do support it may allow the
  *                user to ignore the filters. If non-nullptr, it must remain
  *                valid at least until the callback is invoked.
- * @param nfilters the number of filters. Ignored if filters is nullptr.
  * @param default_location the default folder or file to start the dialog at,
  *                         may be nullptr. Not all platforms support this
  *                         option.
@@ -346,11 +352,16 @@
  * @sa ShowFileDialogWithProperties
  */
 inline void ShowSaveFileDialog(DialogFileCB callback,
-                               WindowParam window,
-                               std::span<const DialogFileFilter> filters,
-                               StringParam default_location)
+                               WindowParam window = {},
+                               std::span<const DialogFileFilter> filters = {},
+                               StringParam default_location = {})
 {
-  static_assert(false, "Not implemented");
+  using Wrapper = CallbackWrapper<DialogFileCB>;
+  ShowSaveFileDialog(&Wrapper::CallOnce,
+                     Wrapper::Wrap(std::move(callback)),
+                     window,
+                     filters,
+                     std::move(default_location));
 }
 
 /**
@@ -398,9 +409,9 @@
  */
 inline void ShowOpenFolderDialog(DialogFileCallback callback,
                                  void* userdata,
-                                 WindowParam window,
-                                 StringParam default_location,
-                                 bool allow_many)
+                                 WindowParam window = {},
+                                 StringParam default_location = {},
+                                 bool allow_many = false)
 {
   SDL_ShowOpenFolderDialog(
     callback, userdata, window, default_location, allow_many);
@@ -428,8 +439,6 @@
  *
  * @param callback a function pointer to be invoked when the user selects a file
  *                 and accepts, or cancels the dialog, or an error occurs.
- * @param userdata an optional pointer to pass extra data to the callback when
- *                 it will be invoked.
  * @param window the window that the dialog should be modal for, may be nullptr.
  *               Not all platforms support this option.
  * @param default_location the default folder or file to start the dialog at,
@@ -450,11 +459,16 @@
  * @sa ShowFileDialogWithProperties
  */
 inline void ShowOpenFolderDialog(DialogFileCB callback,
-                                 WindowParam window,
-                                 StringParam default_location,
-                                 bool allow_many)
+                                 WindowParam window = {},
+                                 StringParam default_location = {},
+                                 bool allow_many = false)
 {
-  static_assert(false, "Not implemented");
+  using Wrapper = CallbackWrapper<DialogFileCB>;
+  ShowOpenFolderDialog(&Wrapper::CallOnce,
+                       Wrapper::Wrap(std::move(callback)),
+                       std::move(window),
+                       std::move(default_location),
+                       allow_many);
 }
 
 /**
@@ -559,8 +573,6 @@
  * @param type the type of file dialog.
  * @param callback a function pointer to be invoked when the user selects a file
  *                 and accepts, or cancels the dialog, or an error occurs.
- * @param userdata an optional pointer to pass extra data to the callback when
- *                 it will be invoked.
  * @param props the properties to use.
  *
  * @threadsafety This function should be called only from the main thread. The
@@ -580,7 +592,9 @@
                                          DialogFileCB callback,
                                          PropertiesID props)
 {
-  static_assert(false, "Not implemented");
+  using Wrapper = CallbackWrapper<DialogFileCB>;
+  ShowFileDialogWithProperties(
+    type, &Wrapper::CallOnce, Wrapper::Wrap(std::move(callback)), props);
 }
 
 namespace prop::FileDialog {
>>>>>>> 0aac8837
<|MERGE_RESOLUTION|>--- conflicted
+++ resolved
@@ -1,138 +1,3 @@
-<<<<<<< HEAD
-12,14c12
-<  * @defgroup CategoryDialog Category Dialog
-<  *
-<  * File dialog support.
----
->  * @defgroup CategoryDialog File Dialogs
-159d156
-<  * @param nfilters the number of filters. Ignored if filters is nullptr.
-181,183c178,180
-<                                std::span<const DialogFileFilter> filters,
-<                                StringParam default_location,
-<                                bool allow_many)
----
->                                std::span<const DialogFileFilter> filters = {},
->                                StringParam default_location = {},
->                                bool allow_many = false)
-185,186c182,188
-<   SDL_ShowOpenFileDialog(
-<     callback, userdata, window, filters, default_location, allow_many);
----
->   SDL_ShowOpenFileDialog(callback,
->                          userdata,
->                          window,
->                          filters.data(),
->                          filters.size(),
->                          default_location,
->                          allow_many);
-211,212d212
-<  * @param userdata an optional pointer to pass extra data to the callback when
-<  *                 it will be invoked.
-219,221c219,220
-<  *                non-nullptr, it must remain valid at least until the callback
-<  *                is invoked.
-<  * @param nfilters the number of filters. Ignored if filters is nullptr.
----
->  *                non-empty, it must remain valid at least until the callback is
->  *                invoked.
-242,244c241,243
-<                                std::span<const DialogFileFilter> filters,
-<                                StringParam default_location,
-<                                bool allow_many)
----
->                                std::span<const DialogFileFilter> filters = {},
->                                StringParam default_location = {},
->                                bool allow_many = false)
-246c245,251
-<   static_assert(false, "Not implemented");
----
->   using Wrapper = CallbackWrapper<DialogFileCB>;
->   ShowOpenFileDialog(&Wrapper::CallOnce,
->                      Wrapper::Wrap(std::move(callback)),
->                      window,
->                      filters,
->                      std::move(default_location),
->                      allow_many);
-279d283
-<  * @param nfilters the number of filters. Ignored if filters is nullptr.
-298,300c302,304
-<                                WindowParam window,
-<                                std::span<const DialogFileFilter> filters,
-<                                StringParam default_location)
----
->                                WindowParam window = {},
->                                std::span<const DialogFileFilter> filters = {},
->                                StringParam default_location = {})
-302c306,311
-<   SDL_ShowSaveFileDialog(callback, userdata, window, filters, default_location);
----
->   SDL_ShowSaveFileDialog(callback,
->                          userdata,
->                          window,
->                          filters.data(),
->                          filters.size(),
->                          default_location);
-327,328d335
-<  * @param userdata an optional pointer to pass extra data to the callback when
-<  *                 it will be invoked.
-335d341
-<  * @param nfilters the number of filters. Ignored if filters is nullptr.
-353,355c359,361
-<                                WindowParam window,
-<                                std::span<const DialogFileFilter> filters,
-<                                StringParam default_location)
----
->                                WindowParam window = {},
->                                std::span<const DialogFileFilter> filters = {},
->                                StringParam default_location = {})
-357c363,368
-<   static_assert(false, "Not implemented");
----
->   using Wrapper = CallbackWrapper<DialogFileCB>;
->   ShowSaveFileDialog(&Wrapper::CallOnce,
->                      Wrapper::Wrap(std::move(callback)),
->                      window,
->                      filters,
->                      std::move(default_location));
-405,407c416,418
-<                                  WindowParam window,
-<                                  StringParam default_location,
-<                                  bool allow_many)
----
->                                  WindowParam window = {},
->                                  StringParam default_location = {},
->                                  bool allow_many = false)
-435,436d445
-<  * @param userdata an optional pointer to pass extra data to the callback when
-<  *                 it will be invoked.
-457,459c466,468
-<                                  WindowParam window,
-<                                  StringParam default_location,
-<                                  bool allow_many)
----
->                                  WindowParam window = {},
->                                  StringParam default_location = {},
->                                  bool allow_many = false)
-461c470,475
-<   static_assert(false, "Not implemented");
----
->   using Wrapper = CallbackWrapper<DialogFileCB>;
->   ShowOpenFolderDialog(&Wrapper::CallOnce,
->                        Wrapper::Wrap(std::move(callback)),
->                        std::move(window),
->                        std::move(default_location),
->                        allow_many);
-566,567d579
-<  * @param userdata an optional pointer to pass extra data to the callback when
-<  *                 it will be invoked.
-587c599,601
-<   static_assert(false, "Not implemented");
----
->   using Wrapper = CallbackWrapper<DialogFileCB>;
->   ShowFileDialogWithProperties(
->     type, &Wrapper::CallOnce, Wrapper::Wrap(std::move(callback)), props);
-=======
 --- src/generated/SDL3pp_dialog.h
 +++ include/SDL3pp/SDL3pp_dialog.h
 @@ -9,9 +9,7 @@
@@ -146,15 +11,15 @@
   *
   * SDL offers file dialogs, to let users select files with native GUI
   * interfaces. There are "open" dialogs, "save" dialogs, and folder selection
-@@ -154,7 +152,6 @@
-  *                this option, and platforms that do support it may allow the
-  *                user to ignore the filters. If non-nullptr, it must remain
-  *                valid at least until the callback is invoked.
-- * @param nfilters the number of filters. Ignored if filters is nullptr.
-  * @param default_location the default folder or file to start the dialog at,
-  *                         may be nullptr. Not all platforms support this
-  *                         option.
-@@ -176,12 +173,17 @@
+@@ -156,7 +154,6 @@
+  *                support it may allow the user to ignore the filters. If
+  *                non-nullptr, it must remain valid at least until the callback
+  *                is invoked.
+- * @param nfilters the number of filters. Ignored if filters is nullptr.
+  * @param default_location the default folder or file to start the dialog at,
+  *                         may be nullptr. Not all platforms support this
+  *                         option.
+@@ -178,12 +175,17 @@
  inline void ShowOpenFileDialog(DialogFileCallback callback,
                                 void* userdata,
                                 WindowParam window,
@@ -177,7 +42,7 @@
  }
  
  /**
-@@ -206,15 +208,12 @@
+@@ -208,17 +210,14 @@
   *
   * @param callback a function pointer to be invoked when the user selects a file
   *                 and accepts, or cancels the dialog, or an error occurs.
@@ -185,15 +50,19 @@
 - *                 it will be invoked.
   * @param window the window that the dialog should be modal for, may be nullptr.
   *               Not all platforms support this option.
-  * @param filters a list of filters, may be nullptr. Not all platforms support
-  *                this option, and platforms that do support it may allow the
-  *                user to ignore the filters. If non-nullptr, it must remain
-  *                valid at least until the callback is invoked.
-- * @param nfilters the number of filters. Ignored if filters is nullptr.
-  * @param default_location the default folder or file to start the dialog at,
-  *                         may be nullptr. Not all platforms support this
-  *                         option.
-@@ -235,11 +234,17 @@
+  * @param filters a list of filters, may be nullptr. See the [`DialogFileFilter`
+  *                documentation for examples](DialogFileFilter#code-examples).
+  *                Not all platforms support this option, and platforms that do
+  *                support it may allow the user to ignore the filters. If
+- *                non-nullptr, it must remain valid at least until the callback
+- *                is invoked.
+- * @param nfilters the number of filters. Ignored if filters is nullptr.
++ *                non-empty, it must remain valid at least until the callback is
++ *                invoked.
+  * @param default_location the default folder or file to start the dialog at,
+  *                         may be nullptr. Not all platforms support this
+  *                         option.
+@@ -239,11 +238,17 @@
   */
  inline void ShowOpenFileDialog(DialogFileCB callback,
                                 WindowParam window,
@@ -215,7 +84,7 @@
  }
  
  /**
-@@ -272,7 +277,6 @@
+@@ -276,7 +281,6 @@
   *                this option, and platforms that do support it may allow the
   *                user to ignore the filters. If non-nullptr, it must remain
   *                valid at least until the callback is invoked.
@@ -223,7 +92,7 @@
   * @param default_location the default folder or file to start the dialog at,
   *                         may be nullptr. Not all platforms support this
   *                         option.
-@@ -291,11 +295,16 @@
+@@ -295,11 +299,16 @@
   */
  inline void ShowSaveFileDialog(DialogFileCallback callback,
                                 void* userdata,
@@ -244,7 +113,7 @@
  }
  
  /**
-@@ -320,15 +329,12 @@
+@@ -324,15 +333,12 @@
   *
   * @param callback a function pointer to be invoked when the user selects a file
   *                 and accepts, or cancels the dialog, or an error occurs.
@@ -260,7 +129,7 @@
   * @param default_location the default folder or file to start the dialog at,
   *                         may be nullptr. Not all platforms support this
   *                         option.
-@@ -346,11 +352,16 @@
+@@ -350,11 +356,16 @@
   * @sa ShowFileDialogWithProperties
   */
  inline void ShowSaveFileDialog(DialogFileCB callback,
@@ -281,7 +150,7 @@
  }
  
  /**
-@@ -398,9 +409,9 @@
+@@ -402,9 +413,9 @@
   */
  inline void ShowOpenFolderDialog(DialogFileCallback callback,
                                   void* userdata,
@@ -294,7 +163,7 @@
  {
    SDL_ShowOpenFolderDialog(
      callback, userdata, window, default_location, allow_many);
-@@ -428,8 +439,6 @@
+@@ -432,8 +443,6 @@
   *
   * @param callback a function pointer to be invoked when the user selects a file
   *                 and accepts, or cancels the dialog, or an error occurs.
@@ -303,7 +172,7 @@
   * @param window the window that the dialog should be modal for, may be nullptr.
   *               Not all platforms support this option.
   * @param default_location the default folder or file to start the dialog at,
-@@ -450,11 +459,16 @@
+@@ -454,11 +463,16 @@
   * @sa ShowFileDialogWithProperties
   */
  inline void ShowOpenFolderDialog(DialogFileCB callback,
@@ -324,7 +193,7 @@
  }
  
  /**
-@@ -559,8 +573,6 @@
+@@ -563,8 +577,6 @@
   * @param type the type of file dialog.
   * @param callback a function pointer to be invoked when the user selects a file
   *                 and accepts, or cancels the dialog, or an error occurs.
@@ -333,7 +202,7 @@
   * @param props the properties to use.
   *
   * @threadsafety This function should be called only from the main thread. The
-@@ -580,7 +592,9 @@
+@@ -584,7 +596,9 @@
                                           DialogFileCB callback,
                                           PropertiesID props)
  {
@@ -343,5 +212,4 @@
 +    type, &Wrapper::CallOnce, Wrapper::Wrap(std::move(callback)), props);
  }
  
- namespace prop::FileDialog {
->>>>>>> 0aac8837
+ namespace prop::FileDialog {