--- conflicted
+++ resolved
@@ -10,88 +10,48 @@
 >  */
 > 
 > /**
-<<<<<<< HEAD
-268,271d274
+265,268d271
 < #endif // SDL_VERSION_ATLEAST(3, 3, 0)
 < 
 < #if SDL_VERSION_ATLEAST(3, 3, 0)
 < 
-374,377d376
+371,374d373
 < #endif // SDL_VERSION_ATLEAST(3, 3, 0)
 < 
 < #if SDL_VERSION_ATLEAST(3, 3, 0)
 < 
-381,384d379
+378,381d376
 < #endif // SDL_VERSION_ATLEAST(3, 3, 0)
 < 
 < #if SDL_VERSION_ATLEAST(3, 3, 0)
 < 
-491a487,488
+488a484,485
 > /// @}
 > 
-870a868,873
-=======
-444a452,453
-> /// @}
-> 
-813a823,828
->>>>>>> 5383d3e5
+864a862,867
 >  * @name EventActions
 >  * The type of action to request from PeepEvents().
 >  * @{
 >  */
 > 
 > /**
-<<<<<<< HEAD
-885a889,890
+879a883,884
 > /// @}
 > 
-890a896,897
+884a890,891
 >  * ## remarks
 >  *
-1058c1065
+1049c1056
 <  * ```c
 ---
 >  * ```cpp
-1060,1061c1067,1068
-=======
-828a844,845
-> /// @}
-> 
-833a851,852
->  * ## remarks
->  *
-873,874c892,893
-<                       Uint32 minType,
-<                       Uint32 maxType)
----
->                       Uint32 minType = EVENT_FIRST,
->                       Uint32 maxType = EVENT_LAST)
-914c933
-< inline bool HasEvents(Uint32 minType, Uint32 maxType)
----
-> inline bool HasEvents(Uint32 minType = EVENT_FIRST, Uint32 maxType = EVENT_LAST)
-971c990,991
-< inline void FlushEvents(Uint32 minType, Uint32 maxType)
----
-> inline void FlushEvents(Uint32 minType = EVENT_FIRST,
->                         Uint32 maxType = EVENT_LAST)
-997c1017
-<  * ```c
----
->  * ```cpp
-999,1000c1019,1020
->>>>>>> 5383d3e5
+1051,1052c1058,1059
 <  *     Event event;
 <  *     while (PollEvent(&event)) {  // poll until all events are handled!
 ---
 >  *     SDL::Event event;
 >  *     while (SDL::PollEvent(&event)) {  // poll until all events are handled!
-<<<<<<< HEAD
-1093,1099c1100
-=======
-1025,1031c1045
->>>>>>> 5383d3e5
+1084,1090c1091
 <  * If `event` is not nullptr, the next event is removed from the queue and
 <  * stored in the Event structure pointed to by `event`. The 1 returned refers to
 <  * this event, immediately stored in the SDL Event structure -- not an event to
@@ -101,63 +61,35 @@
 <  * but will not remove it from the queue.
 ---
 >  * The next event is removed from the queue and returned.
-<<<<<<< HEAD
-1113,1114c1114
-=======
-1045,1046c1059
->>>>>>> 5383d3e5
+1104,1105c1105
 <  *     Event event;
 <  *     while (PollEvent(&event)) {  // poll until all events are handled!
 ---
 >  *     while (auto event = SDL::PollEvent()) {
-<<<<<<< HEAD
-1129,1131c1129,1130
-<  * @param event the Event structure to be filled with the next event from
-<  *              the queue, or nullptr.
-<  * @returns true if this got an event or false if there are none available.
----
->  * @returns Event if this got an event or std::nullopt if there are none
->  * available.
-1143c1142,1143
-=======
-1054,1056c1067,1068
+1120,1122c1120,1121
 <  * @param event the Event structure to be filled with the next event from the
 <  *              queue, or nullptr.
 <  * @returns true if this got an event or false if there are none available.
 ---
 >  * @returns Event if this got an event or std::nullopt if there are none
 >  *          available.
-1068c1080,1081
->>>>>>> 5383d3e5
+1134c1133,1134
 <   static_assert(false, "Not implemented");
 ---
 >   if (Event event; PollEvent(&event)) return event;
 >   return std::nullopt;
-<<<<<<< HEAD
-1172,1173c1172
-=======
-1097,1098c1110
->>>>>>> 5383d3e5
+1163,1164c1163
 <  * If `event` is not nullptr, the next event is removed from the queue and
 <  * stored in the Event structure pointed to by `event`.
 ---
 >  * The next event is removed from the queue and returned.
-<<<<<<< HEAD
-1178,1179c1177
-<  * @param event the Event structure to be filled in with the next event
-<  *              from the queue, or nullptr.
----
->  * @returns Event on success.
-1190c1188,1193
-=======
-1103,1104c1115,1116
+1169,1170c1168,1169
 <  * @param event the Event structure to be filled in with the next event from the
 <  *              queue, or nullptr.
 ---
 >  * @returns Event on success.
 >  *
-1115c1127,1132
->>>>>>> 5383d3e5
+1181c1180,1185
 < inline Event WaitEvent() { static_assert(false, "Not implemented"); }
 ---
 > inline Event WaitEvent()
@@ -166,80 +98,42 @@
 >   WaitEvent(&event);
 >   return event;
 > }
-<<<<<<< HEAD
-1229,1231d1231
+1220,1222d1223
 <  * If `event` is not nullptr, the next event is removed from the queue and
 <  * stored in the Event structure pointed to by `event`.
 <  *
-1238,1239d1237
-<  * @param event the Event structure to be filled in with the next event
-<  *              from the queue, or nullptr.
-1242,1243c1240,1241
-=======
-1154,1156d1170
+1229,1230d1229
+<  * @param event the Event structure to be filled in with the next event from the
+<  *              queue, or nullptr.
+1233,1234c1232,1233
+<  * @returns true if this got an event or false if the timeout elapsed without
+<  *          any events available.
+---
+>  * @returns the Event if this got an event or std::nullopt if the timeout
+>  * elapsed without any events available.
+1246c1245,1246
+<   static_assert(false, "Not implemented");
+---
+>   if (Event event; WaitEventTimeout(&event, timeoutMS)) return event;
+>   return std::nullopt;
+1264,1265c1264,1265
+<  * @param timeoutMS the maximum number of milliseconds to wait for the next
+<  *                  available event.
+---
+>  * @param timeoutDuration the duration to wait for the next available event,
+>  *                        with millisecond precision
+1280c1280
+<   static_assert(false, "Not implemented");
+---
+>   return WaitEventTimeout(event, std::max(timeoutDuration.count(), 1l));
+1287,1288c1287
 <  * If `event` is not nullptr, the next event is removed from the queue and
 <  * stored in the Event structure pointed to by `event`.
-<  *
-1163,1164d1176
+---
+>  * The next event is removed from the queue and returned.
+1296,1301c1295,1298
 <  * @param event the Event structure to be filled in with the next event from the
 <  *              queue, or nullptr.
-1167,1168c1179,1180
->>>>>>> 5383d3e5
-<  * @returns true if this got an event or false if the timeout elapsed without
-<  *          any events available.
----
->  * @returns the Event if this got an event or std::nullopt if the timeout
->  * elapsed without any events available.
-<<<<<<< HEAD
-1255c1253,1254
-=======
-1180c1192,1193
->>>>>>> 5383d3e5
-<   static_assert(false, "Not implemented");
----
->   if (Event event; WaitEventTimeout(&event, timeoutMS)) return event;
->   return std::nullopt;
-<<<<<<< HEAD
-1273,1274c1272,1273
-=======
-1198,1199c1211,1212
->>>>>>> 5383d3e5
-<  * @param timeoutMS the maximum number of milliseconds to wait for the next
-<  *                  available event.
----
->  * @param timeoutDuration the duration to wait for the next available event,
->  *                        with millisecond precision
-<<<<<<< HEAD
-1289c1288
-<   static_assert(false, "Not implemented");
----
->   return WaitEventTimeout(event, std::max(timeoutDuration.count(), 1l));
-1296,1297c1295
-<  * If `event` is not nullptr, the next event is removed from the queue and
-<  * stored in the Event structure pointed to by `event`.
----
->  * The next event is removed from the queue and returned.
-1305,1310c1303,1306
-<  * @param event the Event structure to be filled in with the next event
-<  *              from the queue, or nullptr.
-=======
-1214c1227
-<   static_assert(false, "Not implemented");
----
->   return WaitEventTimeout(event, std::max(timeoutDuration.count(), 1l));
-1218,1222c1231,1232
-<  * Wait until the specified timeout (in milliseconds) for the next available
-<  * event.
-<  *
-<  * If `event` is not nullptr, the next event is removed from the queue and
-<  * stored in the Event structure pointed to by `event`.
----
->  * Wait until the specified timeout (with milliseconds precision) for the next
->  * available event.
-1230,1235c1240,1243
-<  * @param event the Event structure to be filled in with the next event from the
-<  *              queue, or nullptr.
->>>>>>> 5383d3e5
 <  * @param timeoutMS the maximum number of milliseconds to wait for the next
 <  *                  available event.
 <  * @returns true if this got an event or false if the timeout elapsed without
@@ -248,53 +142,24 @@
 >  * @param timeoutDuration the duration to wait for the next available event,
 >  *                        with millisecond precision.
 >  * @returns the Event if this got an event or std::nullopt if the timeout
-<<<<<<< HEAD
->  * elapsed without any events available.
-1323c1319,1320
-=======
 >  *          elapsed without any events available.
-1248c1256,1257
->>>>>>> 5383d3e5
+1314c1311,1312
 <   static_assert(false, "Not implemented");
 ---
 >   if (Event event; WaitEventTimeout(&event, timeoutDuration)) return event;
 >   return std::nullopt;
-<<<<<<< HEAD
-1390c1387
+1381c1379
 <   static_assert(false, "Not implemented");
 ---
 >   PushEvent(const_cast<Event*>(&event));
-1415c1412
+1405c1403
 <  * A function pointer used for callbacks that watch the event queue.
 ---
 >  * A std::function used for callbacks that watch the event queue.
-1417,1418d1413
-<  * @param userdata what was passed as `userdata` to SetEventFilter() or
-<  *                 AddEventWatch, etc.
-1429a1425,1426
->  * @cat listener-callback
->  *
-1436c1433,1438
-=======
-1315c1324
-<   static_assert(false, "Not implemented");
----
->   PushEvent(const_cast<Event*>(&event));
-1339c1348
-<  * A function pointer used for callbacks that watch the event queue.
----
->  * A std::function used for callbacks that watch the event queue.
-1351,1352c1360,1364
-<  * @sa SetEventFilter
-<  * @sa AddEventWatch
----
->  * @cat listener-callback
->  *
->  * @sa listener-callback
->  * @sa SetEventFilter()
->  * @sa AddEventWatch()
-1357c1369,1374
->>>>>>> 5383d3e5
+1416a1415,1416
+>  * @cat listener-callback
+>  *
+1423c1423,1428
 < /// Handle returned by AddEventWatch()
 ---
 > /**
@@ -303,34 +168,17 @@
 >  * This can be used later to remove the event filter
 >  * RemoveEventWatch(EventFilterHandle).
 >  */
-<<<<<<< HEAD
-1486c1488,1489
-=======
-1403c1420,1421
->>>>>>> 5383d3e5
+1471c1476,1477
 <   SDL_SetEventFilter(filter, userdata);
 ---
 >   UniqueCallbackWrapper<EventFilterCB>::erase();
 >   return SDL_SetEventFilter(filter, userdata);
-<<<<<<< HEAD
-1519d1521
+1502d1507
 <  * @param userdata a pointer that is passed to `filter`.
-1524a1527,1528
->  * @cat listener-callback
->  *
-1533c1537,1542
-=======
-1431,1432c1449
-<  * @param filter an EventFilter function to call when an event happens.
-<  * @param userdata a pointer that is passed to `filter`.
----
->  * @param filter an EventFilterCB function to call when an event happens.
-1437a1455,1457
->  * @cat listener-callback
->  *
->  * @sa listener-callback
-1446c1466,1471
->>>>>>> 5383d3e5
+1507a1513,1514
+>  * @cat listener-callback
+>  *
+1516c1523,1528
 <   static_assert(false, "Not implemented");
 ---
 >   using Wrapper = UniqueCallbackWrapper<EventFilterCB>;
@@ -339,30 +187,16 @@
 >       return Wrapper::Call(userdata, *event);
 >     },
 >     Wrapper::Wrap(std::move(filter)));
-<<<<<<< HEAD
-1564,1566c1573,1574
-=======
-1477,1480c1502,1503
->>>>>>> 5383d3e5
+1547,1549c1559
 <  * @param filter the current callback function will be stored here.
 <  * @param userdata the pointer that is passed to the current event filter will
 <  *                 be stored here.
 ---
->  * @returns EventFilterCB on success or false if there is no event filter
-<<<<<<< HEAD
->  *          set.
-1572a1581,1582
->  * @cat listener-callback
->  *
-1577c1587,1599
-=======
->  * set.
-1485a1509,1511
->  * @cat listener-callback
->  *
->  * @sa listener-callback
-1490c1516,1528
->>>>>>> 5383d3e5
+>  * @returns EventFilterCB on success or false if there is no event filter set.
+1555a1566,1567
+>  * @cat listener-callback
+>  *
+1560c1572,1584
 <   static_assert(false, "Not implemented");
 ---
 >   using Wrapper = UniqueCallbackWrapper<EventFilterCB>;
@@ -378,42 +212,24 @@
 >   return [filter, userdata](const Event& event) {
 >     return filter(userdata, const_cast<Event*>(&event));
 >   };
-<<<<<<< HEAD
-1579a1602
+1562a1587
 > /// @private
-1582c1605,1606
-=======
-1492a1531
-> /// @private
-1495c1534,1535
->>>>>>> 5383d3e5
+1565c1590,1591
 <   static_assert(false, "Not implemented");
 ---
 >   auto& f = *static_cast<EventFilterCB*>(userdata);
 >   return f(*event);
-<<<<<<< HEAD
-1637,1638c1661,1663
-=======
-1550,1551c1590,1592
->>>>>>> 5383d3e5
+1620,1621c1646,1648
 <  * @param filter an EventFilter function to call when an event happens.
 <  * @param userdata a pointer that is passed to `filter`.
 ---
 >  * @param filter an EventFilterCB to call when an event happens.
 >  * @returns a handle that can be used on RemoveEventWatch(EventFilterHandle) on
 >  *          success.
-<<<<<<< HEAD
-1644a1670,1671
->  * @cat listener-callback
->  *
-1650c1677,1683
-=======
-1557a1599,1601
->  * @cat listener-callback
->  *
->  * @sa listener-callback
-1563c1607,1613
->>>>>>> 5383d3e5
+1627a1655,1656
+>  * @cat listener-callback
+>  *
+1633c1662,1668
 <   static_assert(false, "Not implemented");
 ---
 >   using Wrapper = CallbackWrapper<EventFilterCB>;
@@ -423,55 +239,31 @@
 >     throw Error{};
 >   }
 >   return EventWatchHandle{cb};
-<<<<<<< HEAD
-1676,1680c1709
-<  * This function takes the same input as AddEventWatch() to identify and
-<  * delete the corresponding callback.
-=======
-1589,1593c1639
+1659,1663c1694
 <  * This function takes the same input as AddEventWatch() to identify and delete
 <  * the corresponding callback.
->>>>>>> 5383d3e5
 <  *
 <  * @param filter the function originally passed to AddEventWatch().
 <  * @param userdata the pointer originally passed to AddEventWatch().
 ---
 >  * @param handle the handle returned by SDL_AddEventWatch(EventFilterCB).
-<<<<<<< HEAD
-1686c1715,1717
-=======
-1599c1645,1648
->>>>>>> 5383d3e5
+1669c1700,1702
 <  * @sa AddEventWatch
 ---
 >  * @cat listener-callback
 >  *
 >  * @sa AddEventWatch(EventFilterCB)
-<<<<<<< HEAD
-1690c1721,1722
-=======
-1603c1652,1653
->>>>>>> 5383d3e5
+1673c1706,1707
 <   static_assert(false, "Not implemented");
 ---
 >   using Wrapper = CallbackWrapper<EventFilterCB>;
 >   Wrapper::release(handle);
-<<<<<<< HEAD
-1725d1756
+1708d1741
 <  * @param userdata a pointer that is passed to `filter`.
-1730a1762,1763
+1713a1747,1748
 >  * @cat immediate-callback
 >  *
-1736c1769,1774
-=======
-1638d1687
-<  * @param userdata a pointer that is passed to `filter`.
-1643a1693,1695
->  * @cat immediate-callback
->  *
->  * @sa immediate-callback
-1649c1701,1706
->>>>>>> 5383d3e5
+1719c1754,1759
 <   static_assert(false, "Not implemented");
 ---
 >   return FilterEvents(
@@ -480,29 +272,50 @@
 >       return f(*event);
 >     },
 >     &filter);
-<<<<<<< HEAD
-1806c1844
-=======
-1719c1776
->>>>>>> 5383d3e5
+1789c1829
 <   return CheckError(SDL_GetWindowFromEvent(&event));
 ---
 >   return {CheckError(SDL_GetWindowFromEvent(&event))};
-1832,1834c1870,1871
+1797,1798c1837,1838
+<  * This will fill `buf` with a null-terminated string that might look something
+<  * like this:
+---
+>  * This will fill `buf` with a null-terminated string that might look
+>  * something like this:
+1805,1806c1845,1846
+<  * The exact format of the string is not guaranteed; it is intended for logging
+<  * purposes, to be read by a human, and not parsed by a computer.
+---
+>  * The exact format of the string is not guaranteed; it is intended for
+>  * logging purposes, to be read by a human, and not parsed by a computer.
+1808,1812c1848,1853
+<  * The returned value follows the same rules as snprintf(): `buf` will always be
+<  * nullptr-terminated (unless `buflen` is zero), and will be truncated if
+<  * `buflen` is too small. The return code is the number of bytes needed for the
+<  * complete string, not counting the nullptr-terminator, whether the string was
+<  * truncated or not. Unlike snprintf(), though, this function never returns -1.
+---
+>  * The returned value follows the same rules as snprintf(): `buf` will
+>  * always be nullptr-terminated (unless `buflen` is zero), and will be truncated
+>  * if `buflen` is too small. The return code is the number of bytes needed for
+>  * the complete string, not counting the nullptr-terminator, whether the string
+>  * was truncated or not. Unlike snprintf(), though, this function never
+>  * returns -1.
+1814,1816c1855,1856
 <  * @param event an event to describe. May be nullptr.
 <  * @param buf the buffer to fill with the description string. May be nullptr.
 <  * @param buflen the maximum bytes that can be written to `buf`.
 ---
 >  * @param event an event to describe
 >  * @param buf the buffer to fill with the description string. May be empty.
-1843a1881
+1825a1866
 >   if (buf.size_bytes() == 0) return SDL_GetEventDescription(event, nullptr, 0);
-1847,1850d1884
+1829,1832d1869
 < #endif // SDL_VERSION_ATLEAST(3, 4, 0)
 < 
 < #if SDL_VERSION_ATLEAST(3, 4, 0)
 < 
-1872,1876c1906,1907
+1853,1857c1890,1891
 <  * @param event an event to describe. May be nullptr.
 <  * @param buf the buffer to fill with the description string. May be nullptr.
 <  * @param buflen the maximum bytes that can be written to `buf`.
@@ -511,7 +324,7 @@
 ---
 >  * @param event an event to describe
 >  * @returns a std::string containing the the description string
-1884c1915,1919
+1865c1899,1903
 <   static_assert(false, "Not implemented");
 ---
 >   int sz = SDL_GetEventDescription(event, nullptr, 0);
