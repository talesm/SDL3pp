<<<<<<< HEAD
13c13
<  * @defgroup CategoryLog Category Log
---
>  * @defgroup CategoryLog Log Handling
68a69,76
>  * @name LogPriorities
>  *
>  * The priorities assignable for a LogCategory.
>  *
>  * @{
>  */
> 
> /**
95a104,113
> /// @}
> 
> /**
>  * @name LogCategories
>  *
>  * The logging categories. see LogCategory for more info
>  *
>  * @{
>  */
> 
103a122,125
>  *
>  * @cat wrap-state
>  *
>  * @sa wrap-state
115c137
<   constexpr LogCategory(LogCategoryRaw category = {})
---
>   constexpr LogCategory(LogCategoryRaw category = SDL_LOG_CATEGORY_APPLICATION)
125c147,150
<   constexpr explicit LogCategory(int category) {}
---
>   constexpr explicit LogCategory(int category)
>     : m_category(SDL_LogCategory(category))
>   {
>   }
137d161
<    * @param category the category to assign a priority to.
153d176
<    * @param category the category to query.
163a187,206
>   /**
>    * Log an unformatted message with the specified priority.
>    *
>    * @param priority the priority of the message.
>    * @param message string to output.
>    *
>    * @threadsafety It is safe to call this function from any thread.
>    *
>    * @since This function is available since SDL 3.2.0.
>    *
>    * @sa SDL::Log()
>    * @sa Log()
>    * @sa LogCritical()
>    * @sa LogDebug()
>    * @sa LogError()
>    * @sa LogInfo()
>    * @sa LogTrace()
>    * @sa LogVerbose()
>    * @sa LogWarn()
>    */
166c209
<     static_assert(false, "Not implemented");
---
>     SDL_LogMessage(m_category, priority, "%s", (const char*)(message));
170c213
<    * Log a message with the specified category and priority.
---
>    * Log a message with the specified priority.
172d214
<    * @param category the category of the message.
174,176c216,220
<    * @param fmt a printf() style message format string.
<    * @param ... additional parameters matching % tokens in the **fmt** string,
<    *            if any.
---
>    * @param fmt a
>    * [std::format/fmt](https://en.cppreference.com/w/cpp/utility/format/spec)
>    * style message format string.
>    * @param args additional parameters matching the `{}` tokens in the format
>    * string, if any.
182c226,227
<    * @sa Log
---
>    * @cat formatted-string
>    *
200,204c245,249
<    * @param category the category of the message.
<    * @param fmt a printf() style message format string.
<    * @param ... additional parameters matching % tokens in the **fmt** string,
<    *            if any.
<    *
---
>    * @param fmt a
>    * [std::format/fmt](https://en.cppreference.com/w/cpp/utility/format/spec)
>    * style message format string.
>    * @param args additional parameters matching the `{}` tokens in the format
>    * string, if any.
209c254,255
<    * @sa Log
---
>    * @cat formatted-string
>    *
226,229c272,276
<    * @param category the category of the message.
<    * @param fmt a printf() style message format string.
<    * @param ... additional parameters matching % tokens in the **fmt** string,
<    *            if any.
---
>    * @param fmt a
>    * [std::format/fmt](https://en.cppreference.com/w/cpp/utility/format/spec)
>    * style message format string.
>    * @param args additional parameters matching the `{}` tokens in the format
>    * string, if any.
235c282,283
<    * @sa Log
---
>    * @cat formatted-string
>    *
250,253c298,302
<    * @param category the category of the message.
<    * @param fmt a printf() style message format string.
<    * @param ... additional parameters matching % tokens in the **fmt** string,
<    *            if any.
---
>    * @param fmt a
>    * [std::format/fmt](https://en.cppreference.com/w/cpp/utility/format/spec)
>    * style message format string.
>    * @param args additional parameters matching the `{}` tokens in the format
>    * string, if any.
259c308,309
<    * @sa Log
---
>    * @cat formatted-string
>    *
275,278c325,329
<    * @param category the category of the message.
<    * @param fmt a printf() style message format string.
<    * @param ... additional parameters matching % tokens in the **fmt** string,
<    *            if any.
---
>    * @param fmt a
>    * [std::format/fmt](https://en.cppreference.com/w/cpp/utility/format/spec)
>    * style message format string.
>    * @param args additional parameters matching the `{}` tokens in the format
>    * string, if any.
284c335,336
<    * @sa Log
---
>    * @cat formatted-string
>    *
300,303c352,356
<    * @param category the category of the message.
<    * @param fmt a printf() style message format string.
<    * @param ... additional parameters matching % tokens in the **fmt** string,
<    *            if any.
---
>    * @param fmt a
>    * [std::format/fmt](https://en.cppreference.com/w/cpp/utility/format/spec)
>    * style message format string.
>    * @param args additional parameters matching the `{}` tokens in the format
>    * string, if any.
309c362,363
<    * @sa Log
---
>    * @cat formatted-string
>    *
325,328c379,383
<    * @param category the category of the message.
<    * @param fmt a printf() style message format string.
<    * @param ... additional parameters matching % tokens in the **fmt** string,
<    *            if any.
---
>    * @param fmt a
>    * [std::format/fmt](https://en.cppreference.com/w/cpp/utility/format/spec)
>    * style message format string.
>    * @param args additional parameters matching the `{}` tokens in the format
>    * string, if any.
334c389,390
<    * @sa Log
---
>    * @cat formatted-string
>    *
350,353c406,410
<    * @param category the category of the message.
<    * @param fmt a printf() style message format string.
<    * @param ... additional parameters matching % tokens in the **fmt** string,
<    *            if any.
---
>    * @param fmt a
>    * [std::format/fmt](https://en.cppreference.com/w/cpp/utility/format/spec)
>    * style message format string.
>    * @param args additional parameters matching the `{}` tokens in the format
>    * string, if any.
359,366c416,425
<    * @sa Log
<    * @sa LogCategory.LogDebug
<    * @sa LogCategory.LogError
<    * @sa LogCategory.LogInfo
<    * @sa LogCategory.LogMessage
<    * @sa LogUnformatted
<    * @sa LogCategory.LogTrace
<    * @sa LogCategory.LogVerbose
---
>    * @cat formatted-string
>    *
>    * @sa formatted-string
>    * @sa LogCategory.LogDebug()
>    * @sa LogCategory.LogError()
>    * @sa LogCategory.LogInfo()
>    * @sa LogUnformatted()
>    * @sa LogCategory.LogUnformatted()
>    * @sa LogCategory.LogTrace()
>    * @sa LogCategory.LogVerbose()
524c583,584
<  * Log a message with LOG_CATEGORY_APPLICATION and LOG_PRIORITY_INFO.
---
>  * Log an unformatted message with LOG_CATEGORY_APPLICATION and
>  * LOG_PRIORITY_INFO.
526,528c586,588
<  * @param fmt a printf() style message format string.
<  * @param ... additional parameters matching % tokens in the `fmt` string, if
<  *            any.
---
>  * @param category the category of the message.
>  * @param priority the priority of the message.
>  * @param message string to output.
533a594
>  * @sa Log
539d599
<  * @sa LogUnformatted
544,545c604,606
< template<class... ARGS>
< inline void Log(std::string_view fmt, ARGS&&... args)
---
> inline void LogUnformatted(LogCategory category,
>                            LogPriority priority,
>                            StringParam message)
547c608
<   SDL_Log(fmt, args);
---
>   SDL_LogMessage(category, priority, "%s", static_cast<const char*>(message));
551c612,613
<  * Log a message with LOG_PRIORITY_TRACE.
---
>  * Log an unformatted message with LOG_CATEGORY_APPLICATION and
>  * LOG_PRIORITY_INFO.
553,556c615
<  * @param category the category of the message.
<  * @param fmt a printf() style message format string.
<  * @param ... additional parameters matching % tokens in the **fmt** string, if
<  *            any.
---
>  * @param message string to output.
568d626
<  * @sa LogUnformatted
573,574c631
< template<class... ARGS>
< inline void LogTrace(LogCategory category, std::string_view fmt, ARGS&&... args)
---
> inline void LogUnformatted(StringParam message)
576c633
<   SDL_LogTrace(category, fmt, args);
---
>   SDL_Log("%s", static_cast<const char*>(message));
578a636,662
> /**
>  * Log a message with LOG_CATEGORY_APPLICATION and LOG_PRIORITY_INFO.
>  *
>  * @param fmt a
>  *            [std::format/fmt](https://en.cppreference.com/w/cpp/utility/format/spec)
>  *            style message format string.
>  * @param args additional parameters matching the `{}` tokens in the format
>  *             string, if any.
>  *
>  * @threadsafety It is safe to call this function from any thread.
>  *
>  * @since This function is available since SDL 3.2.0.
>  *
>  * @cat formatted-string
>  *
>  * @sa formatted-string
>  * @sa LogUnformatted()
>  * @sa LogCategory.LogCritical
>  * @sa LogCategory.LogDebug
>  * @sa LogCategory.LogError
>  * @sa LogCategory.LogInfo
>  * @sa LogCategory.LogMessage
>  * @sa LogUnformatted
>  * @sa LogCategory.LogTrace
>  * @sa LogCategory.LogVerbose
>  * @sa LogCategory.LogWarn
>  */
580c664
< inline void LogCategory::LogTrace(std::string_view fmt, ARGS&&... args) const
---
> inline void Log(std::string_view fmt, ARGS&&... args)
582c666
<   SDL::LogTrace(m_category, fmt, args);
---
>   LOG_CATEGORY_APPLICATION.LogInfo(fmt, std::forward<ARGS>(args)...);
586c670
<  * Log a message with LOG_PRIORITY_VERBOSE.
---
>  * Log a message with the specified category and priority.
588a673
>  * @param priority the priority of the message.
590,591c675,676
<  * @param ... additional parameters matching % tokens in the **fmt** string, if
<  *            any.
---
>  * @param args additional parameters matching % tokens in the **fmt** string,
>  *             if any.
602d686
<  * @sa LogCategory.LogMessage
603a688,689
>  * @sa LogCategory.LogTrace
>  * @sa LogCategory.LogVerbose
607c693,694
< inline void LogVerbose(LogCategory category,
---
> inline void LogMessage(LogCategory category,
>                        LogPriority priority,
609c696
<                        ARGS&&... args)
---
>                        ARGS... args)
611c698,699
<   SDL_LogVerbose(category, fmt, args);
---
>   LogUnformatted(
>     category, priority, std::vformat(fmt, std::make_format_args(args...)));
615c703,705
< inline void LogCategory::LogVerbose(std::string_view fmt, ARGS&&... args) const
---
> inline void LogCategory::LogMessage(LogPriority priority,
>                                     std::string_view fmt,
>                                     ARGS... args) const
617c707
<   SDL::LogVerbose(m_category, fmt, args);
---
>   SDL::LogMessage(m_category, priority, fmt, args...);
621c711
<  * Log a message with LOG_PRIORITY_DEBUG.
---
>  * Log a message with LOG_PRIORITY_TRACE.
625,626c715,716
<  * @param ... additional parameters matching % tokens in the **fmt** string, if
<  *            any.
---
>  * @param args additional parameters matching % tokens in the **fmt** string,
>  *             if any.
633a724
>  * @sa LogCategory.LogDebug
643c734
< inline void LogDebug(LogCategory category, std::string_view fmt, ARGS&&... args)
---
> inline void LogTrace(LogCategory category, std::string_view fmt, ARGS&&... args)
645c736
<   SDL_LogDebug(category, fmt, args);
---
>   LogMessage(category, LOG_PRIORITY_TRACE, fmt, args...);
649c740
< inline void LogCategory::LogDebug(std::string_view fmt, ARGS&&... args) const
---
> inline void LogCategory::LogTrace(std::string_view fmt, ARGS&&... args) const
651c742
<   SDL::LogDebug(m_category, fmt, args);
---
>   SDL::LogTrace(m_category, fmt, args...);
655c746
<  * Log a message with LOG_PRIORITY_INFO.
---
>  * Log a message with LOG_PRIORITY_VERBOSE.
659,660c750,751
<  * @param ... additional parameters matching % tokens in the **fmt** string, if
<  *            any.
---
>  * @param args additional parameters matching % tokens in the **fmt** string,
>  *             if any.
669a761
>  * @sa LogCategory.LogInfo
672,673d763
<  * @sa LogCategory.LogTrace
<  * @sa LogCategory.LogVerbose
677c767,769
< inline void LogInfo(LogCategory category, std::string_view fmt, ARGS&&... args)
---
> inline void LogVerbose(LogCategory category,
>                        std::string_view fmt,
>                        ARGS&&... args)
679c771
<   SDL_LogInfo(category, fmt, args);
---
>   LogMessage(category, LOG_PRIORITY_VERBOSE, fmt, args...);
683c775
< inline void LogCategory::LogInfo(std::string_view fmt, ARGS&&... args) const
---
> inline void LogCategory::LogVerbose(std::string_view fmt, ARGS&&... args) const
685c777
<   SDL::LogInfo(m_category, fmt, args);
---
>   SDL::LogVerbose(m_category, fmt, args...);
689c781
<  * Log a message with LOG_PRIORITY_WARN.
---
>  * Log a message with LOG_PRIORITY_DEBUG.
693,694c785,786
<  * @param ... additional parameters matching % tokens in the **fmt** string, if
<  *            any.
---
>  * @param args additional parameters matching % tokens in the **fmt** string,
>  *             if any.
702d793
<  * @sa LogCategory.LogDebug
708a800
>  * @sa LogCategory.LogWarn
711c803
< inline void LogWarn(LogCategory category, std::string_view fmt, ARGS&&... args)
---
> inline void LogDebug(LogCategory category, std::string_view fmt, ARGS&&... args)
713c805
<   SDL_LogWarn(category, fmt, args);
---
>   LogMessage(category, LOG_PRIORITY_DEBUG, fmt, args...);
717c809
< inline void LogCategory::LogWarn(std::string_view fmt, ARGS&&... args) const
---
> inline void LogCategory::LogDebug(std::string_view fmt, ARGS&&... args) const
719c811
<   SDL::LogWarn(m_category, fmt, args);
---
>   SDL::LogDebug(m_category, fmt, args...);
723c815
<  * Log a message with LOG_PRIORITY_ERROR.
---
>  * Log a message with LOG_PRIORITY_INFO.
727,728c819,820
<  * @param ... additional parameters matching % tokens in the **fmt** string, if
<  *            any.
---
>  * @param args additional parameters matching % tokens in the **fmt** string,
>  *             if any.
737c829
<  * @sa LogCategory.LogInfo
---
>  * @sa LogCategory.LogError
745c837
< inline void LogError(LogCategory category, std::string_view fmt, ARGS&&... args)
---
> inline void LogInfo(LogCategory category, std::string_view fmt, ARGS&&... args)
747c839
<   SDL_LogError(category, fmt, args);
---
>   LogMessage(category, LOG_PRIORITY_INFO, fmt, args...);
751c843
< inline void LogCategory::LogError(std::string_view fmt, ARGS&&... args) const
---
> inline void LogCategory::LogInfo(std::string_view fmt, ARGS&&... args) const
753c845
<   SDL::LogError(m_category, fmt, args);
---
>   SDL::LogInfo(m_category, fmt, args...);
757c849
<  * Log a message with LOG_PRIORITY_CRITICAL.
---
>  * Log a message with LOG_PRIORITY_WARN.
761,762c853,854
<  * @param ... additional parameters matching % tokens in the **fmt** string, if
<  *            any.
---
>  * @param args additional parameters matching % tokens in the **fmt** string,
>  *             if any.
768a861
>  * @sa LogCategory.LogCritical
776d868
<  * @sa LogCategory.LogWarn
779,781c871
< inline void LogCritical(LogCategory category,
<                         std::string_view fmt,
<                         ARGS&&... args)
---
> inline void LogWarn(LogCategory category, std::string_view fmt, ARGS&&... args)
783c873
<   SDL_LogCritical(category, fmt, args);
---
>   LogMessage(category, SDL_LOG_PRIORITY_WARN, fmt, args...);
787c877
< inline void LogCategory::LogCritical(std::string_view fmt, ARGS&&... args) const
---
> inline void LogCategory::LogWarn(std::string_view fmt, ARGS&&... args) const
789c879
<   SDL::LogCritical(m_category, fmt, args);
---
>   SDL::LogWarn(m_category, fmt, args...);
793c883
<  * Log a message with the specified category and priority.
---
>  * Log a message with LOG_PRIORITY_ERROR.
796d885
<  * @param priority the priority of the message.
798,799c887,888
<  * @param ... additional parameters matching % tokens in the **fmt** string, if
<  *            any.
---
>  * @param args additional parameters matching % tokens in the **fmt** string,
>  *             if any.
808d896
<  * @sa LogCategory.LogError
809a898
>  * @sa LogCategory.LogMessage
816,819c905
< inline void LogMessage(LogCategory category,
<                        LogPriority priority,
<                        std::string_view fmt,
<                        ARGS... args)
---
> inline void LogError(LogCategory category, std::string_view fmt, ARGS&&... args)
821c907
<   SDL_LogMessage(category, priority, fmt, args);
---
>   LogMessage(category, SDL_LOG_PRIORITY_ERROR, fmt, args...);
825,827c911
< inline void LogCategory::LogMessage(LogPriority priority,
<                                     std::string_view fmt,
<                                     ARGS... args) const
---
> inline void LogCategory::LogError(std::string_view fmt, ARGS&&... args) const
829c913
<   SDL::LogMessage(m_category, priority, fmt, args);
---
>   SDL::LogError(m_category, fmt, args...);
833c917
<  * Log a message with the specified category and priority.
---
>  * Log a message with LOG_PRIORITY_CRITICAL.
836d919
<  * @param priority the priority of the message.
838c921,922
<  * @param ap a variable argument list.
---
>  * @param args additional parameters matching % tokens in the **fmt** string,
>  *            if any.
845d928
<  * @sa LogCategory.LogCritical
849a933
>  * @sa LogUnformatted
854c938,950
< inline void LogUnformatted(StringParam message) { SDL_LogMessageV(message); }
---
> template<class... ARGS>
> inline void LogCritical(LogCategory category,
>                         std::string_view fmt,
>                         ARGS&&... args)
> {
>   LogMessage(category, SDL_LOG_PRIORITY_CRITICAL, fmt, args...);
> }
> 
> template<class... ARGS>
> inline void LogCategory::LogCritical(std::string_view fmt, ARGS&&... args) const
> {
>   SDL::LogCritical(m_category, fmt, args...);
> }
922a1019
>  * @sa ResetLogOutputFunction
928a1026,1035
> /**
>  * Replace the current log output function with the default one
>  *
>  * @threadsafety It is safe to call this function from any thread.
>  *
>  * @since This function is available since SDL 3.2.0.
>  *
>  * @sa GetDefaultLogOutputFunction
>  * @sa GetLogOutputFunction
>  */
931c1038
<   static_assert(false, "Not implemented");
---
>   return SetLogOutputFunction(GetDefaultLogOutputFunction(), nullptr);
=======
--- src/generated/SDL3pp_log.h
+++ include/SDL3pp/SDL3pp_log.h
@@ -10,7 +10,7 @@
 namespace SDL {
 
 /**
- * @defgroup CategoryLog Category Log
+ * @defgroup CategoryLog Log Handling
  *
  * Simple log messages with priorities and categories. A message's LogPriority
  * signifies how important the message is. A message's LogCategory signifies
@@ -66,6 +66,14 @@
 struct LogCategory;
 
 /**
+ * @name LogPriorities
+ *
+ * The priorities assignable for a LogCategory.
+ *
+ * @{
+ */
+
+/**
  * The predefined log priorities
  *
  * @since This enum is available since SDL 3.2.0.
@@ -93,6 +101,16 @@
 
 constexpr LogPriority LOG_PRIORITY_COUNT = SDL_LOG_PRIORITY_COUNT; ///< COUNT
 
+/// @}
+
+/**
+ * @name LogCategories
+ *
+ * The logging categories. see LogCategory for more info
+ *
+ * @{
+ */
+
 /**
  * The predefined log categories
  *
@@ -101,6 +119,10 @@
  * VERBOSE level and all other categories are enabled at the ERROR level.
  *
  * @since This enum is available since SDL 3.2.0.
+ *
+ * @cat wrap-state
+ *
+ * @sa wrap-state
  */
 class LogCategory
 {
@@ -112,7 +134,7 @@
    *
    * @param category the value to be wrapped
    */
-  constexpr LogCategory(LogCategoryRaw category = {})
+  constexpr LogCategory(LogCategoryRaw category = SDL_LOG_CATEGORY_APPLICATION)
     : m_category(category)
   {
   }
@@ -122,7 +144,10 @@
    *
    * @param category the value to be wrapped
    */
-  constexpr explicit LogCategory(int category) {}
+  constexpr explicit LogCategory(int category)
+    : m_category(SDL_LogCategory(category))
+  {
+  }
 
   /**
    * Unwraps to the underlying LogCategory.
@@ -134,7 +159,6 @@
   /**
    * Set the priority of a particular log category.
    *
-   * @param category the category to assign a priority to.
    * @param priority the LogPriority to assign.
    *
    * @threadsafety It is safe to call this function from any thread.
@@ -150,7 +174,6 @@
   /**
    * Get the priority of a particular log category.
    *
-   * @param category the category to query.
    * @returns the LogPriority for the requested category.
    *
    * @threadsafety It is safe to call this function from any thread.
@@ -161,25 +184,47 @@
    */
   LogPriority GetLogPriority() const;
 
+  /**
+   * Log an unformatted message with the specified priority.
+   *
+   * @param priority the priority of the message.
+   * @param message string to output.
+   *
+   * @threadsafety It is safe to call this function from any thread.
+   *
+   * @since This function is available since SDL 3.2.0.
+   *
+   * @sa SDL::Log()
+   * @sa Log()
+   * @sa LogCritical()
+   * @sa LogDebug()
+   * @sa LogError()
+   * @sa LogInfo()
+   * @sa LogTrace()
+   * @sa LogVerbose()
+   * @sa LogWarn()
+   */
   void LogUnformatted(LogPriority priority, StringParam message) const
   {
-    static_assert(false, "Not implemented");
+    SDL_LogMessage(m_category, priority, "%s", (const char*)(message));
   }
 
   /**
-   * Log a message with the specified category and priority.
+   * Log a message with the specified priority.
    *
-   * @param category the category of the message.
    * @param priority the priority of the message.
-   * @param fmt a printf() style message format string.
-   * @param ... additional parameters matching % tokens in the **fmt** string,
-   *            if any.
+   * @param fmt a
+   * [std::format/fmt](https://en.cppreference.com/w/cpp/utility/format/spec)
+   * style message format string.
+   * @param args additional parameters matching the `{}` tokens in the format
+   * string, if any.
    *
    * @threadsafety It is safe to call this function from any thread.
    *
    * @since This function is available since SDL 3.2.0.
    *
-   * @sa Log
+   * @cat formatted-string
+   *
    * @sa LogCategory.LogCritical
    * @sa LogCategory.LogDebug
    * @sa LogCategory.LogError
@@ -197,16 +242,17 @@
   /**
    * Log a message with LOG_PRIORITY_TRACE.
    *
-   * @param category the category of the message.
-   * @param fmt a printf() style message format string.
-   * @param ... additional parameters matching % tokens in the **fmt** string,
-   *            if any.
-   *
+   * @param fmt a
+   * [std::format/fmt](https://en.cppreference.com/w/cpp/utility/format/spec)
+   * style message format string.
+   * @param args additional parameters matching the `{}` tokens in the format
+   * string, if any.
    * @threadsafety It is safe to call this function from any thread.
    *
    * @since This function is available since SDL 3.2.0.
    *
-   * @sa Log
+   * @cat formatted-string
+   *
    * @sa LogCategory.LogCritical
    * @sa LogCategory.LogDebug
    * @sa LogCategory.LogError
@@ -223,16 +269,18 @@
   /**
    * Log a message with LOG_PRIORITY_VERBOSE.
    *
-   * @param category the category of the message.
-   * @param fmt a printf() style message format string.
-   * @param ... additional parameters matching % tokens in the **fmt** string,
-   *            if any.
+   * @param fmt a
+   * [std::format/fmt](https://en.cppreference.com/w/cpp/utility/format/spec)
+   * style message format string.
+   * @param args additional parameters matching the `{}` tokens in the format
+   * string, if any.
    *
    * @threadsafety It is safe to call this function from any thread.
    *
    * @since This function is available since SDL 3.2.0.
    *
-   * @sa Log
+   * @cat formatted-string
+   *
    * @sa LogCategory.LogCritical
    * @sa LogCategory.LogDebug
    * @sa LogCategory.LogError
@@ -247,16 +295,18 @@
   /**
    * Log a message with LOG_PRIORITY_DEBUG.
    *
-   * @param category the category of the message.
-   * @param fmt a printf() style message format string.
-   * @param ... additional parameters matching % tokens in the **fmt** string,
-   *            if any.
+   * @param fmt a
+   * [std::format/fmt](https://en.cppreference.com/w/cpp/utility/format/spec)
+   * style message format string.
+   * @param args additional parameters matching the `{}` tokens in the format
+   * string, if any.
    *
    * @threadsafety It is safe to call this function from any thread.
    *
    * @since This function is available since SDL 3.2.0.
    *
-   * @sa Log
+   * @cat formatted-string
+   *
    * @sa LogCategory.LogCritical
    * @sa LogCategory.LogError
    * @sa LogCategory.LogInfo
@@ -272,16 +322,18 @@
   /**
    * Log a message with LOG_PRIORITY_INFO.
    *
-   * @param category the category of the message.
-   * @param fmt a printf() style message format string.
-   * @param ... additional parameters matching % tokens in the **fmt** string,
-   *            if any.
+   * @param fmt a
+   * [std::format/fmt](https://en.cppreference.com/w/cpp/utility/format/spec)
+   * style message format string.
+   * @param args additional parameters matching the `{}` tokens in the format
+   * string, if any.
    *
    * @threadsafety It is safe to call this function from any thread.
    *
    * @since This function is available since SDL 3.2.0.
    *
-   * @sa Log
+   * @cat formatted-string
+   *
    * @sa LogCategory.LogCritical
    * @sa LogCategory.LogDebug
    * @sa LogCategory.LogError
@@ -297,16 +349,18 @@
   /**
    * Log a message with LOG_PRIORITY_WARN.
    *
-   * @param category the category of the message.
-   * @param fmt a printf() style message format string.
-   * @param ... additional parameters matching % tokens in the **fmt** string,
-   *            if any.
+   * @param fmt a
+   * [std::format/fmt](https://en.cppreference.com/w/cpp/utility/format/spec)
+   * style message format string.
+   * @param args additional parameters matching the `{}` tokens in the format
+   * string, if any.
    *
    * @threadsafety It is safe to call this function from any thread.
    *
    * @since This function is available since SDL 3.2.0.
    *
-   * @sa Log
+   * @cat formatted-string
+   *
    * @sa LogCategory.LogCritical
    * @sa LogCategory.LogDebug
    * @sa LogCategory.LogError
@@ -322,16 +376,18 @@
   /**
    * Log a message with LOG_PRIORITY_ERROR.
    *
-   * @param category the category of the message.
-   * @param fmt a printf() style message format string.
-   * @param ... additional parameters matching % tokens in the **fmt** string,
-   *            if any.
+   * @param fmt a
+   * [std::format/fmt](https://en.cppreference.com/w/cpp/utility/format/spec)
+   * style message format string.
+   * @param args additional parameters matching the `{}` tokens in the format
+   * string, if any.
    *
    * @threadsafety It is safe to call this function from any thread.
    *
    * @since This function is available since SDL 3.2.0.
    *
-   * @sa Log
+   * @cat formatted-string
+   *
    * @sa LogCategory.LogCritical
    * @sa LogCategory.LogDebug
    * @sa LogCategory.LogInfo
@@ -347,23 +403,26 @@
   /**
    * Log a message with LOG_PRIORITY_CRITICAL.
    *
-   * @param category the category of the message.
-   * @param fmt a printf() style message format string.
-   * @param ... additional parameters matching % tokens in the **fmt** string,
-   *            if any.
+   * @param fmt a
+   * [std::format/fmt](https://en.cppreference.com/w/cpp/utility/format/spec)
+   * style message format string.
+   * @param args additional parameters matching the `{}` tokens in the format
+   * string, if any.
    *
    * @threadsafety It is safe to call this function from any thread.
    *
    * @since This function is available since SDL 3.2.0.
    *
-   * @sa Log
-   * @sa LogCategory.LogDebug
-   * @sa LogCategory.LogError
-   * @sa LogCategory.LogInfo
-   * @sa LogCategory.LogMessage
-   * @sa LogUnformatted
-   * @sa LogCategory.LogTrace
-   * @sa LogCategory.LogVerbose
+   * @cat formatted-string
+   *
+   * @sa formatted-string
+   * @sa LogCategory.LogDebug()
+   * @sa LogCategory.LogError()
+   * @sa LogCategory.LogInfo()
+   * @sa LogUnformatted()
+   * @sa LogCategory.LogUnformatted()
+   * @sa LogCategory.LogTrace()
+   * @sa LogCategory.LogVerbose()
    * @sa LogCategory.LogWarn
    */
   template<class... ARGS>
@@ -521,39 +580,39 @@
 }
 
 /**
- * Log a message with LOG_CATEGORY_APPLICATION and LOG_PRIORITY_INFO.
+ * Log an unformatted message with LOG_CATEGORY_APPLICATION and
+ * LOG_PRIORITY_INFO.
  *
- * @param fmt a printf() style message format string.
- * @param ... additional parameters matching % tokens in the `fmt` string, if
- *            any.
+ * @param category the category of the message.
+ * @param priority the priority of the message.
+ * @param message string to output.
  *
  * @threadsafety It is safe to call this function from any thread.
  *
  * @since This function is available since SDL 3.2.0.
  *
+ * @sa Log
  * @sa LogCategory.LogCritical
  * @sa LogCategory.LogDebug
  * @sa LogCategory.LogError
  * @sa LogCategory.LogInfo
  * @sa LogCategory.LogMessage
- * @sa LogUnformatted
  * @sa LogCategory.LogTrace
  * @sa LogCategory.LogVerbose
  * @sa LogCategory.LogWarn
  */
-template<class... ARGS>
-inline void Log(std::string_view fmt, ARGS&&... args)
+inline void LogUnformatted(LogCategory category,
+                           LogPriority priority,
+                           StringParam message)
 {
-  SDL_Log(fmt, args);
+  SDL_LogMessage(category, priority, "%s", static_cast<const char*>(message));
 }
 
 /**
- * Log a message with LOG_PRIORITY_TRACE.
+ * Log an unformatted message with LOG_CATEGORY_APPLICATION and
+ * LOG_PRIORITY_INFO.
  *
- * @param category the category of the message.
- * @param fmt a printf() style message format string.
- * @param ... additional parameters matching % tokens in the **fmt** string, if
- *            any.
+ * @param message string to output.
  *
  * @threadsafety It is safe to call this function from any thread.
  *
@@ -565,30 +624,56 @@
  * @sa LogCategory.LogError
  * @sa LogCategory.LogInfo
  * @sa LogCategory.LogMessage
- * @sa LogUnformatted
  * @sa LogCategory.LogTrace
  * @sa LogCategory.LogVerbose
  * @sa LogCategory.LogWarn
  */
-template<class... ARGS>
-inline void LogTrace(LogCategory category, std::string_view fmt, ARGS&&... args)
+inline void LogUnformatted(StringParam message)
 {
-  SDL_LogTrace(category, fmt, args);
+  SDL_Log("%s", static_cast<const char*>(message));
 }
 
+/**
+ * Log a message with LOG_CATEGORY_APPLICATION and LOG_PRIORITY_INFO.
+ *
+ * @param fmt a
+ *            [std::format/fmt](https://en.cppreference.com/w/cpp/utility/format/spec)
+ *            style message format string.
+ * @param args additional parameters matching the `{}` tokens in the format
+ *             string, if any.
+ *
+ * @threadsafety It is safe to call this function from any thread.
+ *
+ * @since This function is available since SDL 3.2.0.
+ *
+ * @cat formatted-string
+ *
+ * @sa formatted-string
+ * @sa LogUnformatted()
+ * @sa LogCategory.LogCritical
+ * @sa LogCategory.LogDebug
+ * @sa LogCategory.LogError
+ * @sa LogCategory.LogInfo
+ * @sa LogCategory.LogMessage
+ * @sa LogUnformatted
+ * @sa LogCategory.LogTrace
+ * @sa LogCategory.LogVerbose
+ * @sa LogCategory.LogWarn
+ */
 template<class... ARGS>
-inline void LogCategory::LogTrace(std::string_view fmt, ARGS&&... args) const
+inline void Log(std::string_view fmt, ARGS&&... args)
 {
-  SDL::LogTrace(m_category, fmt, args);
+  LOG_CATEGORY_APPLICATION.LogInfo(fmt, std::forward<ARGS>(args)...);
 }
 
 /**
- * Log a message with LOG_PRIORITY_VERBOSE.
+ * Log a message with the specified category and priority.
  *
  * @param category the category of the message.
+ * @param priority the priority of the message.
  * @param fmt a printf() style message format string.
- * @param ... additional parameters matching % tokens in the **fmt** string, if
- *            any.
+ * @param args additional parameters matching % tokens in the **fmt** string,
+ *             if any.
  *
  * @threadsafety It is safe to call this function from any thread.
  *
@@ -599,31 +684,36 @@
  * @sa LogCategory.LogDebug
  * @sa LogCategory.LogError
  * @sa LogCategory.LogInfo
- * @sa LogCategory.LogMessage
  * @sa LogUnformatted
+ * @sa LogCategory.LogTrace
+ * @sa LogCategory.LogVerbose
  * @sa LogCategory.LogWarn
  */
 template<class... ARGS>
-inline void LogVerbose(LogCategory category,
+inline void LogMessage(LogCategory category,
+                       LogPriority priority,
                        std::string_view fmt,
-                       ARGS&&... args)
+                       ARGS... args)
 {
-  SDL_LogVerbose(category, fmt, args);
+  LogUnformatted(
+    category, priority, std::vformat(fmt, std::make_format_args(args...)));
 }
 
 template<class... ARGS>
-inline void LogCategory::LogVerbose(std::string_view fmt, ARGS&&... args) const
+inline void LogCategory::LogMessage(LogPriority priority,
+                                    std::string_view fmt,
+                                    ARGS... args) const
 {
-  SDL::LogVerbose(m_category, fmt, args);
+  SDL::LogMessage(m_category, priority, fmt, args...);
 }
 
 /**
- * Log a message with LOG_PRIORITY_DEBUG.
+ * Log a message with LOG_PRIORITY_TRACE.
  *
  * @param category the category of the message.
  * @param fmt a printf() style message format string.
- * @param ... additional parameters matching % tokens in the **fmt** string, if
- *            any.
+ * @param args additional parameters matching % tokens in the **fmt** string,
+ *             if any.
  *
  * @threadsafety It is safe to call this function from any thread.
  *
@@ -631,6 +721,7 @@
  *
  * @sa Log
  * @sa LogCategory.LogCritical
+ * @sa LogCategory.LogDebug
  * @sa LogCategory.LogError
  * @sa LogCategory.LogInfo
  * @sa LogCategory.LogMessage
@@ -640,24 +731,24 @@
  * @sa LogCategory.LogWarn
  */
 template<class... ARGS>
-inline void LogDebug(LogCategory category, std::string_view fmt, ARGS&&... args)
+inline void LogTrace(LogCategory category, std::string_view fmt, ARGS&&... args)
 {
-  SDL_LogDebug(category, fmt, args);
+  LogMessage(category, LOG_PRIORITY_TRACE, fmt, args...);
 }
 
 template<class... ARGS>
-inline void LogCategory::LogDebug(std::string_view fmt, ARGS&&... args) const
+inline void LogCategory::LogTrace(std::string_view fmt, ARGS&&... args) const
 {
-  SDL::LogDebug(m_category, fmt, args);
+  SDL::LogTrace(m_category, fmt, args...);
 }
 
 /**
- * Log a message with LOG_PRIORITY_INFO.
+ * Log a message with LOG_PRIORITY_VERBOSE.
  *
  * @param category the category of the message.
  * @param fmt a printf() style message format string.
- * @param ... additional parameters matching % tokens in the **fmt** string, if
- *            any.
+ * @param args additional parameters matching % tokens in the **fmt** string,
+ *             if any.
  *
  * @threadsafety It is safe to call this function from any thread.
  *
@@ -667,31 +758,32 @@
  * @sa LogCategory.LogCritical
  * @sa LogCategory.LogDebug
  * @sa LogCategory.LogError
+ * @sa LogCategory.LogInfo
  * @sa LogCategory.LogMessage
  * @sa LogUnformatted
- * @sa LogCategory.LogTrace
- * @sa LogCategory.LogVerbose
  * @sa LogCategory.LogWarn
  */
 template<class... ARGS>
-inline void LogInfo(LogCategory category, std::string_view fmt, ARGS&&... args)
+inline void LogVerbose(LogCategory category,
+                       std::string_view fmt,
+                       ARGS&&... args)
 {
-  SDL_LogInfo(category, fmt, args);
+  LogMessage(category, LOG_PRIORITY_VERBOSE, fmt, args...);
 }
 
 template<class... ARGS>
-inline void LogCategory::LogInfo(std::string_view fmt, ARGS&&... args) const
+inline void LogCategory::LogVerbose(std::string_view fmt, ARGS&&... args) const
 {
-  SDL::LogInfo(m_category, fmt, args);
+  SDL::LogVerbose(m_category, fmt, args...);
 }
 
 /**
- * Log a message with LOG_PRIORITY_WARN.
+ * Log a message with LOG_PRIORITY_DEBUG.
  *
  * @param category the category of the message.
  * @param fmt a printf() style message format string.
- * @param ... additional parameters matching % tokens in the **fmt** string, if
- *            any.
+ * @param args additional parameters matching % tokens in the **fmt** string,
+ *             if any.
  *
  * @threadsafety It is safe to call this function from any thread.
  *
@@ -699,33 +791,33 @@
  *
  * @sa Log
  * @sa LogCategory.LogCritical
- * @sa LogCategory.LogDebug
  * @sa LogCategory.LogError
  * @sa LogCategory.LogInfo
  * @sa LogCategory.LogMessage
  * @sa LogUnformatted
  * @sa LogCategory.LogTrace
  * @sa LogCategory.LogVerbose
+ * @sa LogCategory.LogWarn
  */
 template<class... ARGS>
-inline void LogWarn(LogCategory category, std::string_view fmt, ARGS&&... args)
+inline void LogDebug(LogCategory category, std::string_view fmt, ARGS&&... args)
 {
-  SDL_LogWarn(category, fmt, args);
+  LogMessage(category, LOG_PRIORITY_DEBUG, fmt, args...);
 }
 
 template<class... ARGS>
-inline void LogCategory::LogWarn(std::string_view fmt, ARGS&&... args) const
+inline void LogCategory::LogDebug(std::string_view fmt, ARGS&&... args) const
 {
-  SDL::LogWarn(m_category, fmt, args);
+  SDL::LogDebug(m_category, fmt, args...);
 }
 
 /**
- * Log a message with LOG_PRIORITY_ERROR.
+ * Log a message with LOG_PRIORITY_INFO.
  *
  * @param category the category of the message.
  * @param fmt a printf() style message format string.
- * @param ... additional parameters matching % tokens in the **fmt** string, if
- *            any.
+ * @param args additional parameters matching % tokens in the **fmt** string,
+ *             if any.
  *
  * @threadsafety It is safe to call this function from any thread.
  *
@@ -734,7 +826,7 @@
  * @sa Log
  * @sa LogCategory.LogCritical
  * @sa LogCategory.LogDebug
- * @sa LogCategory.LogInfo
+ * @sa LogCategory.LogError
  * @sa LogCategory.LogMessage
  * @sa LogUnformatted
  * @sa LogCategory.LogTrace
@@ -742,30 +834,31 @@
  * @sa LogCategory.LogWarn
  */
 template<class... ARGS>
-inline void LogError(LogCategory category, std::string_view fmt, ARGS&&... args)
+inline void LogInfo(LogCategory category, std::string_view fmt, ARGS&&... args)
 {
-  SDL_LogError(category, fmt, args);
+  LogMessage(category, LOG_PRIORITY_INFO, fmt, args...);
 }
 
 template<class... ARGS>
-inline void LogCategory::LogError(std::string_view fmt, ARGS&&... args) const
+inline void LogCategory::LogInfo(std::string_view fmt, ARGS&&... args) const
 {
-  SDL::LogError(m_category, fmt, args);
+  SDL::LogInfo(m_category, fmt, args...);
 }
 
 /**
- * Log a message with LOG_PRIORITY_CRITICAL.
+ * Log a message with LOG_PRIORITY_WARN.
  *
  * @param category the category of the message.
  * @param fmt a printf() style message format string.
- * @param ... additional parameters matching % tokens in the **fmt** string, if
- *            any.
+ * @param args additional parameters matching % tokens in the **fmt** string,
+ *             if any.
  *
  * @threadsafety It is safe to call this function from any thread.
  *
  * @since This function is available since SDL 3.2.0.
  *
  * @sa Log
+ * @sa LogCategory.LogCritical
  * @sa LogCategory.LogDebug
  * @sa LogCategory.LogError
  * @sa LogCategory.LogInfo
@@ -773,30 +866,26 @@
  * @sa LogUnformatted
  * @sa LogCategory.LogTrace
  * @sa LogCategory.LogVerbose
- * @sa LogCategory.LogWarn
  */
 template<class... ARGS>
-inline void LogCritical(LogCategory category,
-                        std::string_view fmt,
-                        ARGS&&... args)
+inline void LogWarn(LogCategory category, std::string_view fmt, ARGS&&... args)
 {
-  SDL_LogCritical(category, fmt, args);
+  LogMessage(category, SDL_LOG_PRIORITY_WARN, fmt, args...);
 }
 
 template<class... ARGS>
-inline void LogCategory::LogCritical(std::string_view fmt, ARGS&&... args) const
+inline void LogCategory::LogWarn(std::string_view fmt, ARGS&&... args) const
 {
-  SDL::LogCritical(m_category, fmt, args);
+  SDL::LogWarn(m_category, fmt, args...);
 }
 
 /**
- * Log a message with the specified category and priority.
+ * Log a message with LOG_PRIORITY_ERROR.
  *
  * @param category the category of the message.
- * @param priority the priority of the message.
  * @param fmt a printf() style message format string.
- * @param ... additional parameters matching % tokens in the **fmt** string, if
- *            any.
+ * @param args additional parameters matching % tokens in the **fmt** string,
+ *             if any.
  *
  * @threadsafety It is safe to call this function from any thread.
  *
@@ -805,53 +894,60 @@
  * @sa Log
  * @sa LogCategory.LogCritical
  * @sa LogCategory.LogDebug
- * @sa LogCategory.LogError
  * @sa LogCategory.LogInfo
+ * @sa LogCategory.LogMessage
  * @sa LogUnformatted
  * @sa LogCategory.LogTrace
  * @sa LogCategory.LogVerbose
  * @sa LogCategory.LogWarn
  */
 template<class... ARGS>
-inline void LogMessage(LogCategory category,
-                       LogPriority priority,
-                       std::string_view fmt,
-                       ARGS... args)
+inline void LogError(LogCategory category, std::string_view fmt, ARGS&&... args)
 {
-  SDL_LogMessage(category, priority, fmt, args);
+  LogMessage(category, SDL_LOG_PRIORITY_ERROR, fmt, args...);
 }
 
 template<class... ARGS>
-inline void LogCategory::LogMessage(LogPriority priority,
-                                    std::string_view fmt,
-                                    ARGS... args) const
+inline void LogCategory::LogError(std::string_view fmt, ARGS&&... args) const
 {
-  SDL::LogMessage(m_category, priority, fmt, args);
+  SDL::LogError(m_category, fmt, args...);
 }
 
 /**
- * Log a message with the specified category and priority.
+ * Log a message with LOG_PRIORITY_CRITICAL.
  *
  * @param category the category of the message.
- * @param priority the priority of the message.
  * @param fmt a printf() style message format string.
- * @param ap a variable argument list.
+ * @param args additional parameters matching % tokens in the **fmt** string,
+ *            if any.
  *
  * @threadsafety It is safe to call this function from any thread.
  *
  * @since This function is available since SDL 3.2.0.
  *
  * @sa Log
- * @sa LogCategory.LogCritical
  * @sa LogCategory.LogDebug
  * @sa LogCategory.LogError
  * @sa LogCategory.LogInfo
  * @sa LogCategory.LogMessage
+ * @sa LogUnformatted
  * @sa LogCategory.LogTrace
  * @sa LogCategory.LogVerbose
  * @sa LogCategory.LogWarn
  */
-inline void LogUnformatted(StringParam message) { SDL_LogMessageV(message); }
+template<class... ARGS>
+inline void LogCritical(LogCategory category,
+                        std::string_view fmt,
+                        ARGS&&... args)
+{
+  LogMessage(category, SDL_LOG_PRIORITY_CRITICAL, fmt, args...);
+}
+
+template<class... ARGS>
+inline void LogCategory::LogCritical(std::string_view fmt, ARGS&&... args) const
+{
+  SDL::LogCritical(m_category, fmt, args...);
+}
 
 /**
  * The prototype for the log output callback function.
@@ -882,6 +978,8 @@
  *
  * @since This datatype is available since SDL 3.2.0.
  *
+ * @cat listener-callback
+ *
  * @sa LogOutputFunction
  */
 using LogOutputCB = std::function<void(LogCategory, LogPriority, const char*)>;
@@ -925,20 +1023,33 @@
 /**
  * Get the current log output function.
  *
- * @param callback an LogOutputFunction filled in with the current log callback.
- * @param userdata a pointer filled in with the pointer that is passed to
- *                 `callback`.
+ * @returns the LogOutputCB currently set
  *
  * @threadsafety It is safe to call this function from any thread.
  *
  * @since This function is available since SDL 3.2.0.
  *
+ * @cat listener-callback
+ *
+ * @sa listener-callback
  * @sa GetDefaultLogOutputFunction
  * @sa SetLogOutputFunction
  */
 inline LogOutputCB GetLogOutputFunction()
 {
-  static_assert(false, "Not implemented");
+  using Wrapper = UniqueCallbackWrapper<LogOutputCB>;
+  LogOutputFunction cb;
+  void* userdata;
+  GetLogOutputFunction(&cb, &userdata);
+  if (userdata == nullptr) {
+    return [cb](LogCategory c, LogPriority p, StringParam m) {
+      cb(nullptr, c, p, m);
+    };
+  }
+  if (auto cb = Wrapper::at(userdata)) return cb;
+  return [cb, userdata](LogCategory c, LogPriority p, StringParam m) {
+    cb(userdata, c, p, m);
+  };
 }
 
 /**
@@ -953,33 +1064,54 @@
  *
  * @sa GetDefaultLogOutputFunction
  * @sa GetLogOutputFunction
+ * @sa ResetLogOutputFunction
  */
 inline void SetLogOutputFunction(LogOutputFunction callback, void* userdata)
 {
-  SDL_SetLogOutputFunction(callback, userdata);
+  UniqueCallbackWrapper<LogOutputCB>::erase();
+  return SDL_SetLogOutputFunction(callback, userdata);
 }
 
 /**
  * Replace the default log output function with one of your own.
  *
  * @param callback an LogOutputFunction to call instead of the default.
- * @param userdata a pointer that is passed to `callback`.
  *
  * @threadsafety It is safe to call this function from any thread.
  *
  * @since This function is available since SDL 3.2.0.
  *
+ * @cat listener-callback
+ *
+ * @sa listener-callback
  * @sa GetDefaultLogOutputFunction
  * @sa GetLogOutputFunction
+ * @sa ResetLogOutputFunction
  */
 inline void SetLogOutputFunction(LogOutputCB callback)
 {
-  static_assert(false, "Not implemented");
+  using Wrapper = UniqueCallbackWrapper<LogOutputCB>;
+  SDL_SetLogOutputFunction(
+    [](
+      void* userdata, int category, LogPriority priority, const char* message) {
+      return Wrapper::Call(userdata, LogCategory{category}, priority, message);
+    },
+    Wrapper::Wrap(std::move(callback)));
 }
 
+/**
+ * Replace the current log output function with the default one
+ *
+ * @threadsafety It is safe to call this function from any thread.
+ *
+ * @since This function is available since SDL 3.2.0.
+ *
+ * @sa GetDefaultLogOutputFunction
+ * @sa GetLogOutputFunction
+ */
 inline void ResetLogOutputFunction()
 {
-  static_assert(false, "Not implemented");
+  return SetLogOutputFunction(GetDefaultLogOutputFunction(), nullptr);
 }
 
 /// @}
>>>>>>> 0aac8837
<|MERGE_RESOLUTION|>--- conflicted
+++ resolved
@@ -1,589 +1,3 @@
-<<<<<<< HEAD
-13c13
-<  * @defgroup CategoryLog Category Log
----
->  * @defgroup CategoryLog Log Handling
-68a69,76
->  * @name LogPriorities
->  *
->  * The priorities assignable for a LogCategory.
->  *
->  * @{
->  */
-> 
-> /**
-95a104,113
-> /// @}
-> 
-> /**
->  * @name LogCategories
->  *
->  * The logging categories. see LogCategory for more info
->  *
->  * @{
->  */
-> 
-103a122,125
->  *
->  * @cat wrap-state
->  *
->  * @sa wrap-state
-115c137
-<   constexpr LogCategory(LogCategoryRaw category = {})
----
->   constexpr LogCategory(LogCategoryRaw category = SDL_LOG_CATEGORY_APPLICATION)
-125c147,150
-<   constexpr explicit LogCategory(int category) {}
----
->   constexpr explicit LogCategory(int category)
->     : m_category(SDL_LogCategory(category))
->   {
->   }
-137d161
-<    * @param category the category to assign a priority to.
-153d176
-<    * @param category the category to query.
-163a187,206
->   /**
->    * Log an unformatted message with the specified priority.
->    *
->    * @param priority the priority of the message.
->    * @param message string to output.
->    *
->    * @threadsafety It is safe to call this function from any thread.
->    *
->    * @since This function is available since SDL 3.2.0.
->    *
->    * @sa SDL::Log()
->    * @sa Log()
->    * @sa LogCritical()
->    * @sa LogDebug()
->    * @sa LogError()
->    * @sa LogInfo()
->    * @sa LogTrace()
->    * @sa LogVerbose()
->    * @sa LogWarn()
->    */
-166c209
-<     static_assert(false, "Not implemented");
----
->     SDL_LogMessage(m_category, priority, "%s", (const char*)(message));
-170c213
-<    * Log a message with the specified category and priority.
----
->    * Log a message with the specified priority.
-172d214
-<    * @param category the category of the message.
-174,176c216,220
-<    * @param fmt a printf() style message format string.
-<    * @param ... additional parameters matching % tokens in the **fmt** string,
-<    *            if any.
----
->    * @param fmt a
->    * [std::format/fmt](https://en.cppreference.com/w/cpp/utility/format/spec)
->    * style message format string.
->    * @param args additional parameters matching the `{}` tokens in the format
->    * string, if any.
-182c226,227
-<    * @sa Log
----
->    * @cat formatted-string
->    *
-200,204c245,249
-<    * @param category the category of the message.
-<    * @param fmt a printf() style message format string.
-<    * @param ... additional parameters matching % tokens in the **fmt** string,
-<    *            if any.
-<    *
----
->    * @param fmt a
->    * [std::format/fmt](https://en.cppreference.com/w/cpp/utility/format/spec)
->    * style message format string.
->    * @param args additional parameters matching the `{}` tokens in the format
->    * string, if any.
-209c254,255
-<    * @sa Log
----
->    * @cat formatted-string
->    *
-226,229c272,276
-<    * @param category the category of the message.
-<    * @param fmt a printf() style message format string.
-<    * @param ... additional parameters matching % tokens in the **fmt** string,
-<    *            if any.
----
->    * @param fmt a
->    * [std::format/fmt](https://en.cppreference.com/w/cpp/utility/format/spec)
->    * style message format string.
->    * @param args additional parameters matching the `{}` tokens in the format
->    * string, if any.
-235c282,283
-<    * @sa Log
----
->    * @cat formatted-string
->    *
-250,253c298,302
-<    * @param category the category of the message.
-<    * @param fmt a printf() style message format string.
-<    * @param ... additional parameters matching % tokens in the **fmt** string,
-<    *            if any.
----
->    * @param fmt a
->    * [std::format/fmt](https://en.cppreference.com/w/cpp/utility/format/spec)
->    * style message format string.
->    * @param args additional parameters matching the `{}` tokens in the format
->    * string, if any.
-259c308,309
-<    * @sa Log
----
->    * @cat formatted-string
->    *
-275,278c325,329
-<    * @param category the category of the message.
-<    * @param fmt a printf() style message format string.
-<    * @param ... additional parameters matching % tokens in the **fmt** string,
-<    *            if any.
----
->    * @param fmt a
->    * [std::format/fmt](https://en.cppreference.com/w/cpp/utility/format/spec)
->    * style message format string.
->    * @param args additional parameters matching the `{}` tokens in the format
->    * string, if any.
-284c335,336
-<    * @sa Log
----
->    * @cat formatted-string
->    *
-300,303c352,356
-<    * @param category the category of the message.
-<    * @param fmt a printf() style message format string.
-<    * @param ... additional parameters matching % tokens in the **fmt** string,
-<    *            if any.
----
->    * @param fmt a
->    * [std::format/fmt](https://en.cppreference.com/w/cpp/utility/format/spec)
->    * style message format string.
->    * @param args additional parameters matching the `{}` tokens in the format
->    * string, if any.
-309c362,363
-<    * @sa Log
----
->    * @cat formatted-string
->    *
-325,328c379,383
-<    * @param category the category of the message.
-<    * @param fmt a printf() style message format string.
-<    * @param ... additional parameters matching % tokens in the **fmt** string,
-<    *            if any.
----
->    * @param fmt a
->    * [std::format/fmt](https://en.cppreference.com/w/cpp/utility/format/spec)
->    * style message format string.
->    * @param args additional parameters matching the `{}` tokens in the format
->    * string, if any.
-334c389,390
-<    * @sa Log
----
->    * @cat formatted-string
->    *
-350,353c406,410
-<    * @param category the category of the message.
-<    * @param fmt a printf() style message format string.
-<    * @param ... additional parameters matching % tokens in the **fmt** string,
-<    *            if any.
----
->    * @param fmt a
->    * [std::format/fmt](https://en.cppreference.com/w/cpp/utility/format/spec)
->    * style message format string.
->    * @param args additional parameters matching the `{}` tokens in the format
->    * string, if any.
-359,366c416,425
-<    * @sa Log
-<    * @sa LogCategory.LogDebug
-<    * @sa LogCategory.LogError
-<    * @sa LogCategory.LogInfo
-<    * @sa LogCategory.LogMessage
-<    * @sa LogUnformatted
-<    * @sa LogCategory.LogTrace
-<    * @sa LogCategory.LogVerbose
----
->    * @cat formatted-string
->    *
->    * @sa formatted-string
->    * @sa LogCategory.LogDebug()
->    * @sa LogCategory.LogError()
->    * @sa LogCategory.LogInfo()
->    * @sa LogUnformatted()
->    * @sa LogCategory.LogUnformatted()
->    * @sa LogCategory.LogTrace()
->    * @sa LogCategory.LogVerbose()
-524c583,584
-<  * Log a message with LOG_CATEGORY_APPLICATION and LOG_PRIORITY_INFO.
----
->  * Log an unformatted message with LOG_CATEGORY_APPLICATION and
->  * LOG_PRIORITY_INFO.
-526,528c586,588
-<  * @param fmt a printf() style message format string.
-<  * @param ... additional parameters matching % tokens in the `fmt` string, if
-<  *            any.
----
->  * @param category the category of the message.
->  * @param priority the priority of the message.
->  * @param message string to output.
-533a594
->  * @sa Log
-539d599
-<  * @sa LogUnformatted
-544,545c604,606
-< template<class... ARGS>
-< inline void Log(std::string_view fmt, ARGS&&... args)
----
-> inline void LogUnformatted(LogCategory category,
->                            LogPriority priority,
->                            StringParam message)
-547c608
-<   SDL_Log(fmt, args);
----
->   SDL_LogMessage(category, priority, "%s", static_cast<const char*>(message));
-551c612,613
-<  * Log a message with LOG_PRIORITY_TRACE.
----
->  * Log an unformatted message with LOG_CATEGORY_APPLICATION and
->  * LOG_PRIORITY_INFO.
-553,556c615
-<  * @param category the category of the message.
-<  * @param fmt a printf() style message format string.
-<  * @param ... additional parameters matching % tokens in the **fmt** string, if
-<  *            any.
----
->  * @param message string to output.
-568d626
-<  * @sa LogUnformatted
-573,574c631
-< template<class... ARGS>
-< inline void LogTrace(LogCategory category, std::string_view fmt, ARGS&&... args)
----
-> inline void LogUnformatted(StringParam message)
-576c633
-<   SDL_LogTrace(category, fmt, args);
----
->   SDL_Log("%s", static_cast<const char*>(message));
-578a636,662
-> /**
->  * Log a message with LOG_CATEGORY_APPLICATION and LOG_PRIORITY_INFO.
->  *
->  * @param fmt a
->  *            [std::format/fmt](https://en.cppreference.com/w/cpp/utility/format/spec)
->  *            style message format string.
->  * @param args additional parameters matching the `{}` tokens in the format
->  *             string, if any.
->  *
->  * @threadsafety It is safe to call this function from any thread.
->  *
->  * @since This function is available since SDL 3.2.0.
->  *
->  * @cat formatted-string
->  *
->  * @sa formatted-string
->  * @sa LogUnformatted()
->  * @sa LogCategory.LogCritical
->  * @sa LogCategory.LogDebug
->  * @sa LogCategory.LogError
->  * @sa LogCategory.LogInfo
->  * @sa LogCategory.LogMessage
->  * @sa LogUnformatted
->  * @sa LogCategory.LogTrace
->  * @sa LogCategory.LogVerbose
->  * @sa LogCategory.LogWarn
->  */
-580c664
-< inline void LogCategory::LogTrace(std::string_view fmt, ARGS&&... args) const
----
-> inline void Log(std::string_view fmt, ARGS&&... args)
-582c666
-<   SDL::LogTrace(m_category, fmt, args);
----
->   LOG_CATEGORY_APPLICATION.LogInfo(fmt, std::forward<ARGS>(args)...);
-586c670
-<  * Log a message with LOG_PRIORITY_VERBOSE.
----
->  * Log a message with the specified category and priority.
-588a673
->  * @param priority the priority of the message.
-590,591c675,676
-<  * @param ... additional parameters matching % tokens in the **fmt** string, if
-<  *            any.
----
->  * @param args additional parameters matching % tokens in the **fmt** string,
->  *             if any.
-602d686
-<  * @sa LogCategory.LogMessage
-603a688,689
->  * @sa LogCategory.LogTrace
->  * @sa LogCategory.LogVerbose
-607c693,694
-< inline void LogVerbose(LogCategory category,
----
-> inline void LogMessage(LogCategory category,
->                        LogPriority priority,
-609c696
-<                        ARGS&&... args)
----
->                        ARGS... args)
-611c698,699
-<   SDL_LogVerbose(category, fmt, args);
----
->   LogUnformatted(
->     category, priority, std::vformat(fmt, std::make_format_args(args...)));
-615c703,705
-< inline void LogCategory::LogVerbose(std::string_view fmt, ARGS&&... args) const
----
-> inline void LogCategory::LogMessage(LogPriority priority,
->                                     std::string_view fmt,
->                                     ARGS... args) const
-617c707
-<   SDL::LogVerbose(m_category, fmt, args);
----
->   SDL::LogMessage(m_category, priority, fmt, args...);
-621c711
-<  * Log a message with LOG_PRIORITY_DEBUG.
----
->  * Log a message with LOG_PRIORITY_TRACE.
-625,626c715,716
-<  * @param ... additional parameters matching % tokens in the **fmt** string, if
-<  *            any.
----
->  * @param args additional parameters matching % tokens in the **fmt** string,
->  *             if any.
-633a724
->  * @sa LogCategory.LogDebug
-643c734
-< inline void LogDebug(LogCategory category, std::string_view fmt, ARGS&&... args)
----
-> inline void LogTrace(LogCategory category, std::string_view fmt, ARGS&&... args)
-645c736
-<   SDL_LogDebug(category, fmt, args);
----
->   LogMessage(category, LOG_PRIORITY_TRACE, fmt, args...);
-649c740
-< inline void LogCategory::LogDebug(std::string_view fmt, ARGS&&... args) const
----
-> inline void LogCategory::LogTrace(std::string_view fmt, ARGS&&... args) const
-651c742
-<   SDL::LogDebug(m_category, fmt, args);
----
->   SDL::LogTrace(m_category, fmt, args...);
-655c746
-<  * Log a message with LOG_PRIORITY_INFO.
----
->  * Log a message with LOG_PRIORITY_VERBOSE.
-659,660c750,751
-<  * @param ... additional parameters matching % tokens in the **fmt** string, if
-<  *            any.
----
->  * @param args additional parameters matching % tokens in the **fmt** string,
->  *             if any.
-669a761
->  * @sa LogCategory.LogInfo
-672,673d763
-<  * @sa LogCategory.LogTrace
-<  * @sa LogCategory.LogVerbose
-677c767,769
-< inline void LogInfo(LogCategory category, std::string_view fmt, ARGS&&... args)
----
-> inline void LogVerbose(LogCategory category,
->                        std::string_view fmt,
->                        ARGS&&... args)
-679c771
-<   SDL_LogInfo(category, fmt, args);
----
->   LogMessage(category, LOG_PRIORITY_VERBOSE, fmt, args...);
-683c775
-< inline void LogCategory::LogInfo(std::string_view fmt, ARGS&&... args) const
----
-> inline void LogCategory::LogVerbose(std::string_view fmt, ARGS&&... args) const
-685c777
-<   SDL::LogInfo(m_category, fmt, args);
----
->   SDL::LogVerbose(m_category, fmt, args...);
-689c781
-<  * Log a message with LOG_PRIORITY_WARN.
----
->  * Log a message with LOG_PRIORITY_DEBUG.
-693,694c785,786
-<  * @param ... additional parameters matching % tokens in the **fmt** string, if
-<  *            any.
----
->  * @param args additional parameters matching % tokens in the **fmt** string,
->  *             if any.
-702d793
-<  * @sa LogCategory.LogDebug
-708a800
->  * @sa LogCategory.LogWarn
-711c803
-< inline void LogWarn(LogCategory category, std::string_view fmt, ARGS&&... args)
----
-> inline void LogDebug(LogCategory category, std::string_view fmt, ARGS&&... args)
-713c805
-<   SDL_LogWarn(category, fmt, args);
----
->   LogMessage(category, LOG_PRIORITY_DEBUG, fmt, args...);
-717c809
-< inline void LogCategory::LogWarn(std::string_view fmt, ARGS&&... args) const
----
-> inline void LogCategory::LogDebug(std::string_view fmt, ARGS&&... args) const
-719c811
-<   SDL::LogWarn(m_category, fmt, args);
----
->   SDL::LogDebug(m_category, fmt, args...);
-723c815
-<  * Log a message with LOG_PRIORITY_ERROR.
----
->  * Log a message with LOG_PRIORITY_INFO.
-727,728c819,820
-<  * @param ... additional parameters matching % tokens in the **fmt** string, if
-<  *            any.
----
->  * @param args additional parameters matching % tokens in the **fmt** string,
->  *             if any.
-737c829
-<  * @sa LogCategory.LogInfo
----
->  * @sa LogCategory.LogError
-745c837
-< inline void LogError(LogCategory category, std::string_view fmt, ARGS&&... args)
----
-> inline void LogInfo(LogCategory category, std::string_view fmt, ARGS&&... args)
-747c839
-<   SDL_LogError(category, fmt, args);
----
->   LogMessage(category, LOG_PRIORITY_INFO, fmt, args...);
-751c843
-< inline void LogCategory::LogError(std::string_view fmt, ARGS&&... args) const
----
-> inline void LogCategory::LogInfo(std::string_view fmt, ARGS&&... args) const
-753c845
-<   SDL::LogError(m_category, fmt, args);
----
->   SDL::LogInfo(m_category, fmt, args...);
-757c849
-<  * Log a message with LOG_PRIORITY_CRITICAL.
----
->  * Log a message with LOG_PRIORITY_WARN.
-761,762c853,854
-<  * @param ... additional parameters matching % tokens in the **fmt** string, if
-<  *            any.
----
->  * @param args additional parameters matching % tokens in the **fmt** string,
->  *             if any.
-768a861
->  * @sa LogCategory.LogCritical
-776d868
-<  * @sa LogCategory.LogWarn
-779,781c871
-< inline void LogCritical(LogCategory category,
-<                         std::string_view fmt,
-<                         ARGS&&... args)
----
-> inline void LogWarn(LogCategory category, std::string_view fmt, ARGS&&... args)
-783c873
-<   SDL_LogCritical(category, fmt, args);
----
->   LogMessage(category, SDL_LOG_PRIORITY_WARN, fmt, args...);
-787c877
-< inline void LogCategory::LogCritical(std::string_view fmt, ARGS&&... args) const
----
-> inline void LogCategory::LogWarn(std::string_view fmt, ARGS&&... args) const
-789c879
-<   SDL::LogCritical(m_category, fmt, args);
----
->   SDL::LogWarn(m_category, fmt, args...);
-793c883
-<  * Log a message with the specified category and priority.
----
->  * Log a message with LOG_PRIORITY_ERROR.
-796d885
-<  * @param priority the priority of the message.
-798,799c887,888
-<  * @param ... additional parameters matching % tokens in the **fmt** string, if
-<  *            any.
----
->  * @param args additional parameters matching % tokens in the **fmt** string,
->  *             if any.
-808d896
-<  * @sa LogCategory.LogError
-809a898
->  * @sa LogCategory.LogMessage
-816,819c905
-< inline void LogMessage(LogCategory category,
-<                        LogPriority priority,
-<                        std::string_view fmt,
-<                        ARGS... args)
----
-> inline void LogError(LogCategory category, std::string_view fmt, ARGS&&... args)
-821c907
-<   SDL_LogMessage(category, priority, fmt, args);
----
->   LogMessage(category, SDL_LOG_PRIORITY_ERROR, fmt, args...);
-825,827c911
-< inline void LogCategory::LogMessage(LogPriority priority,
-<                                     std::string_view fmt,
-<                                     ARGS... args) const
----
-> inline void LogCategory::LogError(std::string_view fmt, ARGS&&... args) const
-829c913
-<   SDL::LogMessage(m_category, priority, fmt, args);
----
->   SDL::LogError(m_category, fmt, args...);
-833c917
-<  * Log a message with the specified category and priority.
----
->  * Log a message with LOG_PRIORITY_CRITICAL.
-836d919
-<  * @param priority the priority of the message.
-838c921,922
-<  * @param ap a variable argument list.
----
->  * @param args additional parameters matching % tokens in the **fmt** string,
->  *            if any.
-845d928
-<  * @sa LogCategory.LogCritical
-849a933
->  * @sa LogUnformatted
-854c938,950
-< inline void LogUnformatted(StringParam message) { SDL_LogMessageV(message); }
----
-> template<class... ARGS>
-> inline void LogCritical(LogCategory category,
->                         std::string_view fmt,
->                         ARGS&&... args)
-> {
->   LogMessage(category, SDL_LOG_PRIORITY_CRITICAL, fmt, args...);
-> }
-> 
-> template<class... ARGS>
-> inline void LogCategory::LogCritical(std::string_view fmt, ARGS&&... args) const
-> {
->   SDL::LogCritical(m_category, fmt, args...);
-> }
-922a1019
->  * @sa ResetLogOutputFunction
-928a1026,1035
-> /**
->  * Replace the current log output function with the default one
->  *
->  * @threadsafety It is safe to call this function from any thread.
->  *
->  * @since This function is available since SDL 3.2.0.
->  *
->  * @sa GetDefaultLogOutputFunction
->  * @sa GetLogOutputFunction
->  */
-931c1038
-<   static_assert(false, "Not implemented");
----
->   return SetLogOutputFunction(GetDefaultLogOutputFunction(), nullptr);
-=======
 --- src/generated/SDL3pp_log.h
 +++ include/SDL3pp/SDL3pp_log.h
 @@ -10,7 +10,7 @@
@@ -1364,54 +778,7 @@
  
  /**
   * The prototype for the log output callback function.
-@@ -882,6 +978,8 @@
-  *
-  * @since This datatype is available since SDL 3.2.0.
-  *
-+ * @cat listener-callback
-+ *
-  * @sa LogOutputFunction
-  */
- using LogOutputCB = std::function<void(LogCategory, LogPriority, const char*)>;
-@@ -925,20 +1023,33 @@
- /**
-  * Get the current log output function.
-  *
-- * @param callback an LogOutputFunction filled in with the current log callback.
-- * @param userdata a pointer filled in with the pointer that is passed to
-- *                 `callback`.
-+ * @returns the LogOutputCB currently set
-  *
-  * @threadsafety It is safe to call this function from any thread.
-  *
-  * @since This function is available since SDL 3.2.0.
-  *
-+ * @cat listener-callback
-+ *
-+ * @sa listener-callback
-  * @sa GetDefaultLogOutputFunction
-  * @sa SetLogOutputFunction
-  */
- inline LogOutputCB GetLogOutputFunction()
- {
--  static_assert(false, "Not implemented");
-+  using Wrapper = UniqueCallbackWrapper<LogOutputCB>;
-+  LogOutputFunction cb;
-+  void* userdata;
-+  GetLogOutputFunction(&cb, &userdata);
-+  if (userdata == nullptr) {
-+    return [cb](LogCategory c, LogPriority p, StringParam m) {
-+      cb(nullptr, c, p, m);
-+    };
-+  }
-+  if (auto cb = Wrapper::at(userdata)) return cb;
-+  return [cb, userdata](LogCategory c, LogPriority p, StringParam m) {
-+    cb(userdata, c, p, m);
-+  };
- }
- 
- /**
-@@ -953,33 +1064,54 @@
+@@ -920,15 +1016,26 @@
   *
   * @sa GetDefaultLogOutputFunction
   * @sa GetLogOutputFunction
@@ -1419,38 +786,7 @@
   */
  inline void SetLogOutputFunction(LogOutputFunction callback, void* userdata)
  {
--  SDL_SetLogOutputFunction(callback, userdata);
-+  UniqueCallbackWrapper<LogOutputCB>::erase();
-+  return SDL_SetLogOutputFunction(callback, userdata);
- }
- 
- /**
-  * Replace the default log output function with one of your own.
-  *
-  * @param callback an LogOutputFunction to call instead of the default.
-- * @param userdata a pointer that is passed to `callback`.
-  *
-  * @threadsafety It is safe to call this function from any thread.
-  *
-  * @since This function is available since SDL 3.2.0.
-  *
-+ * @cat listener-callback
-+ *
-+ * @sa listener-callback
-  * @sa GetDefaultLogOutputFunction
-  * @sa GetLogOutputFunction
-+ * @sa ResetLogOutputFunction
-  */
- inline void SetLogOutputFunction(LogOutputCB callback)
- {
--  static_assert(false, "Not implemented");
-+  using Wrapper = UniqueCallbackWrapper<LogOutputCB>;
-+  SDL_SetLogOutputFunction(
-+    [](
-+      void* userdata, int category, LogPriority priority, const char* message) {
-+      return Wrapper::Call(userdata, LogCategory{category}, priority, message);
-+    },
-+    Wrapper::Wrap(std::move(callback)));
+   SDL_SetLogOutputFunction(callback, userdata);
  }
  
 +/**
@@ -1469,5 +805,4 @@
 +  return SetLogOutputFunction(GetDefaultLogOutputFunction(), nullptr);
  }
  
- /// @}
->>>>>>> 0aac8837
+ /// @}