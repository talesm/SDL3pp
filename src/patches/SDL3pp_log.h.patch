--- conflicted
+++ resolved
@@ -216,20 +216,12 @@
 >    * @sa LogCategory.LogUnformatted()
 >    * @sa LogCategory.LogTrace()
 >    * @sa LogCategory.LogVerbose()
-<<<<<<< HEAD
-527c586,587
-=======
-524c583,584
->>>>>>> 5383d3e5
+526c585,586
 <  * Log a message with LOG_CATEGORY_APPLICATION and LOG_PRIORITY_INFO.
 ---
 >  * Log an unformatted message with LOG_CATEGORY_APPLICATION and
 >  * LOG_PRIORITY_INFO.
-<<<<<<< HEAD
-529,531c589,591
-=======
-526,528c586,588
->>>>>>> 5383d3e5
+528,530c588,590
 <  * @param fmt a printf() style message format string.
 <  * @param ... additional parameters matching % tokens in the `fmt` string, if
 <  *            any.
@@ -237,79 +229,45 @@
 >  * @param category the category of the message.
 >  * @param priority the priority of the message.
 >  * @param message string to output.
-<<<<<<< HEAD
-536a597
+535a596
 >  * @sa Log
-542d602
+541d601
 <  * @sa LogUnformatted
-547,548c607,609
-=======
-533a594
->  * @sa Log
-539d599
-<  * @sa LogUnformatted
-544,545c604,606
->>>>>>> 5383d3e5
+546,547c606,608
 < template<class... ARGS>
 < inline void Log(std::string_view fmt, ARGS&&... args)
 ---
 > inline void LogUnformatted(LogCategory category,
 >                            LogPriority priority,
 >                            StringParam message)
-<<<<<<< HEAD
-550c611
+549c610
 <   SDL_Log(fmt, args);
 ---
 >   SDL_LogMessage(category, priority, "%s", static_cast<const char*>(message));
-554c615,616
-=======
-547c608
-<   SDL_Log(fmt, args);
----
->   SDL_LogMessage(category, priority, "%s", static_cast<const char*>(message));
-551c612,613
->>>>>>> 5383d3e5
+553c614,615
 <  * Log a message with LOG_PRIORITY_TRACE.
 ---
 >  * Log an unformatted message with LOG_CATEGORY_APPLICATION and
 >  * LOG_PRIORITY_INFO.
-<<<<<<< HEAD
-556,559c618
-=======
-553,556c615
->>>>>>> 5383d3e5
+555,558c617
 <  * @param category the category of the message.
 <  * @param fmt a printf() style message format string.
 <  * @param ... additional parameters matching % tokens in the **fmt** string, if
 <  *            any.
 ---
 >  * @param message string to output.
-<<<<<<< HEAD
-571d629
+570d628
 <  * @sa LogUnformatted
-575,576c633
-=======
-568d626
-<  * @sa LogUnformatted
-573,574c631
->>>>>>> 5383d3e5
+574,575c632
 < template<class... ARGS>
 < inline void LogTrace(LogCategory category, std::string_view fmt, ARGS&&... args)
 ---
 > inline void LogUnformatted(StringParam message)
-<<<<<<< HEAD
-578c635
+577c634
 <   SDL_LogTrace(category, fmt, args);
 ---
 >   SDL_Log("%s", static_cast<const char*>(message));
-580a638,664
-=======
-576c633
-<   SDL_LogTrace(category, fmt, args);
----
->   SDL_Log("%s", static_cast<const char*>(message));
-578a636,662
->>>>>>> 5383d3e5
+579a637,663
 > /**
 >  * Log a message with LOG_CATEGORY_APPLICATION and LOG_PRIORITY_INFO.
 >  *
@@ -337,491 +295,261 @@
 >  * @sa LogCategory.LogVerbose
 >  * @sa LogCategory.LogWarn
 >  */
-<<<<<<< HEAD
-582c666
+581c665
 < inline void LogCategory::LogTrace(std::string_view fmt, ARGS&&... args) const
 ---
 > inline void Log(std::string_view fmt, ARGS&&... args)
-584c668
+583c667
 <   SDL::LogTrace(m_category, fmt, args);
 ---
 >   LOG_CATEGORY_APPLICATION.LogInfo(fmt, std::forward<ARGS>(args)...);
-588c672
+587c671
 <  * Log a message with LOG_PRIORITY_VERBOSE.
 ---
 >  * Log a message with the specified category and priority.
-590a675
+589a674
 >  * @param priority the priority of the message.
-592c677
-<  * @param ... additional parameters matching % tokens in the **fmt** string,
----
->  * @param args additional parameters matching % tokens in the **fmt** string,
-604d688
+591,592c676,677
+<  * @param ... additional parameters matching % tokens in the **fmt** string, if
+<  *            any.
+---
+>  * @param args additional parameters matching % tokens in the **fmt** string,
+>  *             if any.
+603d687
 <  * @sa LogCategory.LogMessage
-605a690,691
+604a689,690
 >  * @sa LogCategory.LogTrace
 >  * @sa LogCategory.LogVerbose
-609c695,696
-=======
-580c664
-< inline void LogCategory::LogTrace(std::string_view fmt, ARGS&&... args) const
----
-> inline void Log(std::string_view fmt, ARGS&&... args)
-582c666
-<   SDL::LogTrace(m_category, fmt, args);
----
->   LOG_CATEGORY_APPLICATION.LogInfo(fmt, std::forward<ARGS>(args)...);
-586c670
-<  * Log a message with LOG_PRIORITY_VERBOSE.
----
->  * Log a message with the specified category and priority.
-588a673
->  * @param priority the priority of the message.
-590,591c675,676
-<  * @param ... additional parameters matching % tokens in the **fmt** string, if
-<  *            any.
----
->  * @param args additional parameters matching % tokens in the **fmt** string,
->  *             if any.
-602d686
-<  * @sa LogCategory.LogMessage
-603a688,689
->  * @sa LogCategory.LogTrace
->  * @sa LogCategory.LogVerbose
-607c693,694
->>>>>>> 5383d3e5
+608c694,695
 < inline void LogVerbose(LogCategory category,
 ---
 > inline void LogMessage(LogCategory category,
 >                        LogPriority priority,
-<<<<<<< HEAD
-611c698
+610c697
 <                        ARGS&&... args)
 ---
 >                        ARGS... args)
-613c700,701
-=======
-609c696
-<                        ARGS&&... args)
----
->                        ARGS... args)
-611c698,699
->>>>>>> 5383d3e5
+612c699,700
 <   SDL_LogVerbose(category, fmt, args);
 ---
 >   LogUnformatted(
 >     category, priority, std::vformat(fmt, std::make_format_args(args...)));
-<<<<<<< HEAD
-617c705,707
-=======
-615c703,705
->>>>>>> 5383d3e5
+616c704,706
 < inline void LogCategory::LogVerbose(std::string_view fmt, ARGS&&... args) const
 ---
 > inline void LogCategory::LogMessage(LogPriority priority,
 >                                     std::string_view fmt,
 >                                     ARGS... args) const
-<<<<<<< HEAD
-619c709
+618c708
 <   SDL::LogVerbose(m_category, fmt, args);
 ---
 >   SDL::LogMessage(m_category, priority, fmt, args...);
-623c713
+622c712
 <  * Log a message with LOG_PRIORITY_DEBUG.
 ---
 >  * Log a message with LOG_PRIORITY_TRACE.
-627c717
-<  * @param ... additional parameters matching % tokens in the **fmt** string,
----
->  * @param args additional parameters matching % tokens in the **fmt** string,
-635a726
+626,627c716,717
+<  * @param ... additional parameters matching % tokens in the **fmt** string, if
+<  *            any.
+---
+>  * @param args additional parameters matching % tokens in the **fmt** string,
+>  *             if any.
+634a725
 >  * @sa LogCategory.LogDebug
-645c736
+644c735
 < inline void LogDebug(LogCategory category, std::string_view fmt, ARGS&&... args)
 ---
 > inline void LogTrace(LogCategory category, std::string_view fmt, ARGS&&... args)
-647c738
+646c737
 <   SDL_LogDebug(category, fmt, args);
 ---
 >   LogMessage(category, LOG_PRIORITY_TRACE, fmt, args...);
-651c742
+650c741
 < inline void LogCategory::LogDebug(std::string_view fmt, ARGS&&... args) const
 ---
 > inline void LogCategory::LogTrace(std::string_view fmt, ARGS&&... args) const
-653c744
+652c743
 <   SDL::LogDebug(m_category, fmt, args);
 ---
 >   SDL::LogTrace(m_category, fmt, args...);
-657c748
+656c747
 <  * Log a message with LOG_PRIORITY_INFO.
 ---
 >  * Log a message with LOG_PRIORITY_VERBOSE.
-661c752
-<  * @param ... additional parameters matching % tokens in the **fmt** string,
----
->  * @param args additional parameters matching % tokens in the **fmt** string,
-671a763
+660,661c751,752
+<  * @param ... additional parameters matching % tokens in the **fmt** string, if
+<  *            any.
+---
+>  * @param args additional parameters matching % tokens in the **fmt** string,
+>  *             if any.
+670a762
 >  * @sa LogCategory.LogInfo
-674,675d765
+673,674d764
 <  * @sa LogCategory.LogTrace
 <  * @sa LogCategory.LogVerbose
-679c769,771
-=======
-617c707
-<   SDL::LogVerbose(m_category, fmt, args);
----
->   SDL::LogMessage(m_category, priority, fmt, args...);
-621c711
-<  * Log a message with LOG_PRIORITY_DEBUG.
----
->  * Log a message with LOG_PRIORITY_TRACE.
-625,626c715,716
-<  * @param ... additional parameters matching % tokens in the **fmt** string, if
-<  *            any.
----
->  * @param args additional parameters matching % tokens in the **fmt** string,
->  *             if any.
-633a724
->  * @sa LogCategory.LogDebug
-643c734
-< inline void LogDebug(LogCategory category, std::string_view fmt, ARGS&&... args)
----
-> inline void LogTrace(LogCategory category, std::string_view fmt, ARGS&&... args)
-645c736
-<   SDL_LogDebug(category, fmt, args);
----
->   LogMessage(category, LOG_PRIORITY_TRACE, fmt, args...);
-649c740
-< inline void LogCategory::LogDebug(std::string_view fmt, ARGS&&... args) const
----
-> inline void LogCategory::LogTrace(std::string_view fmt, ARGS&&... args) const
-651c742
-<   SDL::LogDebug(m_category, fmt, args);
----
->   SDL::LogTrace(m_category, fmt, args...);
-655c746
-<  * Log a message with LOG_PRIORITY_INFO.
----
->  * Log a message with LOG_PRIORITY_VERBOSE.
-659,660c750,751
-<  * @param ... additional parameters matching % tokens in the **fmt** string, if
-<  *            any.
----
->  * @param args additional parameters matching % tokens in the **fmt** string,
->  *             if any.
-669a761
->  * @sa LogCategory.LogInfo
-672,673d763
-<  * @sa LogCategory.LogTrace
-<  * @sa LogCategory.LogVerbose
-677c767,769
->>>>>>> 5383d3e5
+678c768,770
 < inline void LogInfo(LogCategory category, std::string_view fmt, ARGS&&... args)
 ---
 > inline void LogVerbose(LogCategory category,
 >                        std::string_view fmt,
 >                        ARGS&&... args)
-<<<<<<< HEAD
-681c773
+680c772
 <   SDL_LogInfo(category, fmt, args);
 ---
 >   LogMessage(category, LOG_PRIORITY_VERBOSE, fmt, args...);
-685c777
+684c776
 < inline void LogCategory::LogInfo(std::string_view fmt, ARGS&&... args) const
 ---
 > inline void LogCategory::LogVerbose(std::string_view fmt, ARGS&&... args) const
-687c779
+686c778
 <   SDL::LogInfo(m_category, fmt, args);
 ---
 >   SDL::LogVerbose(m_category, fmt, args...);
-691c783
+690c782
 <  * Log a message with LOG_PRIORITY_WARN.
 ---
 >  * Log a message with LOG_PRIORITY_DEBUG.
-695c787
-<  * @param ... additional parameters matching % tokens in the **fmt** string,
----
->  * @param args additional parameters matching % tokens in the **fmt** string,
-704d795
+694,695c786,787
+<  * @param ... additional parameters matching % tokens in the **fmt** string, if
+<  *            any.
+---
+>  * @param args additional parameters matching % tokens in the **fmt** string,
+>  *             if any.
+703d794
 <  * @sa LogCategory.LogDebug
-710a802
+709a801
 >  * @sa LogCategory.LogWarn
-713c805
+712c804
 < inline void LogWarn(LogCategory category, std::string_view fmt, ARGS&&... args)
 ---
 > inline void LogDebug(LogCategory category, std::string_view fmt, ARGS&&... args)
-715c807
+714c806
 <   SDL_LogWarn(category, fmt, args);
 ---
 >   LogMessage(category, LOG_PRIORITY_DEBUG, fmt, args...);
-719c811
+718c810
 < inline void LogCategory::LogWarn(std::string_view fmt, ARGS&&... args) const
 ---
 > inline void LogCategory::LogDebug(std::string_view fmt, ARGS&&... args) const
-721c813
+720c812
 <   SDL::LogWarn(m_category, fmt, args);
 ---
 >   SDL::LogDebug(m_category, fmt, args...);
-725c817
+724c816
 <  * Log a message with LOG_PRIORITY_ERROR.
 ---
 >  * Log a message with LOG_PRIORITY_INFO.
-729c821
-<  * @param ... additional parameters matching % tokens in the **fmt** string,
----
->  * @param args additional parameters matching % tokens in the **fmt** string,
-739c831
+728,729c820,821
+<  * @param ... additional parameters matching % tokens in the **fmt** string, if
+<  *            any.
+---
+>  * @param args additional parameters matching % tokens in the **fmt** string,
+>  *             if any.
+738c830
 <  * @sa LogCategory.LogInfo
 ---
 >  * @sa LogCategory.LogError
-747c839
+746c838
 < inline void LogError(LogCategory category, std::string_view fmt, ARGS&&... args)
 ---
 > inline void LogInfo(LogCategory category, std::string_view fmt, ARGS&&... args)
-749c841
+748c840
 <   SDL_LogError(category, fmt, args);
 ---
 >   LogMessage(category, LOG_PRIORITY_INFO, fmt, args...);
-753c845
+752c844
 < inline void LogCategory::LogError(std::string_view fmt, ARGS&&... args) const
 ---
 > inline void LogCategory::LogInfo(std::string_view fmt, ARGS&&... args) const
-755c847
+754c846
 <   SDL::LogError(m_category, fmt, args);
 ---
 >   SDL::LogInfo(m_category, fmt, args...);
-759c851
+758c850
 <  * Log a message with LOG_PRIORITY_CRITICAL.
 ---
 >  * Log a message with LOG_PRIORITY_WARN.
-763c855
-<  * @param ... additional parameters matching % tokens in the **fmt** string,
----
->  * @param args additional parameters matching % tokens in the **fmt** string,
-770a863
+762,763c854,855
+<  * @param ... additional parameters matching % tokens in the **fmt** string, if
+<  *            any.
+---
+>  * @param args additional parameters matching % tokens in the **fmt** string,
+>  *             if any.
+769a862
 >  * @sa LogCategory.LogCritical
-778d870
+777d869
 <  * @sa LogCategory.LogWarn
-781,783c873
-=======
-679c771
-<   SDL_LogInfo(category, fmt, args);
----
->   LogMessage(category, LOG_PRIORITY_VERBOSE, fmt, args...);
-683c775
-< inline void LogCategory::LogInfo(std::string_view fmt, ARGS&&... args) const
----
-> inline void LogCategory::LogVerbose(std::string_view fmt, ARGS&&... args) const
-685c777
-<   SDL::LogInfo(m_category, fmt, args);
----
->   SDL::LogVerbose(m_category, fmt, args...);
-689c781
-<  * Log a message with LOG_PRIORITY_WARN.
----
->  * Log a message with LOG_PRIORITY_DEBUG.
-693,694c785,786
-<  * @param ... additional parameters matching % tokens in the **fmt** string, if
-<  *            any.
----
->  * @param args additional parameters matching % tokens in the **fmt** string,
->  *             if any.
-702d793
-<  * @sa LogCategory.LogDebug
-708a800
->  * @sa LogCategory.LogWarn
-711c803
-< inline void LogWarn(LogCategory category, std::string_view fmt, ARGS&&... args)
----
-> inline void LogDebug(LogCategory category, std::string_view fmt, ARGS&&... args)
-713c805
-<   SDL_LogWarn(category, fmt, args);
----
->   LogMessage(category, LOG_PRIORITY_DEBUG, fmt, args...);
-717c809
-< inline void LogCategory::LogWarn(std::string_view fmt, ARGS&&... args) const
----
-> inline void LogCategory::LogDebug(std::string_view fmt, ARGS&&... args) const
-719c811
-<   SDL::LogWarn(m_category, fmt, args);
----
->   SDL::LogDebug(m_category, fmt, args...);
-723c815
-<  * Log a message with LOG_PRIORITY_ERROR.
----
->  * Log a message with LOG_PRIORITY_INFO.
-727,728c819,820
-<  * @param ... additional parameters matching % tokens in the **fmt** string, if
-<  *            any.
----
->  * @param args additional parameters matching % tokens in the **fmt** string,
->  *             if any.
-737c829
-<  * @sa LogCategory.LogInfo
----
->  * @sa LogCategory.LogError
-745c837
-< inline void LogError(LogCategory category, std::string_view fmt, ARGS&&... args)
----
-> inline void LogInfo(LogCategory category, std::string_view fmt, ARGS&&... args)
-747c839
-<   SDL_LogError(category, fmt, args);
----
->   LogMessage(category, LOG_PRIORITY_INFO, fmt, args...);
-751c843
-< inline void LogCategory::LogError(std::string_view fmt, ARGS&&... args) const
----
-> inline void LogCategory::LogInfo(std::string_view fmt, ARGS&&... args) const
-753c845
-<   SDL::LogError(m_category, fmt, args);
----
->   SDL::LogInfo(m_category, fmt, args...);
-757c849
-<  * Log a message with LOG_PRIORITY_CRITICAL.
----
->  * Log a message with LOG_PRIORITY_WARN.
-761,762c853,854
-<  * @param ... additional parameters matching % tokens in the **fmt** string, if
-<  *            any.
----
->  * @param args additional parameters matching % tokens in the **fmt** string,
->  *             if any.
-768a861
->  * @sa LogCategory.LogCritical
-776d868
-<  * @sa LogCategory.LogWarn
-779,781c871
->>>>>>> 5383d3e5
+780,782c872
 < inline void LogCritical(LogCategory category,
 <                         std::string_view fmt,
 <                         ARGS&&... args)
 ---
 > inline void LogWarn(LogCategory category, std::string_view fmt, ARGS&&... args)
-<<<<<<< HEAD
-785c875
+784c874
 <   SDL_LogCritical(category, fmt, args);
 ---
 >   LogMessage(category, SDL_LOG_PRIORITY_WARN, fmt, args...);
-789c879
+788c878
 < inline void LogCategory::LogCritical(std::string_view fmt, ARGS&&... args) const
 ---
 > inline void LogCategory::LogWarn(std::string_view fmt, ARGS&&... args) const
-791c881
+790c880
 <   SDL::LogCritical(m_category, fmt, args);
 ---
 >   SDL::LogWarn(m_category, fmt, args...);
-795c885
+794c884
 <  * Log a message with the specified category and priority.
 ---
 >  * Log a message with LOG_PRIORITY_ERROR.
-798d887
+797d886
 <  * @param priority the priority of the message.
-800c889
-<  * @param ... additional parameters matching % tokens in the **fmt** string,
----
->  * @param args additional parameters matching % tokens in the **fmt** string,
-810d898
+799,800c888,889
+<  * @param ... additional parameters matching % tokens in the **fmt** string, if
+<  *            any.
+---
+>  * @param args additional parameters matching % tokens in the **fmt** string,
+>  *             if any.
+809d897
 <  * @sa LogCategory.LogError
-811a900
+810a899
 >  * @sa LogCategory.LogMessage
-818,821c907
-=======
-783c873
-<   SDL_LogCritical(category, fmt, args);
----
->   LogMessage(category, SDL_LOG_PRIORITY_WARN, fmt, args...);
-787c877
-< inline void LogCategory::LogCritical(std::string_view fmt, ARGS&&... args) const
----
-> inline void LogCategory::LogWarn(std::string_view fmt, ARGS&&... args) const
-789c879
-<   SDL::LogCritical(m_category, fmt, args);
----
->   SDL::LogWarn(m_category, fmt, args...);
-793c883
-<  * Log a message with the specified category and priority.
----
->  * Log a message with LOG_PRIORITY_ERROR.
-796d885
-<  * @param priority the priority of the message.
-798,799c887,888
-<  * @param ... additional parameters matching % tokens in the **fmt** string, if
-<  *            any.
----
->  * @param args additional parameters matching % tokens in the **fmt** string,
->  *             if any.
-808d896
-<  * @sa LogCategory.LogError
-809a898
->  * @sa LogCategory.LogMessage
-816,819c905
->>>>>>> 5383d3e5
+817,820c906
 < inline void LogMessage(LogCategory category,
 <                        LogPriority priority,
 <                        std::string_view fmt,
 <                        ARGS... args)
 ---
 > inline void LogError(LogCategory category, std::string_view fmt, ARGS&&... args)
-<<<<<<< HEAD
-823c909
+822c908
 <   SDL_LogMessage(category, priority, fmt, args);
 ---
 >   LogMessage(category, SDL_LOG_PRIORITY_ERROR, fmt, args...);
-827,829c913
-=======
-821c907
-<   SDL_LogMessage(category, priority, fmt, args);
----
->   LogMessage(category, SDL_LOG_PRIORITY_ERROR, fmt, args...);
-825,827c911
->>>>>>> 5383d3e5
+826,828c912
 < inline void LogCategory::LogMessage(LogPriority priority,
 <                                     std::string_view fmt,
 <                                     ARGS... args) const
 ---
 > inline void LogCategory::LogError(std::string_view fmt, ARGS&&... args) const
-<<<<<<< HEAD
-831c915
+830c914
 <   SDL::LogMessage(m_category, priority, fmt, args);
 ---
 >   SDL::LogError(m_category, fmt, args...);
-835c919
+834c918
 <  * Log a message with the specified category and priority.
 ---
 >  * Log a message with LOG_PRIORITY_CRITICAL.
-838d921
+837d920
 <  * @param priority the priority of the message.
-840c923,924
-=======
-829c913
-<   SDL::LogMessage(m_category, priority, fmt, args);
----
->   SDL::LogError(m_category, fmt, args...);
-833c917
-<  * Log a message with the specified category and priority.
----
->  * Log a message with LOG_PRIORITY_CRITICAL.
-836d919
-<  * @param priority the priority of the message.
-838c921,922
->>>>>>> 5383d3e5
+839c922,923
 <  * @param ap a variable argument list.
 ---
 >  * @param args additional parameters matching % tokens in the **fmt** string,
 >  *            if any.
-<<<<<<< HEAD
-847d930
+846d929
 <  * @sa LogCategory.LogCritical
-851a935
+850a934
 >  * @sa LogUnformatted
-856c940,952
-=======
-845d928
-<  * @sa LogCategory.LogCritical
-849a933
->  * @sa LogUnformatted
-854c938,950
->>>>>>> 5383d3e5
+855c939,951
 < inline void LogUnformatted(StringParam message) { SDL_LogMessageV(message); }
 ---
 > template<class... ARGS>
@@ -837,46 +565,20 @@
 > {
 >   SDL::LogCritical(m_category, fmt, args...);
 > }
-<<<<<<< HEAD
-882,883d977
-<  * @param userdata what was passed as `userdata` to
-<  *                 SetLogOutputFunction().
-888a983,985
->  *
+885a982,983
 >  * @cat listener-callback
 >  *
-913,914c1010
-<  * @param callback an LogOutputFunction filled in with the current log
-<  *                 callback.
----
->  * @param callback an LogOutputFunction filled in with the current log callback.
-933,936c1029
-<  * @param callback an LogOutputFunction filled in with the current log
-<  *                 callback.
-=======
-884a981,982
->  * @cat listener-callback
->  *
-928,930c1026
+929,931c1027
 <  * @param callback an LogOutputFunction filled in with the current log callback.
->>>>>>> 5383d3e5
 <  * @param userdata a pointer filled in with the pointer that is passed to
 <  *                 `callback`.
 ---
 >  * @returns the LogOutputCB currently set
-<<<<<<< HEAD
-941a1035,1037
+936a1033,1035
 >  * @cat listener-callback
 >  *
 >  * @sa listener-callback
-947c1043,1055
-=======
-935a1032,1034
->  * @cat listener-callback
->  *
->  * @sa listener-callback
-941c1040,1052
->>>>>>> 5383d3e5
+942c1041,1053
 <   static_assert(false, "Not implemented");
 ---
 >   using Wrapper = UniqueCallbackWrapper<LogOutputCB>;
@@ -892,40 +594,22 @@
 >   return [cb, userdata](LogCategory c, LogPriority p, StringParam m) {
 >     cb(userdata, c, p, m);
 >   };
-<<<<<<< HEAD
-961a1070
+956a1068
 >  * @sa ResetLogOutputFunction
-965c1074,1075
-=======
-955a1067
->  * @sa ResetLogOutputFunction
-959c1071,1072
->>>>>>> 5383d3e5
+960c1072,1073
 <   SDL_SetLogOutputFunction(callback, userdata);
 ---
 >   UniqueCallbackWrapper<LogOutputCB>::erase();
 >   return SDL_SetLogOutputFunction(callback, userdata);
-<<<<<<< HEAD
-972d1081
+967d1079
 <  * @param userdata a pointer that is passed to `callback`.
-977a1087,1089
+972a1085,1087
 >  * @cat listener-callback
 >  *
 >  * @sa listener-callback
-979a1092
+974a1090
 >  * @sa ResetLogOutputFunction
-983c1096,1102
-=======
-966d1078
-<  * @param userdata a pointer that is passed to `callback`.
-971a1084,1086
->  * @cat listener-callback
->  *
->  * @sa listener-callback
-973a1089
->  * @sa ResetLogOutputFunction
-977c1093,1099
->>>>>>> 5383d3e5
+978c1094,1100
 <   static_assert(false, "Not implemented");
 ---
 >   using Wrapper = UniqueCallbackWrapper<LogOutputCB>;
@@ -935,11 +619,7 @@
 >       return Wrapper::Call(userdata, LogCategory{category}, priority, message);
 >     },
 >     Wrapper::Wrap(std::move(callback)));
-<<<<<<< HEAD
-985a1105,1114
-=======
-979a1102,1111
->>>>>>> 5383d3e5
+980a1103,1112
 > /**
 >  * Replace the current log output function with the default one
 >  *
@@ -950,11 +630,7 @@
 >  * @sa GetDefaultLogOutputFunction
 >  * @sa GetLogOutputFunction
 >  */
-<<<<<<< HEAD
-988c1117
-=======
-982c1114
->>>>>>> 5383d3e5
+983c1115
 <   static_assert(false, "Not implemented");
 ---
 >   return SetLogOutputFunction(GetDefaultLogOutputFunction(), nullptr);