--- conflicted
+++ resolved
@@ -1,59 +1,3 @@
-<<<<<<< HEAD
-11c11
-<  * @defgroup CategoryMutex Category Mutex
----
->  * @defgroup CategoryMutex Thread Synchronization Primitives
-199,201d198
-<   /// Default ctor
-<   constexpr Mutex() = default;
-< 
-536,538d532
-<   /// Default ctor
-<   constexpr RWLock() = default;
-< 
-1236,1237c1230,1231
-<    * @param timeoutMS the length of the timeout, in milliseconds, or -1 to wait
-<    *                  indefinitely.
----
->    * @param timeout the length of the timeout, in milliseconds, or -1 to wait
->    *                indefinitely.
-1403,1404c1397,1398
-<  * @param timeoutMS the length of the timeout, in milliseconds, or -1 to wait
-<  *                  indefinitely.
----
->  * @param timeout the length of the timeout, in milliseconds, or -1 to wait
->  *                indefinitely.
-1416c1410
-<   return SDL_WaitSemaphoreTimeout(sem, timeout);
----
->   return SDL_WaitSemaphoreTimeout(sem, timeout.count());
-1477,1479d1470
-<   /// Default ctor
-<   constexpr Condition() = default;
-< 
-1633,1634c1624,1625
-<    * @param timeoutMS the maximum time to wait, in milliseconds, or -1 to wait
-<    *                  indefinitely.
----
->    * @param timeout the maximum time to wait, in milliseconds, or -1 to wait
->    *                indefinitely.
-1803,1804c1794,1795
-<  * @param timeoutMS the maximum time to wait, in milliseconds, or -1 to wait
-<  *                  indefinitely.
----
->  * @param timeout the maximum time to wait, in milliseconds, or -1 to wait
->  *                indefinitely.
-1820c1811
-<   return SDL_WaitConditionTimeout(cond, mutex, timeout);
----
->   return SDL_WaitConditionTimeout(cond, mutex, timeout.count());
-1853,1854c1844,1845
-<  * ```c
-<  *    static SDL_AtomicInitState init;
----
->  * ```cpp
->  *    static SDL::InitState init;
-=======
 --- src/generated/SDL3pp_mutex.h
 +++ include/SDL3pp/SDL3pp_mutex.h
 @@ -8,7 +8,7 @@
@@ -75,7 +19,7 @@
    /**
     * Constructs from MutexParam.
     *
-@@ -521,9 +518,6 @@
+@@ -533,9 +530,6 @@
    RWLockRaw m_resource = nullptr;
  
  public:
@@ -85,7 +29,7 @@
    /**
     * Constructs from RWLockParam.
     *
-@@ -1209,8 +1203,8 @@
+@@ -1233,8 +1227,8 @@
     * pointed to by `sem` has a positive value or the specified time has elapsed.
     * If the call is successful it will atomically decrement the semaphore value.
     *
@@ -96,7 +40,7 @@
     * @returns true if the wait succeeds or false if the wait times out.
     *
     * @since This function is available since SDL 3.2.0.
-@@ -1364,8 +1358,8 @@
+@@ -1400,8 +1394,8 @@
   * call is successful it will atomically decrement the semaphore value.
   *
   * @param sem the semaphore to wait on.
@@ -107,7 +51,7 @@
   * @returns true if the wait succeeds or false if the wait times out.
   *
   * @since This function is available since SDL 3.2.0.
-@@ -1377,7 +1371,7 @@
+@@ -1413,7 +1407,7 @@
  inline bool WaitSemaphoreTimeout(SemaphoreParam sem,
                                   std::chrono::milliseconds timeout)
  {
@@ -116,7 +60,7 @@
  }
  
  inline bool Semaphore::WaitTimeout(std::chrono::milliseconds timeout)
-@@ -1438,9 +1432,6 @@
+@@ -1474,9 +1468,6 @@
    ConditionRaw m_resource = nullptr;
  
  public:
@@ -126,7 +70,7 @@
    /**
     * Constructs from ConditionParam.
     *
-@@ -1594,8 +1585,8 @@
+@@ -1630,8 +1621,8 @@
     * behavior.
     *
     * @param mutex the mutex used to coordinate thread access.
@@ -137,7 +81,7 @@
     * @returns true if the condition variable is signaled, false if the condition
     *          is not signaled in the allotted time.
     *
-@@ -1752,8 +1743,8 @@
+@@ -1800,8 +1791,8 @@
   *
   * @param cond the condition variable to wait on.
   * @param mutex the mutex used to coordinate thread access.
@@ -148,7 +92,7 @@
   * @returns true if the condition variable is signaled, false if the condition
   *          is not signaled in the allotted time.
   *
-@@ -1769,7 +1760,7 @@
+@@ -1817,7 +1808,7 @@
                                   MutexParam mutex,
                                   std::chrono::milliseconds timeout)
  {
@@ -157,7 +101,7 @@
  }
  
  inline bool Condition::WaitTimeout(MutexParam mutex,
-@@ -1802,8 +1793,8 @@
+@@ -1850,8 +1841,8 @@
   *
   * Here is an example of using this:
   *
@@ -167,5 +111,4 @@
 + *    static SDL::InitState init;
   *
   *    bool InitSystem(void)
-  *    {
->>>>>>> 0aac8837
+  *    {