--- conflicted
+++ resolved
@@ -1,115 +1,3 @@
-<<<<<<< HEAD
-10c10
-<  * @defgroup CategoryClipboard Category Clipboard
----
->  * @defgroup CategoryClipboard Clipboard Handling
-100c100
-<   return CheckError(SDL_GetClipboardText());
----
->   return StringResult{CheckError(SDL_GetClipboardText())};
-154c154
-<   return CheckError(SDL_GetPrimarySelectionText());
----
->   return StringResult{CheckError(SDL_GetPrimarySelectionText())};
-208,211c208,211
-<  *          or setting the length to 0 will cause zero length data to be sent to
-<  *          the "receiver", which should be able to handle this. The returned
-<  *          data will not be freed, so it needs to be retained and dealt with
-<  *          internally.
----
->  *          or setting the length to 0 will cause zero length data to be sent
->  *          to the "receiver", which should be able to handle this. The
->  *          returned data will not be freed, so it needs to be retained and
->  *          dealt with internally.
-216d215
-<  *
-264d262
-<  * @param num_mime_types the number of mime-types in the mime_types list.
-280c278,279
-<   CheckError(SDL_SetClipboardData(callback, cleanup, userdata, mime_types));
----
->   CheckError(SDL_SetClipboardData(
->     callback, cleanup, userdata, mime_types.data(), mime_types.size()));
-299d297
-<  * @param userdata an opaque pointer that will be forwarded to the callbacks.
-302d299
-<  * @param num_mime_types the number of mime-types in the mime_types list.
-317c314,329
-<   static_assert(false, "Not implemented");
----
->   static ClipboardDataCB s_callback;
->   static ClipboardCleanupCB s_cleanup;
->   CheckError(SDL_ClearClipboardData());
->   s_callback = callback;
->   s_cleanup = cleanup;
->   SetClipboardData(
->     [](void*, const char* mime_type, size_t* size) -> const void* {
->       auto source = s_callback(mime_type);
->       *size = source.size_bytes();
->       return source.data();
->     },
->     [](void*) {
->       if (s_cleanup) s_cleanup();
->     },
->     nullptr,
->     mime_types);
-340,343c352,353
-<  * @param size a pointer filled in with the length of the returned data.
-<  * @returns the retrieved data buffer or nullptr on failure; call GetError() for
-<  *          more information. This should be freed with free() when it is no
-<  *          longer needed.
----
->  * @returns the retrieved data buffer or nullptr on failure; call GetError()
->  *          for more information.
-354c364,367
-<   return SDL_GetClipboardData(mime_type);
----
->   size_t count = 0;
->   auto data = SDL_GetClipboardData(mime_type, &count);
->   if (!data) return {};
->   return StringResult{static_cast<char*>(data), count};
-356a370,386
-> /**
->  * Get the data from the clipboard for a given mime type.
->  *
->  * The size of text data does not include the terminator, but the text is
->  * guaranteed to be null-terminated.
->  *
->  * @param mime_type the mime type to read from the clipboard.
->  * @returns the retrieved data buffer or nullptr on failure; call GetError()
->  *          for more information.
->  *
->  * @threadsafety This function should only be called on the main thread.
->  *
->  * @since This function is available since SDL 3.2.0.
->  *
->  * @sa HasClipboardData
->  * @sa SetClipboardData
->  */
-360c390,393
-<   static_assert(false, "Not implemented");
----
->   size_t count = 0;
->   auto data = SDL_GetClipboardData(mime_type, &count);
->   if (!data) return {};
->   return OwnArray<T>{static_cast<T*>(data), count / sizeof(T)};
-385,389c418,419
-<  * @param num_mime_types a pointer filled with the number of mime types, may be
-<  *                       nullptr.
-<  * @returns a null-terminated array of strings with mime types, or nullptr on
-<  *          failure; call GetError() for more information. This should be freed
-<  *          with free() when it is no longer needed.
----
->  * @returns a null terminated array of strings with mime types, or empty on
->  *          failure; call GetError() for more information.
-399c429,432
-<   return SDL_GetClipboardMimeTypes();
----
->   size_t count = 0;
->   auto data = SDL_GetClipboardMimeTypes(&count);
->   if (!data) return {};
->   return OwnArray<char*>{data, count};
-=======
 --- src/generated/SDL3pp_clipboard.h
 +++ include/SDL3pp/SDL3pp_clipboard.h
 @@ -7,7 +7,7 @@
@@ -130,7 +18,7 @@
  }
  
  /**
-@@ -151,11 +151,9 @@
+@@ -151,7 +151,7 @@
   */
  inline StringResult GetPrimarySelectionText()
  {
@@ -138,42 +26,28 @@
 +  return StringResult{CheckError(SDL_GetPrimarySelectionText())};
  }
  
--#error "ClipboardDataCB (plc)"
--
  /**
-  * Query whether the primary selection exists and contains a non-empty text
-  * string.
-@@ -195,6 +193,29 @@
- using ClipboardDataCallback = SDL_ClipboardDataCallback;
- 
- /**
-+ * Callback function that will be called when data for the specified mime-type
-+ * is requested by the OS.
-+ *
-+ * The callback function is called with nullptr as the mime_type when the
-+ * clipboard is cleared or new data is set. The clipboard is automatically
-+ * cleared in Quit().
-+ *
-+ * @param mime_type the requested mime-type.
-+ * @param size a pointer filled in with the length of the returned data.
-+ * @returns a pointer to the data for the provided mime-type. Returning nullptr
+@@ -205,15 +205,14 @@
+  * @param mime_type the requested mime-type.
+  * @param size a pointer filled in with the length of the returned data.
+  * @returns a pointer to the data for the provided mime-type. Returning nullptr
+- *          or setting the length to 0 will cause zero length data to be sent to
+- *          the "receiver", which should be able to handle this. The returned
+- *          data will not be freed, so it needs to be retained and dealt with
+- *          internally.
 + *          or setting the length to 0 will cause zero length data to be sent
 + *          to the "receiver", which should be able to handle this. The
 + *          returned data will not be freed, so it needs to be retained and
 + *          dealt with internally.
-+ *
-+ * @since This function is available since SDL 3.2.0.
-+ *
-+ * @sa SetClipboardData
-+ * @sa ClipboardDataCallback
-+ */
-+using ClipboardDataCB = std::function<SourceBytes(const char* mime_type)>;
-+
-+/**
-  * Callback function that will be called when the clipboard is cleared, or when
-  * new data is set.
   *
-@@ -237,7 +258,6 @@
+  * @since This function is available since SDL 3.2.0.
+  *
+  * @sa SetClipboardData
+- *
+  * @sa ClipboardDataCallback
+  */
+ using ClipboardDataCB = std::function<SourceBytes(const char* mime_type)>;
+@@ -261,7 +260,6 @@
   * @param userdata an opaque pointer that will be forwarded to the callbacks.
   * @param mime_types a list of mime-types that are being offered. SDL copies the
   *                   given list.
@@ -181,7 +55,7 @@
   * @throws Error on failure.
   *
   * @threadsafety This function should only be called on the main thread.
-@@ -253,7 +273,8 @@
+@@ -277,7 +275,8 @@
                               void* userdata,
                               std::span<const char*> mime_types)
  {
@@ -191,7 +65,7 @@
  }
  
  /**
-@@ -272,10 +293,8 @@
+@@ -296,10 +295,8 @@
   *                 clipboard data.
   * @param cleanup a function pointer to the function that cleans up the
   *                clipboard data.
@@ -202,7 +76,7 @@
   * @throws Error on failure.
   *
   * @threadsafety This function should only be called on the main thread.
-@@ -290,7 +309,22 @@
+@@ -314,7 +311,22 @@
                               ClipboardCleanupCB cleanup,
                               std::span<const char*> mime_types)
  {
@@ -226,7 +100,7 @@
  }
  
  /**
-@@ -313,10 +347,8 @@
+@@ -337,10 +349,8 @@
   * guaranteed to be null-terminated.
   *
   * @param mime_type the mime type to read from the clipboard.
@@ -239,7 +113,7 @@
   *
   * @threadsafety This function should only be called on the main thread.
   *
-@@ -327,13 +359,36 @@
+@@ -351,13 +361,36 @@
   */
  inline StringResult GetClipboardData(StringParam mime_type)
  {
@@ -278,7 +152,7 @@
  }
  
  /**
-@@ -358,11 +413,8 @@
+@@ -382,11 +415,8 @@
  /**
   * Retrieve the list of mime types available in the clipboard.
   *
@@ -292,7 +166,7 @@
   *
   * @threadsafety This function should only be called on the main thread.
   *
-@@ -372,7 +424,10 @@
+@@ -396,7 +426,10 @@
   */
  inline OwnArray<char*> GetClipboardMimeTypes()
  {
@@ -303,5 +177,4 @@
 +  return OwnArray<char*>{data, count};
  }
  
- /// @}
->>>>>>> 0aac8837
+ /// @}