12c12
<  * @defgroup CategoryVideo Category Video
---
>  * @defgroup CategoryVideo Display and Window Management
83c83
< using GLContextRaw = SDL_GLContext*;
---
> using GLContextRaw = SDL_GLContext;
<<<<<<< HEAD
295c295
<    * @param rect the Rect structure filled in with the display bounds.
---
>    * @returns the Rect structure filled in with the display bounds.
319c319
<    * @param rect the Rect structure filled in with the display bounds.
---
>    * @returns the Rect structure filled in with the display bounds.
397,398d396
<    * @param count a pointer filled in with the number of display modes returned,
<    *              may be nullptr.
400,402c398
<    *          failure; call GetError() for more information. This is a
<    *          single allocation that should be freed with free() when it is
<    *          no longer needed.
---
>    *          failure; call GetError() for more information.
422,423c418
=======
288c288
<    * @param rect the Rect structure filled in with the display bounds.
---
>    * @returns the Rect structure filled in with the display bounds.
312c312
<    * @param rect the Rect structure filled in with the display bounds.
---
>    * @returns the Rect structure filled in with the display bounds.
390,391d389
<    * @param count a pointer filled in with the number of display modes returned,
<    *              may be nullptr.
393,395c391
<    *          failure; call GetError() for more information. This is a single
<    *          allocation that should be freed with free() when it is no longer
<    *          needed.
---
>    *          failure; call GetError() for more information.
415,416c411
>>>>>>> 5383d3e5
<    * @param w the width in pixels of the desired display mode.
<    * @param h the height in pixels of the desired display mode.
---
>    * @param size the width and height in pixels of the desired display mode.
<<<<<<< HEAD
428,429c423
=======
421,422c416
>>>>>>> 5383d3e5
<    * @param closest a pointer filled in with the closest display mode equal to
<    *                or larger than the desired mode.
---
>    * @returns the closest display mode equal to or larger than the desired mode.
<<<<<<< HEAD
666a661
>  * @sa HitTestCB
716,717c711,724
< ///@sa HitTest
< using HitTestCB = HitTest;
=======
652a647
>  * @sa HitTestCB
702c697,708
< /// @sa HitTest
>>>>>>> 5383d3e5
---
> /**
>  * Callback used for hit-testing.
>  *
>  * @param win the WindowRef where hit-testing was set on.
>  * @param area a Point const reference which should be hit-tested.
>  * @returns an SDL::HitTestResult value.
>  *
>  * @cat listener-callback
>  *
>  * @sa HitTest
>  * @sa Window.SetHitTest
>  */
<<<<<<< HEAD
> using HitTestCB =
>   std::function<HitTestResult(WindowRaw window, const Point& area)>;
735,738d741
< #endif // SDL_VERSION_ATLEAST(3, 3, 2)
< 
< #if SDL_VERSION_ATLEAST(3, 3, 2)
< 
742,745d744
< #endif // SDL_VERSION_ATLEAST(3, 3, 2)
< 
< #if SDL_VERSION_ATLEAST(3, 3, 2)
< 
749,752d747
< #endif // SDL_VERSION_ATLEAST(3, 3, 2)
< 
< #if SDL_VERSION_ATLEAST(3, 3, 2)
< 
757,760d751
< #endif // SDL_VERSION_ATLEAST(3, 3, 2)
< 
< #if SDL_VERSION_ATLEAST(3, 3, 2)
< 
764,767d754
< #endif // SDL_VERSION_ATLEAST(3, 3, 2)
< 
< #if SDL_VERSION_ATLEAST(3, 3, 2)
< 
771,774d757
< #endif // SDL_VERSION_ATLEAST(3, 3, 2)
< 
< #if SDL_VERSION_ATLEAST(3, 3, 2)
< 
787,788d769
<  * @sa Window.Window
<  *
789a771,772
>  *
>  * @sa Window.Window
896,897c879
=======
718,719d723
<  * @sa Window.Window
<  *
720a725,726
>  *
>  * @sa Window.Window
827,828c833
>>>>>>> 5383d3e5
<    * @param w the width of the window.
<    * @param h the height of the window.
---
>    * @param size the width and height of the window.
<<<<<<< HEAD
912c894
<     : m_resource(SDL_CreateWindow(title, size, flags))
---
>     : m_resource(SDL_CreateWindow(title, size.x, size.y, flags))
970,975c952,954
=======
843c848
<     : m_resource(SDL_CreateWindow(title, size, flags))
---
>     : m_resource(SDL_CreateWindow(title, size.x, size.y, flags))
901,906c906,908
>>>>>>> 5383d3e5
<    * @param offset_x the x position of the popup window relative to the origin
<    *                 of the parent.
<    * @param offset_y the y position of the popup window relative to the origin
<    *                 of the parent window.
<    * @param w the width of the window.
<    * @param h the height of the window.
---
>    * @param offset the x, y position of the popup window relative to the origin
>    *               of the parent.
>    * @param size the width and height of the window.
<<<<<<< HEAD
994c973,978
=======
925c927,932
>>>>>>> 5383d3e5
<     : m_resource(SDL_CreatePopupWindow(parent, offset, size, flags))
---
>     : m_resource(SDL_CreatePopupWindow(parent,
>                                        offset.x,
>                                        offset.y,
>                                        size.x,
>                                        size.y,
>                                        flags))
<<<<<<< HEAD
1347d1330
<    * @param size the size of the ICC profile.
1629,1631c1612
=======
1251d1257
<    * @param size the size of the ICC profile.
1519,1521c1525
>>>>>>> 5383d3e5
<    * @param x the x coordinate of the window, or `WINDOWPOS_CENTERED` or
<    *          `WINDOWPOS_UNDEFINED`.
<    * @param y the y coordinate of the window, or `WINDOWPOS_CENTERED` or
---
>    * @param p the coordinates of the window, or `WINDOWPOS_CENTERED` or
<<<<<<< HEAD
1676,1680c1657
<    * @param window the window to query.
=======
1566,1569c1570
>>>>>>> 5383d3e5
<    * @param x a pointer filled in with the x position of the window, may be
<    *          nullptr.
<    * @param y a pointer filled in with the y position of the window, may be
<    *          nullptr.
---
>    * @returns the position on success.
<<<<<<< HEAD
1687a1665
>    * @sa SetPosition(int *, int *)
1712,1713c1690
=======
1576a1578
>    * @sa SetPosition(int *, int *)
1601,1602c1603
>>>>>>> 5383d3e5
<    * @param w the width of the window, must be > 0.
<    * @param h the height of the window, must be > 0.
---
>    * @param size the width and height of the window, must be > 0.
<<<<<<< HEAD
1754,1756c1731
<    * @param window the window to query the width and height from.
=======
1643,1644c1644
>>>>>>> 5383d3e5
<    * @param w a pointer filled in with the width of the window, may be nullptr.
<    * @param h a pointer filled in with the height of the window, may be nullptr.
---
>    * @returns a point with width and height on success
<<<<<<< HEAD
1765a1741
>    * @sa GetSize(int *, int *)
1768a1745,1755
=======
1653a1654
>    * @sa GetSize(int *, int *)
1656a1658,1668
>>>>>>> 5383d3e5
>   /**
>    * @brief Request the window's position and size to be set.
>    *
>    * @param rect the rect containing the new coordinates
>    * @throws Error on failure.
>    *
>    * @threadsafety This function should only be called on the main thread.
>    *
>    * @sa WindowRef.SetPosition()
>    * @sa WindowRef.SetSize()
>    */
<<<<<<< HEAD
1770a1758,1770
=======
1658a1671,1683
>>>>>>> 5383d3e5
>   /**
>    * Get the position and client size of a window.
>    *
>    * This is the current position of the window as last reported by the
>    * windowing system.
>    *
>    * The window pixel size may differ from its window coordinate size if the
>    * window is on a high pixel density display. Use Window.GetSizeInPixels()
>    * or RendererRef.GetOutputSize() to get the real client area size in pixels.
>    *
>    * @return Rect with the position and size
>    * @throws Error on failure.
>    */
<<<<<<< HEAD
1783,1784d1782
<    * @param rect a pointer filled in with the client area that is safe for
<    *             interactive content.
1898a1897
>    * @sa GetSizeInPixels()
1905,1909c1904,1905
<    * @param window the window from which the drawable size should be queried.
=======
1671,1672d1695
<    * @param rect a pointer filled in with the client area that is safe for
<    *             interactive content.
1784a1808
>    * @sa GetSizeInPixels()
1791,1794c1815,1816
>>>>>>> 5383d3e5
<    * @param w a pointer to variable for storing the width in pixels, may be
<    *          nullptr.
<    * @param h a pointer to variable for storing the height in pixels, may be
<    *          nullptr.
---
>    * @returns the size on success or std::nullopt on failure; call GetError()
>    * for more information.
<<<<<<< HEAD
1917a1914
>    * @sa GetSizeInPixels(int*, int*)
1924,1925c1921
=======
1802a1825
>    * @sa GetSizeInPixels(int*, int*)
1809,1810c1832
>>>>>>> 5383d3e5
<    * @param min_w the minimum width of the window, or 0 for no limit.
<    * @param min_h the minimum height of the window, or 0 for no limit.
---
>    * @param p the minimum width and heigh of the window, or 0 for no limit.
<<<<<<< HEAD
1958,1959c1954
=======
1843,1844c1865
>>>>>>> 5383d3e5
<    * @param max_w the maximum width of the window, or 0 for no limit.
<    * @param max_h the maximum height of the window, or 0 for no limit.
---
>    * @param p the maximum width and height of the window, or 0 for no limit.
<<<<<<< HEAD
2307,2308c2302,2303
=======
2191,2192c2212,2213
>>>>>>> 5383d3e5
<    * @param vsync an int filled with the current vertical refresh sync interval.
<    *              See Window.SetSurfaceVSync() for the meaning of the value.
---
>    * @returns the current vertical refresh sync interval. See
>    *          Window.SetSurfaceVSync() for the meaning of the value.
<<<<<<< HEAD
2353d2347
<    * @param numrects the number of rectangles.
2602,2605c2596,2597
=======
2237d2257
<    * @param numrects the number of rectangles.
2487,2490c2507,2508
>>>>>>> 5383d3e5
<    * @param x the x coordinate of the menu, relative to the origin (top-left) of
<    *          the client area.
<    * @param y the y coordinate of the menu, relative to the origin (top-left) of
<    *          the client area.
---
>    * @param p the x, y coordinates of the menu, relative to the origin
>    *          (top-left) of the client area.
<<<<<<< HEAD
2689d2680
<    * @param callback_data an app-defined void pointer passed to **callback**.
2694a2686,2687
>    *
>    * @cat listener-callback
2751,2754d2743
< #endif // SDL_VERSION_ATLEAST(3, 4, 0)
< 
< #if SDL_VERSION_ATLEAST(3, 4, 0)
< 
2767,2770d2755
< #endif // SDL_VERSION_ATLEAST(3, 4, 0)
< 
< #if SDL_VERSION_ATLEAST(3, 4, 0)
< 
2784,2787d2768
< #endif // SDL_VERSION_ATLEAST(3, 4, 0)
< 
< #if SDL_VERSION_ATLEAST(3, 4, 0)
< 
3059,3061c3040
<    *               mouse focus.
=======
2574d2591
<    * @param callback_data an app-defined void pointer passed to **callback**.
2579a2597,2598
>    *
>    * @cat listener-callback
2872,2873c2891
>>>>>>> 5383d3e5
<    * @param x the x coordinate within the window.
<    * @param y the y coordinate within the window.
---
>    * @param p the x, y coordinates within the window.
<<<<<<< HEAD
3364,3366d3342
<    * @returns true on success or false on failure; call GetError() for more
<    *          information.
<    *
3381d3356
<    * @param context the OpenGL context to associate with the window.
3837,3838d3811
<  * @param count a pointer filled in with the number of displays returned, may
<  *              be nullptr.
3840,3841c3813
<  *          call GetError() for more information. This should be freed
<  *          with free() when it is no longer needed.
---
>  *          call GetError() for more information.
3847c3819,3824
=======
3151,3153d3168
<    * @returns true on success or false on failure; call GetError() for more
<    *          information.
<    *
3168d3182
<    * @param context the OpenGL context to associate with the window.
3622,3623d3635
<  * @param count a pointer filled in with the number of displays returned, may be
<  *              nullptr.
3625,3626c3637
<  *          call GetError() for more information. This should be freed with
<  *          free() when it is no longer needed.
---
>  *          call GetError() for more information.
3632c3643,3648
>>>>>>> 5383d3e5
< inline OwnArray<DisplayID> GetDisplays() { return SDL_GetDisplays(); }
---
> inline OwnArray<DisplayID> GetDisplays()
> {
>   int count = 0;
>   auto data = reinterpret_cast<DisplayID*>(SDL_GetDisplays(&count));
>   return OwnArray<DisplayID>{data, size_t(count)};
> }
<<<<<<< HEAD
3901c3878
<   return CheckError(SDL_GetDisplayProperties(displayID));
---
>   return {CheckError(SDL_GetDisplayProperties(displayID))};
3955c3932
<  * @param rect the Rect structure filled in with the display bounds.
---
>  * @returns the Rect structure filled in with the display bounds.
3967c3944,3946
=======
3682c3698
<   return CheckError(SDL_GetDisplayProperties(displayID));
---
>   return {CheckError(SDL_GetDisplayProperties(displayID))};
3729c3745
<  * @param rect the Rect structure filled in with the display bounds.
---
>  * @returns the Rect structure filled in with the display bounds.
3741c3757,3759
>>>>>>> 5383d3e5
<   return CheckError(SDL_GetDisplayBounds(displayID));
---
>   Rect bounds;
>   SDL_GetDisplayBounds(displayID, &bounds);
>   return bounds;
<<<<<<< HEAD
3988c3967
<  * @param rect the Rect structure filled in with the display bounds.
---
>  * @returns the Rect structure filled in with the display bounds.
4000c3979,3981
=======
3761c3779
<  * @param rect the Rect structure filled in with the display bounds.
---
>  * @returns the Rect structure filled in with the display bounds.
3773c3791,3793
>>>>>>> 5383d3e5
<   return CheckError(SDL_GetDisplayUsableBounds(displayID));
---
>   Rect bounds;
>   SDL_GetDisplayUsableBounds(displayID, &bounds);
>   return bounds;
<<<<<<< HEAD
4102,4103d4082
<  * @param count a pointer filled in with the number of display modes returned,
<  *              may be nullptr.
4105,4107c4084
<  *          failure; call GetError() for more information. This is a
<  *          single allocation that should be freed with free() when it is
<  *          no longer needed.
---
>  *          failure; call GetError() for more information.
4117c4094,4096
=======
3875,3876d3894
<  * @param count a pointer filled in with the number of display modes returned,
<  *              may be nullptr.
3878,3880c3896
<  *          failure; call GetError() for more information. This is a single
<  *          allocation that should be freed with free() when it is no longer
<  *          needed.
---
>  *          failure; call GetError() for more information.
3890c3906,3908
>>>>>>> 5383d3e5
<   return SDL_GetFullscreenDisplayModes(displayID);
---
>   int count = 0;
>   auto data = CheckError(SDL_GetFullscreenDisplayModes(displayID, &count));
>   return OwnArray<DisplayMode*>{data, size_t(count)};
<<<<<<< HEAD
4136,4137c4115
=======
3909,3910c3927
>>>>>>> 5383d3e5
<  * @param w the width in pixels of the desired display mode.
<  * @param h the height in pixels of the desired display mode.
---
>  * @param size the width and height in pixels of the desired display mode.
<<<<<<< HEAD
4142c4120
<  * @param closest a pointer filled in with the closest display mode equal to
---
>  * @returns a pointer filled in with the closest display mode equal to
4159,4160c4137,4144
=======
3915,3916c3932
<  * @param closest a pointer filled in with the closest display mode equal to or
<  *                larger than the desired mode.
---
>  * @returns the closest display mode equal to or larger than the desired mode.
3932,3933c3948,3955
>>>>>>> 5383d3e5
<   return CheckError(SDL_GetClosestFullscreenDisplayMode(
<     displayID, size, refresh_rate, include_high_density_modes));
---
>   DisplayMode mode;
>   CheckError(SDL_GetClosestFullscreenDisplayMode(displayID,
>                                                  size.x,
>                                                  size.y,
>                                                  refresh_rate,
>                                                  include_high_density_modes,
>                                                  &mode));
>   return mode;
<<<<<<< HEAD
4193c4177
<   return SDL_GetDesktopDisplayMode(displayID);
---
>   return *SDL_GetDesktopDisplayMode(displayID);
4222c4206
<   return SDL_GetCurrentDisplayMode(displayID);
---
>   return *SDL_GetCurrentDisplayMode(displayID);
4246c4230
<   return SDL_GetDisplayForPoint(point);
---
>   return SDL_GetDisplayForPoint(&point);
4271c4255
<   return SDL_GetDisplayForRect(rect);
---
>   return SDL_GetDisplayForRect(&rect);
4422c4406
<   return SDL_GetWindowFullscreenMode(window);
---
>   return *SDL_GetWindowFullscreenMode(window);
4434d4417
<  * @param size the size of the ICC profile.
4444c4427,4428
=======
3966c3988
<   return SDL_GetDesktopDisplayMode(displayID);
---
>   return *SDL_GetDesktopDisplayMode(displayID);
3995c4017
<   return SDL_GetCurrentDisplayMode(displayID);
---
>   return *SDL_GetCurrentDisplayMode(displayID);
4019c4041
<   return SDL_GetDisplayForPoint(point);
---
>   return SDL_GetDisplayForPoint(&point);
4044c4066
<   return CheckError(SDL_GetDisplayForRect(rect));
---
>   return CheckError(SDL_GetDisplayForRect(&rect));
4193c4215
<   return SDL_GetWindowFullscreenMode(window);
---
>   return *SDL_GetWindowFullscreenMode(window);
4205d4226
<  * @param size the size of the ICC profile.
4215c4236,4237
>>>>>>> 5383d3e5
<   return CheckError(SDL_GetWindowICCProfile(window));
---
>   size_t size;
>   return OwnPtr<void>{CheckError(SDL_GetWindowICCProfile(window, &size))};
<<<<<<< HEAD
4476,4477d4459
<  * @param count a pointer filled in with the number of windows returned, may
<  *              be nullptr.
4479,4481c4461
<  *          call GetError() for more information. This is a single
<  *          allocation that should be freed with free() when it is no
<  *          longer needed.
---
>  *          call GetError() for more information.
4487c4467,4472
=======
4247,4248d4268
<  * @param count a pointer filled in with the number of windows returned, may be
<  *              nullptr.
4250,4251c4270
<  *          call GetError() for more information. This is a single allocation
<  *          that should be freed with free() when it is no longer needed.
---
>  *          call GetError() for more information.
4257c4276,4281
>>>>>>> 5383d3e5
< inline OwnArray<WindowRef> GetWindows() { return SDL_GetWindows(); }
---
> inline OwnArray<WindowRef> GetWindows()
> {
>   int count = 0;
>   auto data = CheckError(SDL_GetWindows(&count));
>   return OwnArray<WindowRef>{reinterpret_cast<WindowRef*>(data), size_t(count)};
> }
<<<<<<< HEAD
4561,4562c4546
=======
4330,4331c4354
>>>>>>> 5383d3e5
<  * @param w the width of the window.
<  * @param h the height of the window.
---
>  * @param size the width and height of the window.
<<<<<<< HEAD
4637,4642c4621,4623
<  * @param offset_x the x position of the popup window relative to the origin
<  *                 of the parent.
<  * @param offset_y the y position of the popup window relative to the origin
<  *                 of the parent window.
=======
4406,4411c4429,4431
<  * @param offset_x the x position of the popup window relative to the origin of
<  *                 the parent.
<  * @param offset_y the y position of the popup window relative to the origin of
<  *                 the parent window.
>>>>>>> 5383d3e5
<  * @param w the width of the window.
<  * @param h the height of the window.
---
>  * @param offset the x, y position of the popup window relative to the origin
>  *               of the parent.
>  * @param size the width and height of the window.
<<<<<<< HEAD
4921,4924d4901
< #endif // SDL_VERSION_ATLEAST(3, 3, 2)
< 
< #if SDL_VERSION_ATLEAST(3, 3, 2)
< 
4928,4931d4904
< #endif // SDL_VERSION_ATLEAST(3, 3, 2)
< 
< #if SDL_VERSION_ATLEAST(3, 3, 2)
< 
4981a4955,4958
> #else
> 
> constexpr auto OPENVR_OVERLAY_ID_NUMBER = SDL_PROP_WINDOW_OPENVR_OVERLAY_ID;
> 
5036,5039d5012
< #endif // SDL_VERSION_ATLEAST(3, 3, 2)
< 
< #if SDL_VERSION_ATLEAST(3, 3, 2)
< 
5043,5046d5015
< #endif // SDL_VERSION_ATLEAST(3, 3, 2)
< 
< #if SDL_VERSION_ATLEAST(3, 3, 2)
< 
5095c5064
<   return SDL_GetWindowFromID(id);
---
>   return {SDL_GetWindowFromID(id)};
5118c5087
<   return CheckError(SDL_GetWindowParent(window));
---
>   return {CheckError(SDL_GetWindowParent(window))};
5258c5227
<   return CheckError(SDL_GetWindowProperties(window));
---
>   return {CheckError(SDL_GetWindowProperties(window))};
5401,5403c5370
=======
4791c4811
<   return SDL_GetWindowFromID(id);
---
>   return {SDL_GetWindowFromID(id)};
4814c4834
<   return CheckError(SDL_GetWindowParent(window));
---
>   return {CheckError(SDL_GetWindowParent(window))};
4941c4961
<   return CheckError(SDL_GetWindowProperties(window));
---
>   return {CheckError(SDL_GetWindowProperties(window))};
5079,5081c5099
>>>>>>> 5383d3e5
<  * @param x the x coordinate of the window, or `WINDOWPOS_CENTERED` or
<  *          `WINDOWPOS_UNDEFINED`.
<  * @param y the y coordinate of the window, or `WINDOWPOS_CENTERED` or
---
>  * @param p the coordinates of the window, or `WINDOWPOS_CENTERED` or
<<<<<<< HEAD
5416c5383
<   CheckError(SDL_SetWindowPosition(window, p));
---
>   CheckError(SDL_SetWindowPosition(window, p.x, p.y));
5461,5464c5428
=======
5094c5112
<   CheckError(SDL_SetWindowPosition(window, p));
---
>   CheckError(SDL_SetWindowPosition(window, p.x, p.y));
5139,5142c5157
>>>>>>> 5383d3e5
<  * @param x a pointer filled in with the x position of the window, may be
<  *          nullptr.
<  * @param y a pointer filled in with the y position of the window, may be
<  *          nullptr.
---
>  * @returns the position on success.
<<<<<<< HEAD
5475c5439,5441
=======
5153c5168,5170
>>>>>>> 5383d3e5
<   static_assert(false, "Not implemented");
---
>   Point p;
>   GetWindowPosition(window, &p.x, &p.y);
>   return p;
<<<<<<< HEAD
5510,5511c5476
=======
5188,5189c5205
>>>>>>> 5383d3e5
<  * @param w the width of the window, must be > 0.
<  * @param h the height of the window, must be > 0.
---
>  * @param size the width and height of the window, must be > 0.
<<<<<<< HEAD
5524c5489
<   CheckError(SDL_SetWindowSize(window, size));
---
>   CheckError(SDL_SetWindowSize(window, size.x, size.y));
5565,5566c5530
=======
5202c5218
<   CheckError(SDL_SetWindowSize(window, size));
---
>   CheckError(SDL_SetWindowSize(window, size.x, size.y));
5243,5244c5259
>>>>>>> 5383d3e5
<  * @param w a pointer filled in with the width of the window, may be nullptr.
<  * @param h a pointer filled in with the height of the window, may be nullptr.
---
>  * @returns a point with width and height on success
<<<<<<< HEAD
5579c5543,5545
=======
5257c5272,5274
>>>>>>> 5383d3e5
<   static_assert(false, "Not implemented");
---
>   Point p;
>   GetWindowSize(window, &p.x, &p.y);
>   return p;
<<<<<<< HEAD
5588a5555,5566
=======
5266a5284,5295
>>>>>>> 5383d3e5
> /**
>  * @brief Request the window's position and size to be set.
>  *
>  * @param window the window to query the width and height from.
>  * @param rect the rect containing the new coordinates
>  * @throws Error on failure.
>  *
>  * @threadsafety This function should only be called on the main thread.
>  *
>  * @sa WindowRef.SetPosition()
>  * @sa WindowRef.SetSize()
>  */
<<<<<<< HEAD
5591c5569,5570
=======
5269c5298,5299
>>>>>>> 5383d3e5
<   static_assert(false, "Not implemented");
---
>   SetWindowPosition(window, rect.GetTopLeft());
>   SetWindowSize(window, rect.GetSize());
<<<<<<< HEAD
5595a5575,5588
=======
5273a5304,5317
>>>>>>> 5383d3e5
> /**
>  * Get the position and client size of a window.
>  *
>  * This is the current position of the window as last reported by the
>  * windowing system.
>  *
>  * The window pixel size may differ from its window coordinate size if the
>  * window is on a high pixel density display. Use Window.GetSizeInPixels()
>  * or RendererRef.GetOutputSize() to get the real client area size in pixels.
>  *
>  * @param window the window to query the width and height from.
>  * @return Rect with the position and size
>  * @throws Error on failure.
>  */
<<<<<<< HEAD
5598c5591
<   static_assert(false, "Not implemented");
---
>   return Rect{GetWindowPosition(window), GetWindowSize(window)};
5614,5615d5606
<  * @param rect a pointer filled in with the client area that is safe for
<  *             interactive content.
5624c5615,5617
=======
5276c5320
<   static_assert(false, "Not implemented");
---
>   return Rect{GetWindowPosition(window), GetWindowSize(window)};
5292,5293d5335
<  * @param rect a pointer filled in with the client area that is safe for
<  *             interactive content.
5302c5344,5346
>>>>>>> 5383d3e5
<   return CheckError(SDL_GetWindowSafeArea(window));
---
>   Rect rect;
>   CheckError(SDL_GetWindowSafeArea(window, &rect));
>   return rect;
<<<<<<< HEAD
5787,5790c5780,5781
=======
5463,5466c5507,5508
>>>>>>> 5383d3e5
<  * @param w a pointer to variable for storing the width in pixels, may be
<  *          nullptr.
<  * @param h a pointer to variable for storing the height in pixels, may be
<  *          nullptr.
---
>  * @returns the size on success or std::nullopt on failure; call GetError()
>  * for more information.
<<<<<<< HEAD
5802c5793,5795
=======
5478c5520,5522
>>>>>>> 5383d3e5
<   static_assert(false, "Not implemented");
---
>   Point p;
>   GetWindowSizeInPixels(window, &p.x, &p.y);
>   return p;
<<<<<<< HEAD
5819,5820c5812
=======
5495,5496c5539
>>>>>>> 5383d3e5
<  * @param min_w the minimum width of the window, or 0 for no limit.
<  * @param min_h the minimum height of the window, or 0 for no limit.
---
>  * @param p the minimum width and height of the window, or 0 for no limit.
<<<<<<< HEAD
5832c5824
<   CheckError(SDL_SetWindowMinimumSize(window, p));
---
>   CheckError(SDL_SetWindowMinimumSize(window, p.x, p.y));
5871,5872c5863
=======
5508c5551
<   CheckError(SDL_SetWindowMinimumSize(window, p));
---
>   CheckError(SDL_SetWindowMinimumSize(window, p.x, p.y));
5547,5548c5590
>>>>>>> 5383d3e5
<  * @param max_w the maximum width of the window, or 0 for no limit.
<  * @param max_h the maximum height of the window, or 0 for no limit.
---
>  * @param p the maximum width and height of the window, or 0 for no limit.
<<<<<<< HEAD
5884c5875
<   CheckError(SDL_SetWindowMaximumSize(window, p));
---
>   CheckError(SDL_SetWindowMaximumSize(window, p.x, p.y));
6298c6289
<   return SDL_GetWindowSurface(window);
---
>   return Surface::Borrow(SDL_GetWindowSurface(window));
6338a6330
> /// Constant to disable vsync
6340a6333
> /// Constant to enable adaptive vsync
6347,6348d6339
<  * @param vsync an int filled with the current vertical refresh sync interval.
<  *              See Window.SetSurfaceVSync() for the meaning of the value.
6359c6350,6352
=======
5560c5602
<   CheckError(SDL_SetWindowMaximumSize(window, p));
---
>   CheckError(SDL_SetWindowMaximumSize(window, p.x, p.y));
5973c6015
<   return SDL_GetWindowSurface(window);
---
>   return Surface::Borrow(SDL_GetWindowSurface(window));
6013a6056
> /// Constant to disable vsync
6015a6059
> /// Constant to enable adaptive vsync
6022,6023d6065
<  * @param vsync an int filled with the current vertical refresh sync interval.
<  *              See Window.SetSurfaceVSync() for the meaning of the value.
6034c6076,6078
>>>>>>> 5383d3e5
<   return CheckError(SDL_GetWindowSurfaceVSync(window));
---
>   int vsync;
>   CheckError(SDL_GetWindowSurfaceVSync(window, &vsync));
>   return vsync;
<<<<<<< HEAD
6408d6400
<  * @param numrects the number of rectangles.
6421c6413
<   CheckError(SDL_UpdateWindowSurfaceRects(window, rects));
---
>   CheckError(SDL_UpdateWindowSurfaceRects(window, rects.data(), rects.size()));
6575c6567
< inline WindowRef GetGrabbedWindow() { return SDL_GetGrabbedWindow(); }
---
> inline WindowRef GetGrabbedWindow() { return {SDL_GetGrabbedWindow()}; }
6600c6592
<   CheckError(SDL_SetWindowMouseRect(window, rect));
---
>   CheckError(SDL_SetWindowMouseRect(window, &rect));
6788,6790c6780
=======
6083d6126
<  * @param numrects the number of rectangles.
6096c6139
<   CheckError(SDL_UpdateWindowSurfaceRects(window, rects));
---
>   CheckError(SDL_UpdateWindowSurfaceRects(window, rects.data(), rects.size()));
6250c6293
< inline WindowRef GetGrabbedWindow() { return SDL_GetGrabbedWindow(); }
---
> inline WindowRef GetGrabbedWindow() { return {SDL_GetGrabbedWindow()}; }
6275c6318
<   CheckError(SDL_SetWindowMouseRect(window, rect));
---
>   CheckError(SDL_SetWindowMouseRect(window, &rect));
6463,6465c6506
>>>>>>> 5383d3e5
<  * @param x the x coordinate of the menu, relative to the origin (top-left) of
<  *          the client area.
<  * @param y the y coordinate of the menu, relative to the origin (top-left) of
---
>  * @param p the coordinates of the menu, relative to the origin (top-left) of
<<<<<<< HEAD
6800c6790
<   CheckError(SDL_ShowWindowSystemMenu(window, p));
---
>   CheckError(SDL_ShowWindowSystemMenu(window, p.x, p.y));
6852a6843,6844
>   using Wrapper = KeyValueCallbackWrapper<WindowRaw, HitTestCB>;
>   Wrapper::erase(window);
6890d6881
<  * @param callback_data an app-defined void pointer passed to **callback**.
6899c6890,6897
=======
6475c6516
<   CheckError(SDL_ShowWindowSystemMenu(window, p));
---
>   CheckError(SDL_ShowWindowSystemMenu(window, p.x, p.y));
6527a6569,6570
>   using Wrapper = KeyValueCallbackWrapper<WindowRaw, HitTestCB>;
>   Wrapper::erase(window);
6565d6607
<  * @param callback_data an app-defined void pointer passed to **callback**.
6574c6616,6623
>>>>>>> 5383d3e5
<   static_assert(false, "Not implemented");
---
>   using Wrapper = KeyValueCallbackWrapper<WindowRaw, HitTestCB>;
>   void* cbHandle = Wrapper::Wrap(window, std::move(callback));
>   SetWindowHitTest(
>     window,
>     [](SDL_Window* win, const SDL_Point* area, void* data) {
>       return Wrapper::Call(data, win, Point(*area));
>     },
>     cbHandle);
<<<<<<< HEAD
6987,6990d6984
< #endif // SDL_VERSION_ATLEAST(3, 4, 0)
< 
< #if SDL_VERSION_ATLEAST(3, 4, 0)
< 
6996,6999d6989
< #endif // SDL_VERSION_ATLEAST(3, 4, 0)
< 
< #if SDL_VERSION_ATLEAST(3, 4, 0)
< 
7016,7019d7005
< #endif // SDL_VERSION_ATLEAST(3, 4, 0)
< 
< #if SDL_VERSION_ATLEAST(3, 4, 0)
< 
7025,7028d7010
< #endif // SDL_VERSION_ATLEAST(3, 4, 0)
< 
< #if SDL_VERSION_ATLEAST(3, 4, 0)
< 
7046,7049d7027
< #endif // SDL_VERSION_ATLEAST(3, 4, 0)
< 
< #if SDL_VERSION_ATLEAST(3, 4, 0)
< 
7055,7058d7032
< #endif // SDL_VERSION_ATLEAST(3, 4, 0)
< 
< #if SDL_VERSION_ATLEAST(3, 4, 0)
< 
7075,7078d7048
< #endif // SDL_VERSION_ATLEAST(3, 4, 0)
< 
< #if SDL_VERSION_ATLEAST(3, 4, 0)
< 
7106c7076,7081
=======
6661c6710,6715
>>>>>>> 5383d3e5
< inline void DestroyWindow(WindowRaw window) { SDL_DestroyWindow(window); }
---
> inline void DestroyWindow(WindowRaw window)
> {
>   using Wrapper = KeyValueCallbackWrapper<WindowRaw, HitTestCB>;
>   Wrapper::erase(window);
>   SDL_DestroyWindow(window);
> }
<<<<<<< HEAD
7414c7389
<   CheckError(SDL_GL_MakeCurrent(window, context));
---
>   CheckError(SDL_GL_MakeCurrent(window, context.get()));
7424c7399
<   SDL::Window::MakeCurrent(m_resource, window);
---
>   SDL::GL_MakeCurrent(window, m_resource);
7439c7414
=======
6960c7014
<   CheckError(SDL_GL_MakeCurrent(window, context));
---
>   CheckError(SDL_GL_MakeCurrent(window, context.get()));
6970c7024
<   SDL::Window::MakeCurrent(m_resource, window);
---
>   SDL::GL_MakeCurrent(window, m_resource);
6986c7040
>>>>>>> 5383d3e5
<   return CheckError(SDL_GL_GetCurrentWindow());
---
>   return {CheckError(SDL_GL_GetCurrentWindow())};<|MERGE_RESOLUTION|>--- conflicted
+++ resolved
@@ -6,70 +6,37 @@
 < using GLContextRaw = SDL_GLContext*;
 ---
 > using GLContextRaw = SDL_GLContext;
-<<<<<<< HEAD
-295c295
+293c293
 <    * @param rect the Rect structure filled in with the display bounds.
 ---
 >    * @returns the Rect structure filled in with the display bounds.
-319c319
+317c317
 <    * @param rect the Rect structure filled in with the display bounds.
 ---
 >    * @returns the Rect structure filled in with the display bounds.
-397,398d396
+395,396d394
 <    * @param count a pointer filled in with the number of display modes returned,
 <    *              may be nullptr.
-400,402c398
-<    *          failure; call GetError() for more information. This is a
-<    *          single allocation that should be freed with free() when it is
-<    *          no longer needed.
----
->    *          failure; call GetError() for more information.
-422,423c418
-=======
-288c288
-<    * @param rect the Rect structure filled in with the display bounds.
----
->    * @returns the Rect structure filled in with the display bounds.
-312c312
-<    * @param rect the Rect structure filled in with the display bounds.
----
->    * @returns the Rect structure filled in with the display bounds.
-390,391d389
-<    * @param count a pointer filled in with the number of display modes returned,
-<    *              may be nullptr.
-393,395c391
+398,400c396
 <    *          failure; call GetError() for more information. This is a single
 <    *          allocation that should be freed with free() when it is no longer
 <    *          needed.
 ---
 >    *          failure; call GetError() for more information.
-415,416c411
->>>>>>> 5383d3e5
+420,421c416
 <    * @param w the width in pixels of the desired display mode.
 <    * @param h the height in pixels of the desired display mode.
 ---
 >    * @param size the width and height in pixels of the desired display mode.
-<<<<<<< HEAD
-428,429c423
-=======
-421,422c416
->>>>>>> 5383d3e5
+426,427c421
 <    * @param closest a pointer filled in with the closest display mode equal to
 <    *                or larger than the desired mode.
 ---
 >    * @returns the closest display mode equal to or larger than the desired mode.
-<<<<<<< HEAD
-666a661
+663a658
 >  * @sa HitTestCB
-716,717c711,724
-< ///@sa HitTest
-< using HitTestCB = HitTest;
-=======
-652a647
->  * @sa HitTestCB
-702c697,708
+713c708,719
 < /// @sa HitTest
->>>>>>> 5383d3e5
 ---
 > /**
 >  * Callback used for hit-testing.
@@ -83,72 +50,61 @@
 >  * @sa HitTest
 >  * @sa Window.SetHitTest
 >  */
-<<<<<<< HEAD
-> using HitTestCB =
->   std::function<HitTestResult(WindowRaw window, const Point& area)>;
-735,738d741
-< #endif // SDL_VERSION_ATLEAST(3, 3, 2)
-< 
-< #if SDL_VERSION_ATLEAST(3, 3, 2)
-< 
-742,745d744
-< #endif // SDL_VERSION_ATLEAST(3, 3, 2)
-< 
-< #if SDL_VERSION_ATLEAST(3, 3, 2)
-< 
-749,752d747
-< #endif // SDL_VERSION_ATLEAST(3, 3, 2)
-< 
-< #if SDL_VERSION_ATLEAST(3, 3, 2)
-< 
-757,760d751
-< #endif // SDL_VERSION_ATLEAST(3, 3, 2)
-< 
-< #if SDL_VERSION_ATLEAST(3, 3, 2)
-< 
-764,767d754
-< #endif // SDL_VERSION_ATLEAST(3, 3, 2)
-< 
-< #if SDL_VERSION_ATLEAST(3, 3, 2)
-< 
-771,774d757
-< #endif // SDL_VERSION_ATLEAST(3, 3, 2)
-< 
-< #if SDL_VERSION_ATLEAST(3, 3, 2)
-< 
-787,788d769
+733,736d738
+< #endif // SDL_VERSION_ATLEAST(3, 3, 2)
+< 
+< #if SDL_VERSION_ATLEAST(3, 3, 2)
+< 
+740,743d741
+< #endif // SDL_VERSION_ATLEAST(3, 3, 2)
+< 
+< #if SDL_VERSION_ATLEAST(3, 3, 2)
+< 
+745,749c743
+<   SDL_PROGRESS_STATE_NONE; ///< No progress bar is shown
+< 
+< #endif // SDL_VERSION_ATLEAST(3, 3, 2)
+< 
+< #if SDL_VERSION_ATLEAST(3, 3, 2)
+---
+>   SDL_PROGRESS_STATE_NONE; ///< No progress bar is shown.
+750a745
+> /// The progress bar is shown in a indeterminate state.
+752,757c747
+<   SDL_PROGRESS_STATE_INDETERMINATE; ///< The progress bar is shown in a
+<                                     ///< indeterminate state
+< 
+< #endif // SDL_VERSION_ATLEAST(3, 3, 2)
+< 
+< #if SDL_VERSION_ATLEAST(3, 3, 2)
+---
+>   SDL_PROGRESS_STATE_INDETERMINATE;
+762,765d751
+< #endif // SDL_VERSION_ATLEAST(3, 3, 2)
+< 
+< #if SDL_VERSION_ATLEAST(3, 3, 2)
+< 
+769,772d754
+< #endif // SDL_VERSION_ATLEAST(3, 3, 2)
+< 
+< #if SDL_VERSION_ATLEAST(3, 3, 2)
+< 
+785,786d766
 <  * @sa Window.Window
 <  *
-789a771,772
+787a768,769
 >  *
 >  * @sa Window.Window
-896,897c879
-=======
-718,719d723
-<  * @sa Window.Window
-<  *
-720a725,726
->  *
->  * @sa Window.Window
-827,828c833
->>>>>>> 5383d3e5
+893,894c875
 <    * @param w the width of the window.
 <    * @param h the height of the window.
 ---
 >    * @param size the width and height of the window.
-<<<<<<< HEAD
-912c894
+909c890
 <     : m_resource(SDL_CreateWindow(title, size, flags))
 ---
 >     : m_resource(SDL_CreateWindow(title, size.x, size.y, flags))
-970,975c952,954
-=======
-843c848
-<     : m_resource(SDL_CreateWindow(title, size, flags))
----
->     : m_resource(SDL_CreateWindow(title, size.x, size.y, flags))
-901,906c906,908
->>>>>>> 5383d3e5
+967,972c948,950
 <    * @param offset_x the x position of the popup window relative to the origin
 <    *                 of the parent.
 <    * @param offset_y the y position of the popup window relative to the origin
@@ -159,11 +115,7 @@
 >    * @param offset the x, y position of the popup window relative to the origin
 >    *               of the parent.
 >    * @param size the width and height of the window.
-<<<<<<< HEAD
-994c973,978
-=======
-925c927,932
->>>>>>> 5383d3e5
+991c969,974
 <     : m_resource(SDL_CreatePopupWindow(parent, offset, size, flags))
 ---
 >     : m_resource(SDL_CreatePopupWindow(parent,
@@ -172,64 +124,36 @@
 >                                        size.x,
 >                                        size.y,
 >                                        flags))
-<<<<<<< HEAD
-1347d1330
+1339d1321
 <    * @param size the size of the ICC profile.
-1629,1631c1612
-=======
-1251d1257
-<    * @param size the size of the ICC profile.
-1519,1521c1525
->>>>>>> 5383d3e5
+1620,1622c1602
 <    * @param x the x coordinate of the window, or `WINDOWPOS_CENTERED` or
 <    *          `WINDOWPOS_UNDEFINED`.
 <    * @param y the y coordinate of the window, or `WINDOWPOS_CENTERED` or
 ---
 >    * @param p the coordinates of the window, or `WINDOWPOS_CENTERED` or
-<<<<<<< HEAD
-1676,1680c1657
-<    * @param window the window to query.
-=======
-1566,1569c1570
->>>>>>> 5383d3e5
+1667,1670c1647
 <    * @param x a pointer filled in with the x position of the window, may be
 <    *          nullptr.
 <    * @param y a pointer filled in with the y position of the window, may be
 <    *          nullptr.
 ---
 >    * @returns the position on success.
-<<<<<<< HEAD
-1687a1665
+1677a1655
 >    * @sa SetPosition(int *, int *)
-1712,1713c1690
-=======
-1576a1578
->    * @sa SetPosition(int *, int *)
-1601,1602c1603
->>>>>>> 5383d3e5
+1702,1703c1680
 <    * @param w the width of the window, must be > 0.
 <    * @param h the height of the window, must be > 0.
 ---
 >    * @param size the width and height of the window, must be > 0.
-<<<<<<< HEAD
-1754,1756c1731
-<    * @param window the window to query the width and height from.
-=======
-1643,1644c1644
->>>>>>> 5383d3e5
+1744,1745c1721
 <    * @param w a pointer filled in with the width of the window, may be nullptr.
 <    * @param h a pointer filled in with the height of the window, may be nullptr.
 ---
 >    * @returns a point with width and height on success
-<<<<<<< HEAD
-1765a1741
+1754a1731
 >    * @sa GetSize(int *, int *)
-1768a1745,1755
-=======
-1653a1654
->    * @sa GetSize(int *, int *)
-1656a1658,1668
->>>>>>> 5383d3e5
+1757a1735,1745
 >   /**
 >    * @brief Request the window's position and size to be set.
 >    *
@@ -241,11 +165,7 @@
 >    * @sa WindowRef.SetPosition()
 >    * @sa WindowRef.SetSize()
 >    */
-<<<<<<< HEAD
-1770a1758,1770
-=======
-1658a1671,1683
->>>>>>> 5383d3e5
+1759a1748,1760
 >   /**
 >    * Get the position and client size of a window.
 >    *
@@ -259,22 +179,12 @@
 >    * @return Rect with the position and size
 >    * @throws Error on failure.
 >    */
-<<<<<<< HEAD
-1783,1784d1782
+1772,1773d1772
 <    * @param rect a pointer filled in with the client area that is safe for
 <    *             interactive content.
-1898a1897
+1885a1885
 >    * @sa GetSizeInPixels()
-1905,1909c1904,1905
-<    * @param window the window from which the drawable size should be queried.
-=======
-1671,1672d1695
-<    * @param rect a pointer filled in with the client area that is safe for
-<    *             interactive content.
-1784a1808
->    * @sa GetSizeInPixels()
-1791,1794c1815,1816
->>>>>>> 5383d3e5
+1892,1895c1892,1893
 <    * @param w a pointer to variable for storing the width in pixels, may be
 <    *          nullptr.
 <    * @param h a pointer to variable for storing the height in pixels, may be
@@ -282,47 +192,27 @@
 ---
 >    * @returns the size on success or std::nullopt on failure; call GetError()
 >    * for more information.
-<<<<<<< HEAD
-1917a1914
+1903a1902
 >    * @sa GetSizeInPixels(int*, int*)
-1924,1925c1921
-=======
-1802a1825
->    * @sa GetSizeInPixels(int*, int*)
-1809,1810c1832
->>>>>>> 5383d3e5
+1910,1911c1909
 <    * @param min_w the minimum width of the window, or 0 for no limit.
 <    * @param min_h the minimum height of the window, or 0 for no limit.
 ---
 >    * @param p the minimum width and heigh of the window, or 0 for no limit.
-<<<<<<< HEAD
-1958,1959c1954
-=======
-1843,1844c1865
->>>>>>> 5383d3e5
+1944,1945c1942
 <    * @param max_w the maximum width of the window, or 0 for no limit.
 <    * @param max_h the maximum height of the window, or 0 for no limit.
 ---
 >    * @param p the maximum width and height of the window, or 0 for no limit.
-<<<<<<< HEAD
-2307,2308c2302,2303
-=======
-2191,2192c2212,2213
->>>>>>> 5383d3e5
+2292,2293c2289,2290
 <    * @param vsync an int filled with the current vertical refresh sync interval.
 <    *              See Window.SetSurfaceVSync() for the meaning of the value.
 ---
 >    * @returns the current vertical refresh sync interval. See
 >    *          Window.SetSurfaceVSync() for the meaning of the value.
-<<<<<<< HEAD
-2353d2347
+2338d2334
 <    * @param numrects the number of rectangles.
-2602,2605c2596,2597
-=======
-2237d2257
-<    * @param numrects the number of rectangles.
-2487,2490c2507,2508
->>>>>>> 5383d3e5
+2587,2590c2583,2584
 <    * @param x the x coordinate of the menu, relative to the origin (top-left) of
 <    *          the client area.
 <    * @param y the y coordinate of the menu, relative to the origin (top-left) of
@@ -330,74 +220,46 @@
 ---
 >    * @param p the x, y coordinates of the menu, relative to the origin
 >    *          (top-left) of the client area.
-<<<<<<< HEAD
-2689d2680
+2674d2667
 <    * @param callback_data an app-defined void pointer passed to **callback**.
-2694a2686,2687
+2679a2673,2674
 >    *
 >    * @cat listener-callback
-2751,2754d2743
-< #endif // SDL_VERSION_ATLEAST(3, 4, 0)
-< 
-< #if SDL_VERSION_ATLEAST(3, 4, 0)
-< 
-2767,2770d2755
-< #endif // SDL_VERSION_ATLEAST(3, 4, 0)
-< 
-< #if SDL_VERSION_ATLEAST(3, 4, 0)
-< 
-2784,2787d2768
-< #endif // SDL_VERSION_ATLEAST(3, 4, 0)
-< 
-< #if SDL_VERSION_ATLEAST(3, 4, 0)
-< 
-3059,3061c3040
-<    *               mouse focus.
-=======
-2574d2591
-<    * @param callback_data an app-defined void pointer passed to **callback**.
-2579a2597,2598
->    *
->    * @cat listener-callback
-2872,2873c2891
->>>>>>> 5383d3e5
+2736,2739d2730
+< #endif // SDL_VERSION_ATLEAST(3, 4, 0)
+< 
+< #if SDL_VERSION_ATLEAST(3, 4, 0)
+< 
+2752,2755d2742
+< #endif // SDL_VERSION_ATLEAST(3, 4, 0)
+< 
+< #if SDL_VERSION_ATLEAST(3, 4, 0)
+< 
+2769,2772d2755
+< #endif // SDL_VERSION_ATLEAST(3, 4, 0)
+< 
+< #if SDL_VERSION_ATLEAST(3, 4, 0)
+< 
+3044,3045c3027
 <    * @param x the x coordinate within the window.
 <    * @param y the y coordinate within the window.
 ---
 >    * @param p the x, y coordinates within the window.
-<<<<<<< HEAD
-3364,3366d3342
+3348,3350d3329
 <    * @returns true on success or false on failure; call GetError() for more
 <    *          information.
 <    *
-3381d3356
+3365d3343
 <    * @param context the OpenGL context to associate with the window.
-3837,3838d3811
-<  * @param count a pointer filled in with the number of displays returned, may
-<  *              be nullptr.
-3840,3841c3813
-<  *          call GetError() for more information. This should be freed
-<  *          with free() when it is no longer needed.
----
->  *          call GetError() for more information.
-3847c3819,3824
-=======
-3151,3153d3168
-<    * @returns true on success or false on failure; call GetError() for more
-<    *          information.
-<    *
-3168d3182
-<    * @param context the OpenGL context to associate with the window.
-3622,3623d3635
+3820,3821d3797
 <  * @param count a pointer filled in with the number of displays returned, may be
 <  *              nullptr.
-3625,3626c3637
+3823,3824c3799
 <  *          call GetError() for more information. This should be freed with
 <  *          free() when it is no longer needed.
 ---
 >  *          call GetError() for more information.
-3632c3643,3648
->>>>>>> 5383d3e5
+3830c3805,3810
 < inline OwnArray<DisplayID> GetDisplays() { return SDL_GetDisplays(); }
 ---
 > inline OwnArray<DisplayID> GetDisplays()
@@ -406,101 +268,56 @@
 >   auto data = reinterpret_cast<DisplayID*>(SDL_GetDisplays(&count));
 >   return OwnArray<DisplayID>{data, size_t(count)};
 > }
-<<<<<<< HEAD
-3901c3878
+3885c3865
 <   return CheckError(SDL_GetDisplayProperties(displayID));
 ---
 >   return {CheckError(SDL_GetDisplayProperties(displayID))};
-3955c3932
+3939c3919
 <  * @param rect the Rect structure filled in with the display bounds.
 ---
 >  * @returns the Rect structure filled in with the display bounds.
-3967c3944,3946
-=======
-3682c3698
-<   return CheckError(SDL_GetDisplayProperties(displayID));
----
->   return {CheckError(SDL_GetDisplayProperties(displayID))};
-3729c3745
-<  * @param rect the Rect structure filled in with the display bounds.
----
->  * @returns the Rect structure filled in with the display bounds.
-3741c3757,3759
->>>>>>> 5383d3e5
+3951c3931,3933
 <   return CheckError(SDL_GetDisplayBounds(displayID));
 ---
 >   Rect bounds;
 >   SDL_GetDisplayBounds(displayID, &bounds);
 >   return bounds;
-<<<<<<< HEAD
-3988c3967
+3971c3953
 <  * @param rect the Rect structure filled in with the display bounds.
 ---
 >  * @returns the Rect structure filled in with the display bounds.
-4000c3979,3981
-=======
-3761c3779
-<  * @param rect the Rect structure filled in with the display bounds.
----
->  * @returns the Rect structure filled in with the display bounds.
-3773c3791,3793
->>>>>>> 5383d3e5
+3983c3965,3967
 <   return CheckError(SDL_GetDisplayUsableBounds(displayID));
 ---
 >   Rect bounds;
 >   SDL_GetDisplayUsableBounds(displayID, &bounds);
 >   return bounds;
-<<<<<<< HEAD
-4102,4103d4082
+4085,4086d4068
 <  * @param count a pointer filled in with the number of display modes returned,
 <  *              may be nullptr.
-4105,4107c4084
-<  *          failure; call GetError() for more information. This is a
-<  *          single allocation that should be freed with free() when it is
-<  *          no longer needed.
----
->  *          failure; call GetError() for more information.
-4117c4094,4096
-=======
-3875,3876d3894
-<  * @param count a pointer filled in with the number of display modes returned,
-<  *              may be nullptr.
-3878,3880c3896
+4088,4090c4070
 <  *          failure; call GetError() for more information. This is a single
 <  *          allocation that should be freed with free() when it is no longer
 <  *          needed.
 ---
 >  *          failure; call GetError() for more information.
-3890c3906,3908
->>>>>>> 5383d3e5
+4100c4080,4082
 <   return SDL_GetFullscreenDisplayModes(displayID);
 ---
 >   int count = 0;
 >   auto data = CheckError(SDL_GetFullscreenDisplayModes(displayID, &count));
 >   return OwnArray<DisplayMode*>{data, size_t(count)};
-<<<<<<< HEAD
-4136,4137c4115
-=======
-3909,3910c3927
->>>>>>> 5383d3e5
+4119,4120c4101
 <  * @param w the width in pixels of the desired display mode.
 <  * @param h the height in pixels of the desired display mode.
 ---
 >  * @param size the width and height in pixels of the desired display mode.
-<<<<<<< HEAD
-4142c4120
-<  * @param closest a pointer filled in with the closest display mode equal to
----
->  * @returns a pointer filled in with the closest display mode equal to
-4159,4160c4137,4144
-=======
-3915,3916c3932
+4125,4126c4106
 <  * @param closest a pointer filled in with the closest display mode equal to or
 <  *                larger than the desired mode.
 ---
 >  * @returns the closest display mode equal to or larger than the desired mode.
-3932,3933c3948,3955
->>>>>>> 5383d3e5
+4142,4143c4122,4129
 <   return CheckError(SDL_GetClosestFullscreenDisplayMode(
 <     displayID, size, refresh_rate, include_high_density_modes));
 ---
@@ -512,81 +329,42 @@
 >                                                  include_high_density_modes,
 >                                                  &mode));
 >   return mode;
-<<<<<<< HEAD
-4193c4177
+4176c4162
 <   return SDL_GetDesktopDisplayMode(displayID);
 ---
 >   return *SDL_GetDesktopDisplayMode(displayID);
-4222c4206
+4205c4191
 <   return SDL_GetCurrentDisplayMode(displayID);
 ---
 >   return *SDL_GetCurrentDisplayMode(displayID);
-4246c4230
+4229c4215
 <   return SDL_GetDisplayForPoint(point);
 ---
 >   return SDL_GetDisplayForPoint(&point);
-4271c4255
-<   return SDL_GetDisplayForRect(rect);
----
->   return SDL_GetDisplayForRect(&rect);
-4422c4406
+4254c4240
+<   return CheckError(SDL_GetDisplayForRect(rect));
+---
+>   return CheckError(SDL_GetDisplayForRect(&rect));
+4403c4389
 <   return SDL_GetWindowFullscreenMode(window);
 ---
 >   return *SDL_GetWindowFullscreenMode(window);
-4434d4417
+4415d4400
 <  * @param size the size of the ICC profile.
-4444c4427,4428
-=======
-3966c3988
-<   return SDL_GetDesktopDisplayMode(displayID);
----
->   return *SDL_GetDesktopDisplayMode(displayID);
-3995c4017
-<   return SDL_GetCurrentDisplayMode(displayID);
----
->   return *SDL_GetCurrentDisplayMode(displayID);
-4019c4041
-<   return SDL_GetDisplayForPoint(point);
----
->   return SDL_GetDisplayForPoint(&point);
-4044c4066
-<   return CheckError(SDL_GetDisplayForRect(rect));
----
->   return CheckError(SDL_GetDisplayForRect(&rect));
-4193c4215
-<   return SDL_GetWindowFullscreenMode(window);
----
->   return *SDL_GetWindowFullscreenMode(window);
-4205d4226
-<  * @param size the size of the ICC profile.
-4215c4236,4237
->>>>>>> 5383d3e5
+4425c4410,4411
 <   return CheckError(SDL_GetWindowICCProfile(window));
 ---
 >   size_t size;
 >   return OwnPtr<void>{CheckError(SDL_GetWindowICCProfile(window, &size))};
-<<<<<<< HEAD
-4476,4477d4459
-<  * @param count a pointer filled in with the number of windows returned, may
-<  *              be nullptr.
-4479,4481c4461
-<  *          call GetError() for more information. This is a single
-<  *          allocation that should be freed with free() when it is no
-<  *          longer needed.
----
->  *          call GetError() for more information.
-4487c4467,4472
-=======
-4247,4248d4268
+4457,4458d4442
 <  * @param count a pointer filled in with the number of windows returned, may be
 <  *              nullptr.
-4250,4251c4270
+4460,4461c4444
 <  *          call GetError() for more information. This is a single allocation
 <  *          that should be freed with free() when it is no longer needed.
 ---
 >  *          call GetError() for more information.
-4257c4276,4281
->>>>>>> 5383d3e5
+4467c4450,4455
 < inline OwnArray<WindowRef> GetWindows() { return SDL_GetWindows(); }
 ---
 > inline OwnArray<WindowRef> GetWindows()
@@ -595,163 +373,109 @@
 >   auto data = CheckError(SDL_GetWindows(&count));
 >   return OwnArray<WindowRef>{reinterpret_cast<WindowRef*>(data), size_t(count)};
 > }
-<<<<<<< HEAD
-4561,4562c4546
-=======
-4330,4331c4354
->>>>>>> 5383d3e5
+4507,4508c4495,4496
+<  * The Window will be shown if WINDOW_HIDDEN is not set. If hidden at creation
+<  * time, Window.Show() can be used to show it later.
+---
+>  * The Window will be shown if WINDOW_HIDDEN is not set. If hidden at
+>  * creation time, Window.Show() can be used to show it later.
+4539,4540c4527
 <  * @param w the width of the window.
 <  * @param h the height of the window.
 ---
 >  * @param size the width and height of the window.
-<<<<<<< HEAD
-4637,4642c4621,4623
-<  * @param offset_x the x position of the popup window relative to the origin
-<  *                 of the parent.
-<  * @param offset_y the y position of the popup window relative to the origin
-<  *                 of the parent window.
-=======
-4406,4411c4429,4431
+4615,4620c4602,4604
 <  * @param offset_x the x position of the popup window relative to the origin of
 <  *                 the parent.
 <  * @param offset_y the y position of the popup window relative to the origin of
 <  *                 the parent window.
->>>>>>> 5383d3e5
 <  * @param w the width of the window.
 <  * @param h the height of the window.
 ---
 >  * @param offset the x, y position of the popup window relative to the origin
 >  *               of the parent.
 >  * @param size the width and height of the window.
-<<<<<<< HEAD
-4921,4924d4901
-< #endif // SDL_VERSION_ATLEAST(3, 3, 2)
-< 
-< #if SDL_VERSION_ATLEAST(3, 3, 2)
-< 
-4928,4931d4904
-< #endif // SDL_VERSION_ATLEAST(3, 3, 2)
-< 
-< #if SDL_VERSION_ATLEAST(3, 3, 2)
-< 
-4981a4955,4958
+4895,4898d4878
+< #endif // SDL_VERSION_ATLEAST(3, 3, 2)
+< 
+< #if SDL_VERSION_ATLEAST(3, 3, 2)
+< 
+4902,4905d4881
+< #endif // SDL_VERSION_ATLEAST(3, 3, 2)
+< 
+< #if SDL_VERSION_ATLEAST(3, 3, 2)
+< 
+4955a4932,4935
 > #else
 > 
 > constexpr auto OPENVR_OVERLAY_ID_NUMBER = SDL_PROP_WINDOW_OPENVR_OVERLAY_ID;
 > 
-5036,5039d5012
-< #endif // SDL_VERSION_ATLEAST(3, 3, 2)
-< 
-< #if SDL_VERSION_ATLEAST(3, 3, 2)
-< 
-5043,5046d5015
-< #endif // SDL_VERSION_ATLEAST(3, 3, 2)
-< 
-< #if SDL_VERSION_ATLEAST(3, 3, 2)
-< 
-5095c5064
+5010,5013d4989
+< #endif // SDL_VERSION_ATLEAST(3, 3, 2)
+< 
+< #if SDL_VERSION_ATLEAST(3, 3, 2)
+< 
+5017,5020d4992
+< #endif // SDL_VERSION_ATLEAST(3, 3, 2)
+< 
+< #if SDL_VERSION_ATLEAST(3, 3, 2)
+< 
+5069c5041
 <   return SDL_GetWindowFromID(id);
 ---
 >   return {SDL_GetWindowFromID(id)};
-5118c5087
+5092c5064
 <   return CheckError(SDL_GetWindowParent(window));
 ---
 >   return {CheckError(SDL_GetWindowParent(window))};
-5258c5227
+5229c5201
 <   return CheckError(SDL_GetWindowProperties(window));
 ---
 >   return {CheckError(SDL_GetWindowProperties(window))};
-5401,5403c5370
-=======
-4791c4811
-<   return SDL_GetWindowFromID(id);
----
->   return {SDL_GetWindowFromID(id)};
-4814c4834
-<   return CheckError(SDL_GetWindowParent(window));
----
->   return {CheckError(SDL_GetWindowParent(window))};
-4941c4961
-<   return CheckError(SDL_GetWindowProperties(window));
----
->   return {CheckError(SDL_GetWindowProperties(window))};
-5079,5081c5099
->>>>>>> 5383d3e5
+5369,5371c5341
 <  * @param x the x coordinate of the window, or `WINDOWPOS_CENTERED` or
 <  *          `WINDOWPOS_UNDEFINED`.
 <  * @param y the y coordinate of the window, or `WINDOWPOS_CENTERED` or
 ---
 >  * @param p the coordinates of the window, or `WINDOWPOS_CENTERED` or
-<<<<<<< HEAD
-5416c5383
+5384c5354
 <   CheckError(SDL_SetWindowPosition(window, p));
 ---
 >   CheckError(SDL_SetWindowPosition(window, p.x, p.y));
-5461,5464c5428
-=======
-5094c5112
-<   CheckError(SDL_SetWindowPosition(window, p));
----
->   CheckError(SDL_SetWindowPosition(window, p.x, p.y));
-5139,5142c5157
->>>>>>> 5383d3e5
+5429,5432c5399
 <  * @param x a pointer filled in with the x position of the window, may be
 <  *          nullptr.
 <  * @param y a pointer filled in with the y position of the window, may be
 <  *          nullptr.
 ---
 >  * @returns the position on success.
-<<<<<<< HEAD
-5475c5439,5441
-=======
-5153c5168,5170
->>>>>>> 5383d3e5
+5443c5410,5412
 <   static_assert(false, "Not implemented");
 ---
 >   Point p;
 >   GetWindowPosition(window, &p.x, &p.y);
 >   return p;
-<<<<<<< HEAD
-5510,5511c5476
-=======
-5188,5189c5205
->>>>>>> 5383d3e5
+5478,5479c5447
 <  * @param w the width of the window, must be > 0.
 <  * @param h the height of the window, must be > 0.
 ---
 >  * @param size the width and height of the window, must be > 0.
-<<<<<<< HEAD
-5524c5489
+5492c5460
 <   CheckError(SDL_SetWindowSize(window, size));
 ---
 >   CheckError(SDL_SetWindowSize(window, size.x, size.y));
-5565,5566c5530
-=======
-5202c5218
-<   CheckError(SDL_SetWindowSize(window, size));
----
->   CheckError(SDL_SetWindowSize(window, size.x, size.y));
-5243,5244c5259
->>>>>>> 5383d3e5
+5533,5534c5501
 <  * @param w a pointer filled in with the width of the window, may be nullptr.
 <  * @param h a pointer filled in with the height of the window, may be nullptr.
 ---
 >  * @returns a point with width and height on success
-<<<<<<< HEAD
-5579c5543,5545
-=======
-5257c5272,5274
->>>>>>> 5383d3e5
+5547c5514,5516
 <   static_assert(false, "Not implemented");
 ---
 >   Point p;
 >   GetWindowSize(window, &p.x, &p.y);
 >   return p;
-<<<<<<< HEAD
-5588a5555,5566
-=======
-5266a5284,5295
->>>>>>> 5383d3e5
+5556a5526,5537
 > /**
 >  * @brief Request the window's position and size to be set.
 >  *
@@ -764,20 +488,12 @@
 >  * @sa WindowRef.SetPosition()
 >  * @sa WindowRef.SetSize()
 >  */
-<<<<<<< HEAD
-5591c5569,5570
-=======
-5269c5298,5299
->>>>>>> 5383d3e5
+5559c5540,5541
 <   static_assert(false, "Not implemented");
 ---
 >   SetWindowPosition(window, rect.GetTopLeft());
 >   SetWindowSize(window, rect.GetSize());
-<<<<<<< HEAD
-5595a5575,5588
-=======
-5273a5304,5317
->>>>>>> 5383d3e5
+5563a5546,5559
 > /**
 >  * Get the position and client size of a window.
 >  *
@@ -792,35 +508,20 @@
 >  * @return Rect with the position and size
 >  * @throws Error on failure.
 >  */
-<<<<<<< HEAD
-5598c5591
+5566c5562
 <   static_assert(false, "Not implemented");
 ---
 >   return Rect{GetWindowPosition(window), GetWindowSize(window)};
-5614,5615d5606
+5582,5583d5577
 <  * @param rect a pointer filled in with the client area that is safe for
 <  *             interactive content.
-5624c5615,5617
-=======
-5276c5320
-<   static_assert(false, "Not implemented");
----
->   return Rect{GetWindowPosition(window), GetWindowSize(window)};
-5292,5293d5335
-<  * @param rect a pointer filled in with the client area that is safe for
-<  *             interactive content.
-5302c5344,5346
->>>>>>> 5383d3e5
+5592c5586,5588
 <   return CheckError(SDL_GetWindowSafeArea(window));
 ---
 >   Rect rect;
 >   CheckError(SDL_GetWindowSafeArea(window, &rect));
 >   return rect;
-<<<<<<< HEAD
-5787,5790c5780,5781
-=======
-5463,5466c5507,5508
->>>>>>> 5383d3e5
+5753,5756c5749,5750
 <  * @param w a pointer to variable for storing the width in pixels, may be
 <  *          nullptr.
 <  * @param h a pointer to variable for storing the height in pixels, may be
@@ -828,143 +529,77 @@
 ---
 >  * @returns the size on success or std::nullopt on failure; call GetError()
 >  * for more information.
-<<<<<<< HEAD
-5802c5793,5795
-=======
-5478c5520,5522
->>>>>>> 5383d3e5
+5768c5762,5764
 <   static_assert(false, "Not implemented");
 ---
 >   Point p;
 >   GetWindowSizeInPixels(window, &p.x, &p.y);
 >   return p;
-<<<<<<< HEAD
-5819,5820c5812
-=======
-5495,5496c5539
->>>>>>> 5383d3e5
+5785,5786c5781
 <  * @param min_w the minimum width of the window, or 0 for no limit.
 <  * @param min_h the minimum height of the window, or 0 for no limit.
 ---
 >  * @param p the minimum width and height of the window, or 0 for no limit.
-<<<<<<< HEAD
-5832c5824
+5798c5793
 <   CheckError(SDL_SetWindowMinimumSize(window, p));
 ---
 >   CheckError(SDL_SetWindowMinimumSize(window, p.x, p.y));
-5871,5872c5863
-=======
-5508c5551
-<   CheckError(SDL_SetWindowMinimumSize(window, p));
----
->   CheckError(SDL_SetWindowMinimumSize(window, p.x, p.y));
-5547,5548c5590
->>>>>>> 5383d3e5
+5837,5838c5832
 <  * @param max_w the maximum width of the window, or 0 for no limit.
 <  * @param max_h the maximum height of the window, or 0 for no limit.
 ---
 >  * @param p the maximum width and height of the window, or 0 for no limit.
-<<<<<<< HEAD
-5884c5875
+5850c5844
 <   CheckError(SDL_SetWindowMaximumSize(window, p));
 ---
 >   CheckError(SDL_SetWindowMaximumSize(window, p.x, p.y));
-6298c6289
+6263c6257
 <   return SDL_GetWindowSurface(window);
 ---
 >   return Surface::Borrow(SDL_GetWindowSurface(window));
-6338a6330
+6303a6298
 > /// Constant to disable vsync
-6340a6333
+6305a6301
 > /// Constant to enable adaptive vsync
-6347,6348d6339
+6312,6313d6307
 <  * @param vsync an int filled with the current vertical refresh sync interval.
 <  *              See Window.SetSurfaceVSync() for the meaning of the value.
-6359c6350,6352
-=======
-5560c5602
-<   CheckError(SDL_SetWindowMaximumSize(window, p));
----
->   CheckError(SDL_SetWindowMaximumSize(window, p.x, p.y));
-5973c6015
-<   return SDL_GetWindowSurface(window);
----
->   return Surface::Borrow(SDL_GetWindowSurface(window));
-6013a6056
-> /// Constant to disable vsync
-6015a6059
-> /// Constant to enable adaptive vsync
-6022,6023d6065
-<  * @param vsync an int filled with the current vertical refresh sync interval.
-<  *              See Window.SetSurfaceVSync() for the meaning of the value.
-6034c6076,6078
->>>>>>> 5383d3e5
+6324c6318,6320
 <   return CheckError(SDL_GetWindowSurfaceVSync(window));
 ---
 >   int vsync;
 >   CheckError(SDL_GetWindowSurfaceVSync(window, &vsync));
 >   return vsync;
-<<<<<<< HEAD
-6408d6400
+6373d6368
 <  * @param numrects the number of rectangles.
-6421c6413
+6386c6381
 <   CheckError(SDL_UpdateWindowSurfaceRects(window, rects));
 ---
 >   CheckError(SDL_UpdateWindowSurfaceRects(window, rects.data(), rects.size()));
-6575c6567
+6539c6534
 < inline WindowRef GetGrabbedWindow() { return SDL_GetGrabbedWindow(); }
 ---
 > inline WindowRef GetGrabbedWindow() { return {SDL_GetGrabbedWindow()}; }
-6600c6592
+6564c6559
 <   CheckError(SDL_SetWindowMouseRect(window, rect));
 ---
 >   CheckError(SDL_SetWindowMouseRect(window, &rect));
-6788,6790c6780
-=======
-6083d6126
-<  * @param numrects the number of rectangles.
-6096c6139
-<   CheckError(SDL_UpdateWindowSurfaceRects(window, rects));
----
->   CheckError(SDL_UpdateWindowSurfaceRects(window, rects.data(), rects.size()));
-6250c6293
-< inline WindowRef GetGrabbedWindow() { return SDL_GetGrabbedWindow(); }
----
-> inline WindowRef GetGrabbedWindow() { return {SDL_GetGrabbedWindow()}; }
-6275c6318
-<   CheckError(SDL_SetWindowMouseRect(window, rect));
----
->   CheckError(SDL_SetWindowMouseRect(window, &rect));
-6463,6465c6506
->>>>>>> 5383d3e5
+6752,6754c6747
 <  * @param x the x coordinate of the menu, relative to the origin (top-left) of
 <  *          the client area.
 <  * @param y the y coordinate of the menu, relative to the origin (top-left) of
 ---
 >  * @param p the coordinates of the menu, relative to the origin (top-left) of
-<<<<<<< HEAD
-6800c6790
+6764c6757
 <   CheckError(SDL_ShowWindowSystemMenu(window, p));
 ---
 >   CheckError(SDL_ShowWindowSystemMenu(window, p.x, p.y));
-6852a6843,6844
+6816a6810,6811
 >   using Wrapper = KeyValueCallbackWrapper<WindowRaw, HitTestCB>;
 >   Wrapper::erase(window);
-6890d6881
+6854d6848
 <  * @param callback_data an app-defined void pointer passed to **callback**.
-6899c6890,6897
-=======
-6475c6516
-<   CheckError(SDL_ShowWindowSystemMenu(window, p));
----
->   CheckError(SDL_ShowWindowSystemMenu(window, p.x, p.y));
-6527a6569,6570
->   using Wrapper = KeyValueCallbackWrapper<WindowRaw, HitTestCB>;
->   Wrapper::erase(window);
-6565d6607
-<  * @param callback_data an app-defined void pointer passed to **callback**.
-6574c6616,6623
->>>>>>> 5383d3e5
+6863c6857,6864
 <   static_assert(false, "Not implemented");
 ---
 >   using Wrapper = KeyValueCallbackWrapper<WindowRaw, HitTestCB>;
@@ -975,46 +610,48 @@
 >       return Wrapper::Call(data, win, Point(*area));
 >     },
 >     cbHandle);
-<<<<<<< HEAD
-6987,6990d6984
-< #endif // SDL_VERSION_ATLEAST(3, 4, 0)
-< 
-< #if SDL_VERSION_ATLEAST(3, 4, 0)
-< 
-6996,6999d6989
-< #endif // SDL_VERSION_ATLEAST(3, 4, 0)
-< 
-< #if SDL_VERSION_ATLEAST(3, 4, 0)
-< 
-7016,7019d7005
-< #endif // SDL_VERSION_ATLEAST(3, 4, 0)
-< 
-< #if SDL_VERSION_ATLEAST(3, 4, 0)
-< 
-7025,7028d7010
-< #endif // SDL_VERSION_ATLEAST(3, 4, 0)
-< 
-< #if SDL_VERSION_ATLEAST(3, 4, 0)
-< 
-7046,7049d7027
-< #endif // SDL_VERSION_ATLEAST(3, 4, 0)
-< 
-< #if SDL_VERSION_ATLEAST(3, 4, 0)
-< 
-7055,7058d7032
-< #endif // SDL_VERSION_ATLEAST(3, 4, 0)
-< 
-< #if SDL_VERSION_ATLEAST(3, 4, 0)
-< 
-7075,7078d7048
-< #endif // SDL_VERSION_ATLEAST(3, 4, 0)
-< 
-< #if SDL_VERSION_ATLEAST(3, 4, 0)
-< 
-7106c7076,7081
-=======
-6661c6710,6715
->>>>>>> 5383d3e5
+6937,6938c6938,6939
+<  * @param state the progress state. `PROGRESS_STATE_NONE` stops displaying the
+<  *              progress bar.
+---
+>  * @param state the progress state. `PROGRESS_STATE_NONE` stops displaying
+>  *              the progress bar.
+6950,6953d6950
+< #endif // SDL_VERSION_ATLEAST(3, 4, 0)
+< 
+< #if SDL_VERSION_ATLEAST(3, 4, 0)
+< 
+6959,6962d6955
+< #endif // SDL_VERSION_ATLEAST(3, 4, 0)
+< 
+< #if SDL_VERSION_ATLEAST(3, 4, 0)
+< 
+6979,6982d6971
+< #endif // SDL_VERSION_ATLEAST(3, 4, 0)
+< 
+< #if SDL_VERSION_ATLEAST(3, 4, 0)
+< 
+6988,6991d6976
+< #endif // SDL_VERSION_ATLEAST(3, 4, 0)
+< 
+< #if SDL_VERSION_ATLEAST(3, 4, 0)
+< 
+7009,7012d6993
+< #endif // SDL_VERSION_ATLEAST(3, 4, 0)
+< 
+< #if SDL_VERSION_ATLEAST(3, 4, 0)
+< 
+7018,7021d6998
+< #endif // SDL_VERSION_ATLEAST(3, 4, 0)
+< 
+< #if SDL_VERSION_ATLEAST(3, 4, 0)
+< 
+7038,7041d7014
+< #endif // SDL_VERSION_ATLEAST(3, 4, 0)
+< 
+< #if SDL_VERSION_ATLEAST(3, 4, 0)
+< 
+7068c7041,7046
 < inline void DestroyWindow(WindowRaw window) { SDL_DestroyWindow(window); }
 ---
 > inline void DestroyWindow(WindowRaw window)
@@ -1023,27 +660,15 @@
 >   Wrapper::erase(window);
 >   SDL_DestroyWindow(window);
 > }
-<<<<<<< HEAD
-7414c7389
+7374c7352
 <   CheckError(SDL_GL_MakeCurrent(window, context));
 ---
 >   CheckError(SDL_GL_MakeCurrent(window, context.get()));
-7424c7399
+7384c7362
 <   SDL::Window::MakeCurrent(m_resource, window);
 ---
 >   SDL::GL_MakeCurrent(window, m_resource);
-7439c7414
-=======
-6960c7014
-<   CheckError(SDL_GL_MakeCurrent(window, context));
----
->   CheckError(SDL_GL_MakeCurrent(window, context.get()));
-6970c7024
-<   SDL::Window::MakeCurrent(m_resource, window);
----
->   SDL::GL_MakeCurrent(window, m_resource);
-6986c7040
->>>>>>> 5383d3e5
+7400c7378
 <   return CheckError(SDL_GL_GetCurrentWindow());
 ---
 >   return {CheckError(SDL_GL_GetCurrentWindow())};