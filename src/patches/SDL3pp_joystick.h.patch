--- src/generated/SDL3pp_joystick.h
+++ include/SDL3pp/SDL3pp_joystick.h
@@ -14,7 +14,7 @@
 namespace SDL {
 
 /**
- * @defgroup CategoryJoystick Category Joystick
+ * @defgroup CategoryJoystick Joystick Support
  *
  * SDL joystick support.
  *
@@ -23,8 +23,8 @@
  * instead.
  *
  * The term "instance_id" is the current instantiation of a joystick device in
- * the system. If the joystick is removed and then re-inserted then it will get
- * a new instance_id. instance_id's are monotonically increasing identifiers of
+ * the system, if the joystick is removed and then re-inserted then it will get
+ * a new instance_id, instance_id's are monotonically increasing identifiers of
  * a joystick plugged in.
  *
  * The term "player_index" is the number assigned to a player on a specific
@@ -324,8 +324,8 @@
    * The joystick subsystem must be initialized before a joystick can be opened
    * for use.
    *
-   * @returns a joystick identifier or nullptr on failure; call GetError() for
-   *          more information.
+   * @returns an Joystick on success.
+   * @throws Error on failure.
    *
    * @threadsafety It is safe to call this function from any thread.
    *
@@ -394,6 +394,10 @@
 constexpr JoystickConnectionState JOYSTICK_CONNECTION_WIRELESS =
   SDL_JOYSTICK_CONNECTION_WIRELESS; ///< JOYSTICK_CONNECTION_WIRELESS
 
+/**
+ * Represents tbe HatState for a Joystick.
+ *
+ */
 using HatState = Uint8;
 
 constexpr Uint8 HAT_CENTERED = SDL_HAT_CENTERED; ///< CENTERED
<<<<<<< HEAD
@@ -463,8 +467,7 @@
=======
@@ -430,15 +434,14 @@
>>>>>>> bcfe70bb
    * for use.
    *
    * @param instance_id the joystick instance ID.
-   * @post a joystick identifier or nullptr on failure; call GetError() for more
-   *       information.
+   * @throws Error on failure.
    *
    * @threadsafety It is safe to call this function from any thread.
    *
@@ -473,7 +476,7 @@
    * @sa Joystick.Close
    */
   Joystick(JoystickID instance_id)
-    : m_resource(SDL_OpenJoystick(instance_id))
+    : m_resource(CheckError(SDL_OpenJoystick(instance_id)))
   {
   }
 
<<<<<<< HEAD
@@ -634,10 +637,8 @@
=======
@@ -567,10 +570,8 @@
>>>>>>> bcfe70bb
    *                 update.
    * @param finger the index of the finger on the touchpad to set.
    * @param down true if the finger is pressed, false if the finger is released.
-   * @param x the x coordinate of the finger on the touchpad, normalized 0 to 1,
-   *          with the origin in the upper left.
-   * @param y the y coordinate of the finger on the touchpad, normalized 0 to 1,
-   *          with the origin in the upper left.
+   * @param p the x, y coordinates of the finger on the touchpad, normalized 0
+   *          to 1, with the origin in the upper left.
    * @param pressure the pressure of the finger.
    * @throws Error on failure.
    *
<<<<<<< HEAD
@@ -1278,8 +1279,6 @@
=======
@@ -1144,8 +1145,6 @@
>>>>>>> bcfe70bb
 /**
  * Get a list of currently connected joysticks.
  *
- * @param count a pointer filled in with the number of joysticks returned, may
- *              be nullptr.
  * @returns a 0 terminated array of joystick instance IDs or nullptr on failure;
  *          call GetError() for more information. This should be freed with
  *          free() when it is no longer needed.
<<<<<<< HEAD
@@ -1291,7 +1290,12 @@
=======
@@ -1155,7 +1154,12 @@
>>>>>>> bcfe70bb
  * @sa HasJoystick
  * @sa JoystickID.OpenJoystick
  */
-inline OwnArray<JoystickID> GetJoysticks() { return SDL_GetJoysticks(); }
+inline OwnArray<JoystickID> GetJoysticks()
+{
+  int count;
+  auto r = reinterpret_cast<JoystickID*>(SDL_GetJoysticks(&count));
+  return OwnArray<JoystickID>(r, count);
+}
 
 /**
  * Get the implementation dependent name of a joystick.
<<<<<<< HEAD
@@ -1510,8 +1514,8 @@
=======
@@ -1358,8 +1362,8 @@
>>>>>>> bcfe70bb
  * for use.
  *
  * @param instance_id the joystick instance ID.
- * @returns a joystick identifier or nullptr on failure; call GetError() for
- *          more information.
+ * @returns an Joystick on success.
+ * @throws Error on failure.
  *
  * @threadsafety It is safe to call this function from any thread.
  *
<<<<<<< HEAD
@@ -1524,10 +1528,7 @@
=======
@@ -1370,10 +1374,7 @@
>>>>>>> bcfe70bb
   return Joystick(instance_id);
 }
 
-inline Joystick JoystickID::OpenJoystick()
-{
-  return SDL::Joystick.Joystick(m_joystickID);
-}
+inline Joystick JoystickID::OpenJoystick() { return Joystick(m_joystickID); }
 
 /**
  * Get the Joystick associated with an instance ID, if it has been opened.
<<<<<<< HEAD
@@ -1542,7 +1543,7 @@
=======
@@ -1386,7 +1387,7 @@
>>>>>>> bcfe70bb
  */
 inline JoystickRef GetJoystickFromID(JoystickID instance_id)
 {
-  return CheckError(SDL_GetJoystickFromID(instance_id));
+  return {CheckError(SDL_GetJoystickFromID(instance_id))};
 }
 
 inline JoystickRef JoystickID::GetJoystickFromID()
<<<<<<< HEAD
@@ -1566,7 +1567,7 @@
=======
@@ -1408,7 +1409,7 @@
>>>>>>> bcfe70bb
  */
 inline JoystickRef GetJoystickFromPlayerIndex(int player_index)
 {
-  return CheckError(SDL_GetJoystickFromPlayerIndex(player_index));
+  return {CheckError(SDL_GetJoystickFromPlayerIndex(player_index))};
 }
 
 /**
<<<<<<< HEAD
@@ -1836,10 +1837,8 @@
=======
@@ -1623,10 +1624,8 @@
>>>>>>> bcfe70bb
  * @param touchpad the index of the touchpad on the virtual joystick to update.
  * @param finger the index of the finger on the touchpad to set.
  * @param down true if the finger is pressed, false if the finger is released.
- * @param x the x coordinate of the finger on the touchpad, normalized 0 to 1,
- *          with the origin in the upper left.
- * @param y the y coordinate of the finger on the touchpad, normalized 0 to 1,
- *          with the origin in the upper left.
+ * @param p the x, y coordinates of the finger on the touchpad, normalized 0 to
+ *          1, with the origin in the upper left.
  * @param pressure the pressure of the finger.
  * @throws Error on failure.
  *
<<<<<<< HEAD
@@ -1861,7 +1860,7 @@
=======
@@ -1640,7 +1639,7 @@
>>>>>>> bcfe70bb
                                        float pressure)
 {
   CheckError(SDL_SetJoystickVirtualTouchpad(
-    joystick, touchpad, finger, down, p, pressure));
+    joystick, touchpad, finger, down, p.x, p.y, pressure));
 }
 
 inline void Joystick::SetVirtualTouchpad(int touchpad,
<<<<<<< HEAD
@@ -1945,7 +1944,7 @@
=======
@@ -1714,7 +1713,7 @@
>>>>>>> bcfe70bb
  */
 inline PropertiesRef GetJoystickProperties(JoystickParam joystick)
 {
-  return CheckError(SDL_GetJoystickProperties(joystick));
+  return {CheckError(SDL_GetJoystickProperties(joystick))};
 }
 
 inline PropertiesRef Joystick::GetProperties()<|MERGE_RESOLUTION|>--- conflicted
+++ resolved
@@ -42,11 +42,7 @@
  using HatState = Uint8;
  
  constexpr Uint8 HAT_CENTERED = SDL_HAT_CENTERED; ///< CENTERED
-<<<<<<< HEAD
-@@ -463,8 +467,7 @@
-=======
-@@ -430,15 +434,14 @@
->>>>>>> bcfe70bb
+@@ -466,8 +470,7 @@
     * for use.
     *
     * @param instance_id the joystick instance ID.
@@ -56,7 +52,7 @@
     *
     * @threadsafety It is safe to call this function from any thread.
     *
-@@ -473,7 +476,7 @@
+@@ -476,7 +479,7 @@
     * @sa Joystick.Close
     */
    Joystick(JoystickID instance_id)
@@ -65,11 +61,7 @@
    {
    }
  
-<<<<<<< HEAD
-@@ -634,10 +637,8 @@
-=======
-@@ -567,10 +570,8 @@
->>>>>>> bcfe70bb
+@@ -639,10 +642,8 @@
     *                 update.
     * @param finger the index of the finger on the touchpad to set.
     * @param down true if the finger is pressed, false if the finger is released.
@@ -82,11 +74,7 @@
     * @param pressure the pressure of the finger.
     * @throws Error on failure.
     *
-<<<<<<< HEAD
-@@ -1278,8 +1279,6 @@
-=======
-@@ -1144,8 +1145,6 @@
->>>>>>> bcfe70bb
+@@ -1297,8 +1298,6 @@
  /**
   * Get a list of currently connected joysticks.
   *
@@ -95,11 +83,7 @@
   * @returns a 0 terminated array of joystick instance IDs or nullptr on failure;
   *          call GetError() for more information. This should be freed with
   *          free() when it is no longer needed.
-<<<<<<< HEAD
-@@ -1291,7 +1290,12 @@
-=======
-@@ -1155,7 +1154,12 @@
->>>>>>> bcfe70bb
+@@ -1310,7 +1309,12 @@
   * @sa HasJoystick
   * @sa JoystickID.OpenJoystick
   */
@@ -113,11 +97,7 @@
  
  /**
   * Get the implementation dependent name of a joystick.
-<<<<<<< HEAD
-@@ -1510,8 +1514,8 @@
-=======
-@@ -1358,8 +1362,8 @@
->>>>>>> bcfe70bb
+@@ -1529,8 +1533,8 @@
   * for use.
   *
   * @param instance_id the joystick instance ID.
@@ -128,11 +108,7 @@
   *
   * @threadsafety It is safe to call this function from any thread.
   *
-<<<<<<< HEAD
-@@ -1524,10 +1528,7 @@
-=======
-@@ -1370,10 +1374,7 @@
->>>>>>> bcfe70bb
+@@ -1543,10 +1547,7 @@
    return Joystick(instance_id);
  }
  
@@ -144,11 +120,7 @@
  
  /**
   * Get the Joystick associated with an instance ID, if it has been opened.
-<<<<<<< HEAD
-@@ -1542,7 +1543,7 @@
-=======
-@@ -1386,7 +1387,7 @@
->>>>>>> bcfe70bb
+@@ -1561,7 +1562,7 @@
   */
  inline JoystickRef GetJoystickFromID(JoystickID instance_id)
  {
@@ -157,11 +129,7 @@
  }
  
  inline JoystickRef JoystickID::GetJoystickFromID()
-<<<<<<< HEAD
-@@ -1566,7 +1567,7 @@
-=======
-@@ -1408,7 +1409,7 @@
->>>>>>> bcfe70bb
+@@ -1585,7 +1586,7 @@
   */
  inline JoystickRef GetJoystickFromPlayerIndex(int player_index)
  {
@@ -170,11 +138,7 @@
  }
  
  /**
-<<<<<<< HEAD
-@@ -1836,10 +1837,8 @@
-=======
-@@ -1623,10 +1624,8 @@
->>>>>>> bcfe70bb
+@@ -1855,10 +1856,8 @@
   * @param touchpad the index of the touchpad on the virtual joystick to update.
   * @param finger the index of the finger on the touchpad to set.
   * @param down true if the finger is pressed, false if the finger is released.
@@ -187,11 +151,7 @@
   * @param pressure the pressure of the finger.
   * @throws Error on failure.
   *
-<<<<<<< HEAD
-@@ -1861,7 +1860,7 @@
-=======
-@@ -1640,7 +1639,7 @@
->>>>>>> bcfe70bb
+@@ -1880,7 +1879,7 @@
                                         float pressure)
  {
    CheckError(SDL_SetJoystickVirtualTouchpad(
@@ -200,11 +160,7 @@
  }
  
  inline void Joystick::SetVirtualTouchpad(int touchpad,
-<<<<<<< HEAD
-@@ -1945,7 +1944,7 @@
-=======
-@@ -1714,7 +1713,7 @@
->>>>>>> bcfe70bb
+@@ -1964,7 +1963,7 @@
   */
  inline PropertiesRef GetJoystickProperties(JoystickParam joystick)
  {
