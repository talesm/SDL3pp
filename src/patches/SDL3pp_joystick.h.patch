<<<<<<< HEAD
17c17
<  * @defgroup CategoryJoystick Category Joystick
---
>  * @defgroup CategoryJoystick Joystick Support
299,300c299,300
<    * @returns a joystick identifier or nullptr on failure; call GetError() for
<    *          more information.
---
>    * @returns an Joystick on success.
>    * @throws Error on failure.
360a361,364
> /**
>  * Represents tbe HatState for a Joystick.
>  *
>  */
430,431c434
<    * @post a joystick identifier or nullptr on failure; call GetError() for more
<    *       information.
---
>    * @throws Error on failure.
438c441
<     : m_resource(SDL_OpenJoystick(instance_id))
---
>     : m_resource(CheckError(SDL_OpenJoystick(instance_id)))
565,568c568,569
<    * @param x the x coordinate of the finger on the touchpad, normalized 0 to 1,
<    *          with the origin in the upper left.
<    * @param y the y coordinate of the finger on the touchpad, normalized 0 to 1,
<    *          with the origin in the upper left.
---
>    * @param p the x, y coordinates of the finger on the touchpad, normalized 0
>    *          to 1, with the origin in the upper left.
1140,1141d1140
<  * @param count a pointer filled in with the number of joysticks returned, may
<  *              be nullptr.
1151c1150,1155
< inline OwnArray<JoystickID> GetJoysticks() { return SDL_GetJoysticks(); }
---
> inline OwnArray<JoystickID> GetJoysticks()
> {
>   int count;
>   auto r = reinterpret_cast<JoystickID*>(SDL_GetJoysticks(&count));
>   return OwnArray<JoystickID>(r, count);
> }
1354,1355c1358,1359
<  * @returns a joystick identifier or nullptr on failure; call GetError() for
<  *          more information.
---
>  * @returns an Joystick on success.
>  * @throws Error on failure.
1366,1369c1370
< inline Joystick JoystickID::OpenJoystick()
< {
<   return SDL::Joystick.Joystick(m_joystickID);
< }
---
> inline Joystick JoystickID::OpenJoystick() { return Joystick(m_joystickID); }
1382c1383
<   return CheckError(SDL_GetJoystickFromID(instance_id));
---
>   return {CheckError(SDL_GetJoystickFromID(instance_id))};
1404c1405
<   return CheckError(SDL_GetJoystickFromPlayerIndex(player_index));
---
>   return {CheckError(SDL_GetJoystickFromPlayerIndex(player_index))};
1619,1622c1620,1621
<  * @param x the x coordinate of the finger on the touchpad, normalized 0 to 1,
<  *          with the origin in the upper left.
<  * @param y the y coordinate of the finger on the touchpad, normalized 0 to 1,
<  *          with the origin in the upper left.
---
>  * @param p the x, y coordinates of the finger on the touchpad, normalized 0 to
>  *          1, with the origin in the upper left.
1636c1635
<     joystick, touchpad, finger, down, p, pressure));
---
>     joystick, touchpad, finger, down, p.x, p.y, pressure));
1710c1709
<   return CheckError(SDL_GetJoystickProperties(joystick));
---
>   return {CheckError(SDL_GetJoystickProperties(joystick))};
=======
--- src/generated/SDL3pp_joystick.h
+++ include/SDL3pp/SDL3pp_joystick.h
@@ -14,7 +14,7 @@
 namespace SDL {
 
 /**
- * @defgroup CategoryJoystick Category Joystick
+ * @defgroup CategoryJoystick Joystick Support
  *
  * SDL joystick support.
  *
@@ -296,8 +296,8 @@
    * The joystick subsystem must be initialized before a joystick can be opened
    * for use.
    *
-   * @returns a joystick identifier or nullptr on failure; call GetError() for
-   *          more information.
+   * @returns an Joystick on success.
+   * @throws Error on failure.
    *
    * @since This function is available since SDL 3.2.0.
    *
@@ -358,6 +358,10 @@
 constexpr JoystickConnectionState JOYSTICK_CONNECTION_WIRELESS =
   SDL_JOYSTICK_CONNECTION_WIRELESS; ///< JOYSTICK_CONNECTION_WIRELESS
 
+/**
+ * Represents tbe HatState for a Joystick.
+ *
+ */
 using HatState = Uint8;
 
 constexpr Uint8 HAT_CENTERED = SDL_HAT_CENTERED; ///< CENTERED
@@ -427,15 +431,14 @@
    * for use.
    *
    * @param instance_id the joystick instance ID.
-   * @post a joystick identifier or nullptr on failure; call GetError() for more
-   *       information.
+   * @throws Error on failure.
    *
    * @since This function is available since SDL 3.2.0.
    *
    * @sa Joystick.Close
    */
   Joystick(JoystickID instance_id)
-    : m_resource(SDL_OpenJoystick(instance_id))
+    : m_resource(CheckError(SDL_OpenJoystick(instance_id)))
   {
   }
 
@@ -562,10 +565,8 @@
    *                 update.
    * @param finger the index of the finger on the touchpad to set.
    * @param down true if the finger is pressed, false if the finger is released.
-   * @param x the x coordinate of the finger on the touchpad, normalized 0 to 1,
-   *          with the origin in the upper left.
-   * @param y the y coordinate of the finger on the touchpad, normalized 0 to 1,
-   *          with the origin in the upper left.
+   * @param p the x, y coordinates of the finger on the touchpad, normalized 0
+   *          to 1, with the origin in the upper left.
    * @param pressure the pressure of the finger.
    * @throws Error on failure.
    *
@@ -1125,8 +1126,6 @@
 /**
  * Get a list of currently connected joysticks.
  *
- * @param count a pointer filled in with the number of joysticks returned, may
- *              be nullptr.
  * @returns a 0 terminated array of joystick instance IDs or nullptr on failure;
  *          call GetError() for more information. This should be freed with
  *          free() when it is no longer needed.
@@ -1136,7 +1135,12 @@
  * @sa HasJoystick
  * @sa JoystickID.OpenJoystick
  */
-inline OwnArray<JoystickID> GetJoysticks() { return SDL_GetJoysticks(); }
+inline OwnArray<JoystickID> GetJoysticks()
+{
+  int count;
+  auto r = reinterpret_cast<JoystickID*>(SDL_GetJoysticks(&count));
+  return OwnArray<JoystickID>(r, count);
+}
 
 /**
  * Get the implementation dependent name of a joystick.
@@ -1339,8 +1343,8 @@
  * for use.
  *
  * @param instance_id the joystick instance ID.
- * @returns a joystick identifier or nullptr on failure; call GetError() for
- *          more information.
+ * @returns an Joystick on success.
+ * @throws Error on failure.
  *
  * @since This function is available since SDL 3.2.0.
  *
@@ -1351,10 +1355,7 @@
   return Joystick(instance_id);
 }
 
-inline Joystick JoystickID::OpenJoystick()
-{
-  return SDL::Joystick.Joystick(m_joystickID);
-}
+inline Joystick JoystickID::OpenJoystick() { return Joystick(m_joystickID); }
 
 /**
  * Get the Joystick associated with an instance ID, if it has been opened.
@@ -1367,7 +1368,7 @@
  */
 inline JoystickRef GetJoystickFromID(JoystickID instance_id)
 {
-  return CheckError(SDL_GetJoystickFromID(instance_id));
+  return {CheckError(SDL_GetJoystickFromID(instance_id))};
 }
 
 inline JoystickRef JoystickID::GetJoystickFromID()
@@ -1389,7 +1390,7 @@
  */
 inline JoystickRef GetJoystickFromPlayerIndex(int player_index)
 {
-  return CheckError(SDL_GetJoystickFromPlayerIndex(player_index));
+  return {CheckError(SDL_GetJoystickFromPlayerIndex(player_index))};
 }
 
 /**
@@ -1604,10 +1605,8 @@
  * @param touchpad the index of the touchpad on the virtual joystick to update.
  * @param finger the index of the finger on the touchpad to set.
  * @param down true if the finger is pressed, false if the finger is released.
- * @param x the x coordinate of the finger on the touchpad, normalized 0 to 1,
- *          with the origin in the upper left.
- * @param y the y coordinate of the finger on the touchpad, normalized 0 to 1,
- *          with the origin in the upper left.
+ * @param p the x, y coordinates of the finger on the touchpad, normalized 0 to
+ *          1, with the origin in the upper left.
  * @param pressure the pressure of the finger.
  * @throws Error on failure.
  *
@@ -1621,7 +1620,7 @@
                                        float pressure)
 {
   CheckError(SDL_SetJoystickVirtualTouchpad(
-    joystick, touchpad, finger, down, p, pressure));
+    joystick, touchpad, finger, down, p.x, p.y, pressure));
 }
 
 inline void Joystick::SetVirtualTouchpad(int touchpad,
@@ -1695,7 +1694,7 @@
  */
 inline PropertiesRef GetJoystickProperties(JoystickParam joystick)
 {
-  return CheckError(SDL_GetJoystickProperties(joystick));
+  return {CheckError(SDL_GetJoystickProperties(joystick))};
 }
 
 inline PropertiesRef Joystick::GetProperties()
>>>>>>> 0aac8837
<|MERGE_RESOLUTION|>--- conflicted
+++ resolved
@@ -1,86 +1,3 @@
-<<<<<<< HEAD
-17c17
-<  * @defgroup CategoryJoystick Category Joystick
----
->  * @defgroup CategoryJoystick Joystick Support
-299,300c299,300
-<    * @returns a joystick identifier or nullptr on failure; call GetError() for
-<    *          more information.
----
->    * @returns an Joystick on success.
->    * @throws Error on failure.
-360a361,364
-> /**
->  * Represents tbe HatState for a Joystick.
->  *
->  */
-430,431c434
-<    * @post a joystick identifier or nullptr on failure; call GetError() for more
-<    *       information.
----
->    * @throws Error on failure.
-438c441
-<     : m_resource(SDL_OpenJoystick(instance_id))
----
->     : m_resource(CheckError(SDL_OpenJoystick(instance_id)))
-565,568c568,569
-<    * @param x the x coordinate of the finger on the touchpad, normalized 0 to 1,
-<    *          with the origin in the upper left.
-<    * @param y the y coordinate of the finger on the touchpad, normalized 0 to 1,
-<    *          with the origin in the upper left.
----
->    * @param p the x, y coordinates of the finger on the touchpad, normalized 0
->    *          to 1, with the origin in the upper left.
-1140,1141d1140
-<  * @param count a pointer filled in with the number of joysticks returned, may
-<  *              be nullptr.
-1151c1150,1155
-< inline OwnArray<JoystickID> GetJoysticks() { return SDL_GetJoysticks(); }
----
-> inline OwnArray<JoystickID> GetJoysticks()
-> {
->   int count;
->   auto r = reinterpret_cast<JoystickID*>(SDL_GetJoysticks(&count));
->   return OwnArray<JoystickID>(r, count);
-> }
-1354,1355c1358,1359
-<  * @returns a joystick identifier or nullptr on failure; call GetError() for
-<  *          more information.
----
->  * @returns an Joystick on success.
->  * @throws Error on failure.
-1366,1369c1370
-< inline Joystick JoystickID::OpenJoystick()
-< {
-<   return SDL::Joystick.Joystick(m_joystickID);
-< }
----
-> inline Joystick JoystickID::OpenJoystick() { return Joystick(m_joystickID); }
-1382c1383
-<   return CheckError(SDL_GetJoystickFromID(instance_id));
----
->   return {CheckError(SDL_GetJoystickFromID(instance_id))};
-1404c1405
-<   return CheckError(SDL_GetJoystickFromPlayerIndex(player_index));
----
->   return {CheckError(SDL_GetJoystickFromPlayerIndex(player_index))};
-1619,1622c1620,1621
-<  * @param x the x coordinate of the finger on the touchpad, normalized 0 to 1,
-<  *          with the origin in the upper left.
-<  * @param y the y coordinate of the finger on the touchpad, normalized 0 to 1,
-<  *          with the origin in the upper left.
----
->  * @param p the x, y coordinates of the finger on the touchpad, normalized 0 to
->  *          1, with the origin in the upper left.
-1636c1635
-<     joystick, touchpad, finger, down, p, pressure));
----
->     joystick, touchpad, finger, down, p.x, p.y, pressure));
-1710c1709
-<   return CheckError(SDL_GetJoystickProperties(joystick));
----
->   return {CheckError(SDL_GetJoystickProperties(joystick))};
-=======
 --- src/generated/SDL3pp_joystick.h
 +++ include/SDL3pp/SDL3pp_joystick.h
 @@ -14,7 +14,7 @@
@@ -145,7 +62,7 @@
     * @param pressure the pressure of the finger.
     * @throws Error on failure.
     *
-@@ -1125,8 +1126,6 @@
+@@ -1137,8 +1138,6 @@
  /**
   * Get a list of currently connected joysticks.
   *
@@ -154,7 +71,7 @@
   * @returns a 0 terminated array of joystick instance IDs or nullptr on failure;
   *          call GetError() for more information. This should be freed with
   *          free() when it is no longer needed.
-@@ -1136,7 +1135,12 @@
+@@ -1148,7 +1147,12 @@
   * @sa HasJoystick
   * @sa JoystickID.OpenJoystick
   */
@@ -168,7 +85,7 @@
  
  /**
   * Get the implementation dependent name of a joystick.
-@@ -1339,8 +1343,8 @@
+@@ -1351,8 +1355,8 @@
   * for use.
   *
   * @param instance_id the joystick instance ID.
@@ -179,7 +96,7 @@
   *
   * @since This function is available since SDL 3.2.0.
   *
-@@ -1351,10 +1355,7 @@
+@@ -1363,10 +1367,7 @@
    return Joystick(instance_id);
  }
  
@@ -191,7 +108,7 @@
  
  /**
   * Get the Joystick associated with an instance ID, if it has been opened.
-@@ -1367,7 +1368,7 @@
+@@ -1379,7 +1380,7 @@
   */
  inline JoystickRef GetJoystickFromID(JoystickID instance_id)
  {
@@ -200,7 +117,7 @@
  }
  
  inline JoystickRef JoystickID::GetJoystickFromID()
-@@ -1389,7 +1390,7 @@
+@@ -1401,7 +1402,7 @@
   */
  inline JoystickRef GetJoystickFromPlayerIndex(int player_index)
  {
@@ -209,7 +126,7 @@
  }
  
  /**
-@@ -1604,10 +1605,8 @@
+@@ -1616,10 +1617,8 @@
   * @param touchpad the index of the touchpad on the virtual joystick to update.
   * @param finger the index of the finger on the touchpad to set.
   * @param down true if the finger is pressed, false if the finger is released.
@@ -222,7 +139,7 @@
   * @param pressure the pressure of the finger.
   * @throws Error on failure.
   *
-@@ -1621,7 +1620,7 @@
+@@ -1633,7 +1632,7 @@
                                         float pressure)
  {
    CheckError(SDL_SetJoystickVirtualTouchpad(
@@ -231,7 +148,7 @@
  }
  
  inline void Joystick::SetVirtualTouchpad(int touchpad,
-@@ -1695,7 +1694,7 @@
+@@ -1707,7 +1706,7 @@
   */
  inline PropertiesRef GetJoystickProperties(JoystickParam joystick)
  {
@@ -239,5 +156,4 @@
 +  return {CheckError(SDL_GetJoystickProperties(joystick))};
  }
  
- inline PropertiesRef Joystick::GetProperties()
->>>>>>> 0aac8837
+ inline PropertiesRef Joystick::GetProperties()