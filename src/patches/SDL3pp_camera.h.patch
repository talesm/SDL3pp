--- conflicted
+++ resolved
@@ -1,101 +1,3 @@
-<<<<<<< HEAD
-14c14
-<  * @defgroup CategoryCamera Category Camera
----
->  * @defgroup CategoryCamera Camera Support
-214,216c214,216
-<    *             nullptr.
-<    * @post an Camera object or nullptr on failure; call GetError() for more
-<    *       information.
----
->    *             std::nullopt.
->    * @post an Camera object on success..
->    * @throws Error on failure.
-346,347c346
-<    * @param spec the CameraSpec to be initialized by this function.
-<    * @throws Error on failure.
----
->    * @returns the CameraSpec or std::nullopt if waiting for user approval.
-388,389c387,388
-<    * @returns a new frame of video on success.
-<    * @throws Error on failure.
----
->    * @returns a new frame of video on success, nullptr if none is currently
->    *          available.
-397c396
-<   Surface AcquireFrame(Uint64* timestampNS);
----
->   Surface AcquireFrame(Uint64* timestampNS = nullptr);
-536,537d534
-<  * @param count a pointer filled in with the number of cameras returned, may be
-<  *              nullptr.
-539,540c536
-<  *          call GetError() for more information. This should be freed with
-<  *          free() when it is no longer needed.
----
->  *          call GetError() for more information.
-548c544,549
-< inline OwnArray<CameraID> GetCameras() { return SDL_GetCameras(); }
----
-> inline OwnArray<CameraID> GetCameras()
-> {
->   int count;
->   auto data = SDL_GetCameras(&count);
->   return OwnArray<CameraID>(data, count);
-> }
-572,573d572
-<  * @param count a pointer filled in with the number of elements in the list, may
-<  *              be nullptr.
-575,577c574
-<  *          failure; call GetError() for more information. This is a single
-<  *          allocation that should be freed with free() when it is no longer
-<  *          needed.
----
->  *          failure; call GetError() for more information.
-588c585,587
-<   return SDL_GetCameraSupportedFormats(instance_id);
----
->   int count;
->   auto data = SDL_GetCameraSupportedFormats(instance_id, &count);
->   return OwnArray<CameraSpec*>(data, count);
-664,666c663,665
-<  *             nullptr.
-<  * @returns an Camera object or nullptr on failure; call GetError() for more
-<  *          information.
----
->  *             std::nullopt.
->  * @returns an Camera object on success.
->  * @throws Error on failure.
-755c754
-<   return CheckError(SDL_GetCameraProperties(camera));
----
->   return {CheckError(SDL_GetCameraProperties(camera))};
-776,777c775
-<  * @param spec the CameraSpec to be initialized by this function.
-<  * @throws Error on failure.
----
->  * @returns the CameraSpec or std::nullopt if waiting for user approval.
-787c785,786
-<   return CheckError(SDL_GetCameraFormat(camera));
----
->   if (CameraSpec spec; SDL_GetCameraFormat(camera, &spec)) return spec;
->   return std::nullopt;
-826,827c825,826
-<  * @returns a new frame of video on success.
-<  * @throws Error on failure.
----
->  * @returns a new frame of video on success, nullptr if none is currently
->  *          available.
-835c834,835
-< inline Surface AcquireCameraFrame(CameraParam camera, Uint64* timestampNS)
----
-> inline Surface AcquireCameraFrame(CameraParam camera,
->                                   Uint64* timestampNS = nullptr)
-837c837
-<   return CheckError(SDL_AcquireCameraFrame(camera, timestampNS));
----
->   return Surface::Borrow(SDL_AcquireCameraFrame(camera, timestampNS));
-=======
 --- src/generated/SDL3pp_camera.h
 +++ include/SDL3pp/SDL3pp_camera.h
 @@ -11,7 +11,7 @@
@@ -150,7 +52,7 @@
  
    /**
     * Release a frame of video acquired from a camera.
-@@ -521,11 +520,8 @@
+@@ -533,11 +532,8 @@
  /**
   * Get a list of currently connected camera devices.
   *
@@ -163,7 +65,7 @@
   *
   * @threadsafety It is safe to call this function from any thread.
   *
-@@ -533,7 +529,12 @@
+@@ -545,7 +541,12 @@
   *
   * @sa Camera.Camera
   */
@@ -177,7 +79,7 @@
  
  /**
   * Get the list of native formats/sizes a camera supports.
-@@ -557,12 +558,8 @@
+@@ -569,12 +570,8 @@
   * warning popup.
   *
   * @param instance_id the camera device instance ID.
@@ -191,7 +93,7 @@
   *
   * @threadsafety It is safe to call this function from any thread.
   *
-@@ -573,7 +570,9 @@
+@@ -585,7 +582,9 @@
   */
  inline OwnArray<CameraSpec*> GetCameraSupportedFormats(CameraID instance_id)
  {
@@ -202,7 +104,7 @@
  }
  
  /**
-@@ -649,9 +648,9 @@
+@@ -661,9 +660,9 @@
   *
   * @param instance_id the camera device instance ID.
   * @param spec the desired format for data the device will provide. Can be
@@ -215,7 +117,7 @@
   *
   * @threadsafety It is safe to call this function from any thread.
   *
-@@ -740,7 +739,7 @@
+@@ -752,7 +751,7 @@
   */
  inline PropertiesRef GetCameraProperties(CameraParam camera)
  {
@@ -224,7 +126,7 @@
  }
  
  inline PropertiesRef Camera::GetProperties()
-@@ -761,8 +760,7 @@
+@@ -773,8 +772,7 @@
   * occasionally until it returns non-zero.
   *
   * @param camera opened camera device.
@@ -234,7 +136,7 @@
   *
   * @threadsafety It is safe to call this function from any thread.
   *
-@@ -772,7 +770,8 @@
+@@ -784,7 +782,8 @@
   */
  inline std::optional<CameraSpec> GetCameraFormat(CameraParam camera)
  {
@@ -244,7 +146,7 @@
  }
  
  inline std::optional<CameraSpec> Camera::GetFormat()
-@@ -811,8 +810,8 @@
+@@ -823,8 +822,8 @@
   * @param camera opened camera device.
   * @param timestampNS a pointer filled in with the frame's timestamp, or 0 on
   *                    error. Can be nullptr.
@@ -255,7 +157,7 @@
   *
   * @threadsafety It is safe to call this function from any thread.
   *
-@@ -820,9 +819,10 @@
+@@ -832,9 +831,10 @@
   *
   * @sa Camera.ReleaseFrame
   */
@@ -267,5 +169,4 @@
 +  return Surface::Borrow(SDL_AcquireCameraFrame(camera, timestampNS));
  }
  
- inline Surface Camera::AcquireFrame(Uint64* timestampNS)
->>>>>>> 0aac8837
+ inline Surface Camera::AcquireFrame(Uint64* timestampNS)