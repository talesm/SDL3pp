12c12
<  * @defgroup CategoryHIDAPI Category HIDAPI
---
>  * @defgroup CategoryHIDAPI HIDAPI
87,88c87,92
< constexpr hid_bus_type HID_API_BUS_USB =
<   SDL_HID_API_BUS_USB; ///< USB bus Specifications: https://usb.org/hid
---
> /**
>  * USB bus Specifications:
>  *
>  * - https://usb.org/hid
>  */
> constexpr hid_bus_type HID_API_BUS_USB = SDL_HID_API_BUS_USB;
92,94c96,99
<  * https://www.bluetooth.com/specifications/specs/human-interface-device-profile-1-1-1/
<  * https://www.bluetooth.com/specifications/specs/hid-service-1-0/
<  * https://www.bluetooth.com/specifications/specs/hid-over-gatt-profile-1-0/
---
>  *
>  * * https://www.bluetooth.com/specifications/specs/human-interface-device-profile-1-1-1/
>  * * https://www.bluetooth.com/specifications/specs/hid-service-1-0/
>  * * https://www.bluetooth.com/specifications/specs/hid-over-gatt-profile-1-0/
100c105,106
<  * https://docs.microsoft.com/previous-versions/windows/hardware/design/dn642101(v=vs.85)
---
>  *
>  * * https://docs.microsoft.com/previous-versions/windows/hardware/design/dn642101(v=vs.85)
106c112,113
<  * https://www.microsoft.com/download/details.aspx?id=103325
---
>  *
>  * - https://www.microsoft.com/download/details.aspx?id=103325
168d174
<    * @post a pointer to a HidDevice object on success.
187d192
<    * @post a pointer to a HidDevice object on success.
233,234c238
<    * @returns 0 on success or a negative error code on failure; call GetError()
<    *          for more information.
---
>    * @throws Error on failure.
<<<<<<< HEAD
281d282
<    * @param length the length in bytes of the data to send.
297,300c298
=======
258d261
<    * @param length the length in bytes of the data to send.
274,277c277
>>>>>>> 5383d3e5
<    * @param length the number of bytes to read. For devices with multiple
<    *               reports, make sure to read an extra byte for the report
<    *               number.
<    * @param milliseconds timeout in milliseconds or -1 for blocking wait.
---
>    * @param timeout timeout in milliseconds
<<<<<<< HEAD
317,319d314
<    * @param length the number of bytes to read. For devices with multiple
<    *               reports, make sure to read an extra byte for the report
<    *               number.
339,341c334,335
=======
294,296d293
<    * @param length the number of bytes to read. For devices with multiple
<    *               reports, make sure to read an extra byte for the report
<    *               number.
315,317c312,313
>>>>>>> 5383d3e5
<    * @param nonblock enable or not the nonblocking reads - 1 to enable
<    *                 nonblocking - 0 to disable nonblocking.
<    * @returns 0 on success.
---
>    * @param nonblock enable or not the nonblocking reads - true to enable
>    *                 nonblocking - false to disable nonblocking.
<<<<<<< HEAD
363,364d356
<    * @param length the length in bytes of the data to send, including the report
<    *               number.
384,385d375
<    * @param length the number of bytes to read, including an extra byte for the
<    *               report ID. The buffer can be longer than the actual report.
406,407d395
<    * @param length the number of bytes to read, including an extra byte for the
<    *               report ID. The buffer can be longer than the actual report.
421d408
<    * @returns 0 on success.
433d419
<    * @returns 0 on success.
445d430
<    * @returns 0 on success.
458d442
<    * @returns 0 on success.
468,470c452,455
<    * @returns a pointer to the hid_device_info for this hid_device or nullptr
<    *          on failure; call GetError() for more information. This struct
<    *          is valid until the device is closed with HidDevice.close().
=======
339,340d334
<    * @param length the length in bytes of the data to send, including the report
<    *               number.
360,361d353
<    * @param length the number of bytes to read, including an extra byte for the
<    *               report ID. The buffer can be longer than the actual report.
382,383d373
<    * @param length the number of bytes to read, including an extra byte for the
<    *               report ID. The buffer can be longer than the actual report.
397d386
<    * @returns 0 on success.
409d397
<    * @returns 0 on success.
421d408
<    * @returns 0 on success.
434d420
<    * @returns 0 on success.
444,446c430,433
<    * @returns a pointer to the hid_device_info for this hid_device or nullptr on
<    *          failure; call GetError() for more information. This struct is
<    *          valid until the device is closed with HidDevice.close().
>>>>>>> 5383d3e5
---
>    * @returns a pointer to the hid_device_info for this hid_device on success.
>    *          This struct is valid until the device is closed with
>    *          HidDevice.close().
>    * @throws Error on failure.
<<<<<<< HEAD
483d467
<    * @param buf_size the size of the buffer in bytes.
528d511
<  * @returns 0 on success.
543d525
<  * @returns 0 on success.
594,596c576,578
=======
459d445
<    * @param buf_size the size of the buffer in bytes.
504,505d489
<  * @returns 0 on success.
<  *
520,521d503
<  * @returns 0 on success.
<  *
572,574c554,556
>>>>>>> 5383d3e5
<  *          information about the HID devices attached to the system, or nullptr
<  *          in the case of failure. Free this linked list by calling
<  *          hid_free_enumeration().
---
>  *          information about the HID devices attached to the system on success.
>  *          Free this linked list by calling hid_free_enumeration().
>  * @throws Error on failure.
<<<<<<< HEAD
634c616
<  * @returns a pointer to a HidDevice object on success.
---
>  * @returns a HidDevice object on success.
653c635
<  * @returns a pointer to a HidDevice object on success.
---
>  * @returns a HidDevice object on success.
684,687d665
< #endif // SDL_VERSION_ATLEAST(3, 4, 0)
< 
< #if SDL_VERSION_ATLEAST(3, 4, 0)
< 
725d702
<  * @param length the length in bytes of the data to send.
733c710
<   return SDL_hid_write(dev, data.data(), data.size_bytes());
---
>   return SDL_hid_write(dev, data.data_as<Uint8>(), data.size_bytes());
750,753c727
<  * @param length the number of bytes to read. For devices with multiple
<  *               reports, make sure to read an extra byte for the report
<  *               number.
<  * @param milliseconds timeout in milliseconds or -1 for blocking wait.
---
>  * @param timeout timeout in milliseconds
764c738,739
=======
611c593
<  * @returns a pointer to a HidDevice object on success.
---
>  * @returns a HidDevice object on success.
630c612
<  * @returns a pointer to a HidDevice object on success.
---
>  * @returns a HidDevice object on success.
657d638
<  * @param length the length in bytes of the data to send.
665c646
<   return SDL_hid_write(dev, data.data(), data.size_bytes());
---
>   return SDL_hid_write(dev, data.data_as<Uint8>(), data.size_bytes());
682,684c663
<  * @param length the number of bytes to read. For devices with multiple reports,
<  *               make sure to read an extra byte for the report number.
<  * @param milliseconds timeout in milliseconds or -1 for blocking wait.
---
>  * @param timeout timeout in milliseconds
695c674,675
>>>>>>> 5383d3e5
<   return SDL_hid_read_timeout(dev, data.data(), data.size_bytes(), timeout);
---
>   return SDL_hid_read_timeout(
>     dev, data.data_as<Uint8>(), data.size_bytes(), timeout.count());
<<<<<<< HEAD
781,783d755
<  * @param length the number of bytes to read. For devices with multiple
<  *               reports, make sure to read an extra byte for the report
<  *               number.
793c765
<   return SDL_hid_read(dev, data.data(), data.size_bytes());
---
>   return SDL_hid_read(dev, data.data_as<Uint8>(), data.size_bytes());
811,813c783,784
<  * @param nonblock enable or not the nonblocking reads - 1 to enable
<  *                 nonblocking - 0 to disable nonblocking.
=======
712,713d691
<  * @param length the number of bytes to read. For devices with multiple reports,
<  *               make sure to read an extra byte for the report number.
722c700
<   return SDL_hid_read(dev, data.data(), data.size_bytes());
---
>   return SDL_hid_read(dev, data.data_as<Uint8>(), data.size_bytes());
740,742c718,719
<  * @param nonblock enable or not the nonblocking reads - 1 to enable nonblocking
<  *                 - 0 to disable nonblocking.
>>>>>>> 5383d3e5
<  * @returns 0 on success.
---
>  * @param nonblock enable or not the nonblocking reads - true to enable
>  *                 nonblocking - false to disable nonblocking.
<<<<<<< HEAD
844,845d814
<  * @param length the length in bytes of the data to send, including the report
<  *               number.
853c822,823
=======
772,773d748
<  * @param length the length in bytes of the data to send, including the report
<  *               number.
781c756,757
>>>>>>> 5383d3e5
<   return SDL_hid_send_feature_report(dev, data.data(), data.size_bytes());
---
>   return SDL_hid_send_feature_report(
>     dev, data.data_as<Uint8>(), data.size_bytes());
<<<<<<< HEAD
874,875d843
<  * @param length the number of bytes to read, including an extra byte for the
<  *               report ID. The buffer can be longer than the actual report.
884c852,853
=======
802,803d777
<  * @param length the number of bytes to read, including an extra byte for the
<  *               report ID. The buffer can be longer than the actual report.
812c786,787
>>>>>>> 5383d3e5
<   return SDL_hid_get_feature_report(dev, data.data(), data.size_bytes());
---
>   return SDL_hid_get_feature_report(
>     dev, data.data_as<Uint8>(), data.size_bytes());
<<<<<<< HEAD
905,906d873
<  * @param length the number of bytes to read, including an extra byte for the
<  *               report ID. The buffer can be longer than the actual report.
915c882,883
=======
833,834d807
<  * @param length the number of bytes to read, including an extra byte for the
<  *               report ID. The buffer can be longer than the actual report.
843c816,817
>>>>>>> 5383d3e5
<   return SDL_hid_get_input_report(dev, data.data(), data.size_bytes());
---
>   return SDL_hid_get_input_report(
>     dev, data.data_as<Uint8>(), data.size_bytes());
<<<<<<< HEAD
927d894
<  * @returns 0 on success.
932c899
< inline int hid_close(HidDeviceRaw dev)
---
> inline void hid_close(HidDeviceRaw dev)
934c901
<   return CheckError(SDL_hid_close(dev));
---
>   CheckErrorIfNot(SDL_hid_close(dev), 0);
945d911
<  * @returns 0 on success.
968d933
<  * @returns 0 on success.
991d955
<  * @returns 0 on success.
1015d978
<  * @returns 0 on success.
1040,1042c1003,1006
<  * @returns a pointer to the hid_device_info for this hid_device or nullptr
<  *          on failure; call GetError() for more information. This struct
<  *          is valid until the device is closed with HidDevice.close().
=======
855d828
<  * @returns 0 on success.
860c833
< inline int hid_close(HidDeviceRaw dev)
---
> inline void hid_close(HidDeviceRaw dev)
862c835
<   return CheckError(SDL_hid_close(dev));
---
>   CheckErrorIfNot(SDL_hid_close(dev), 0);
873d845
<  * @returns 0 on success.
896d867
<  * @returns 0 on success.
919d889
<  * @returns 0 on success.
943d912
<  * @returns 0 on success.
968,970c937,940
<  * @returns a pointer to the hid_device_info for this hid_device or nullptr on
<  *          failure; call GetError() for more information. This struct is valid
<  *          until the device is closed with HidDevice.close().
>>>>>>> 5383d3e5
---
>  * @returns a pointer to the hid_device_info for this hid_device on success.
>  *          This struct is valid until the device is closed with
>  *          HidDevice.close().
>  * @throws Error on failure.
<<<<<<< HEAD
1064d1027
<  * @param buf_size the size of the buffer in bytes.
1072c1035,1036
=======
992d961
<  * @param buf_size the size of the buffer in bytes.
1000c969,970
>>>>>>> 5383d3e5
<   return SDL_hid_get_report_descriptor(dev, buf.data(), buf.size_bytes());
---
>   return SDL_hid_get_report_descriptor(
>     dev, buf.data_as<Uint8>(), buf.size_bytes());<|MERGE_RESOLUTION|>--- conflicted
+++ resolved
@@ -40,109 +40,61 @@
 <    *          for more information.
 ---
 >    * @throws Error on failure.
-<<<<<<< HEAD
-281d282
+277d280
 <    * @param length the length in bytes of the data to send.
-297,300c298
-=======
-258d261
-<    * @param length the length in bytes of the data to send.
-274,277c277
->>>>>>> 5383d3e5
+293,296c296
 <    * @param length the number of bytes to read. For devices with multiple
 <    *               reports, make sure to read an extra byte for the report
 <    *               number.
 <    * @param milliseconds timeout in milliseconds or -1 for blocking wait.
 ---
 >    * @param timeout timeout in milliseconds
-<<<<<<< HEAD
-317,319d314
+313,315d312
 <    * @param length the number of bytes to read. For devices with multiple
 <    *               reports, make sure to read an extra byte for the report
 <    *               number.
-339,341c334,335
-=======
-294,296d293
-<    * @param length the number of bytes to read. For devices with multiple
-<    *               reports, make sure to read an extra byte for the report
-<    *               number.
-315,317c312,313
->>>>>>> 5383d3e5
+334,336c331,332
 <    * @param nonblock enable or not the nonblocking reads - 1 to enable
 <    *                 nonblocking - 0 to disable nonblocking.
 <    * @returns 0 on success.
 ---
 >    * @param nonblock enable or not the nonblocking reads - true to enable
 >    *                 nonblocking - false to disable nonblocking.
-<<<<<<< HEAD
-363,364d356
+358,359d353
 <    * @param length the length in bytes of the data to send, including the report
 <    *               number.
-384,385d375
+379,380d372
 <    * @param length the number of bytes to read, including an extra byte for the
 <    *               report ID. The buffer can be longer than the actual report.
-406,407d395
+401,402d392
 <    * @param length the number of bytes to read, including an extra byte for the
 <    *               report ID. The buffer can be longer than the actual report.
-421d408
-<    * @returns 0 on success.
-433d419
-<    * @returns 0 on success.
-445d430
-<    * @returns 0 on success.
-458d442
-<    * @returns 0 on success.
-468,470c452,455
-<    * @returns a pointer to the hid_device_info for this hid_device or nullptr
-<    *          on failure; call GetError() for more information. This struct
-<    *          is valid until the device is closed with HidDevice.close().
-=======
-339,340d334
-<    * @param length the length in bytes of the data to send, including the report
-<    *               number.
-360,361d353
-<    * @param length the number of bytes to read, including an extra byte for the
-<    *               report ID. The buffer can be longer than the actual report.
-382,383d373
-<    * @param length the number of bytes to read, including an extra byte for the
-<    *               report ID. The buffer can be longer than the actual report.
-397d386
-<    * @returns 0 on success.
-409d397
-<    * @returns 0 on success.
-421d408
-<    * @returns 0 on success.
-434d420
-<    * @returns 0 on success.
-444,446c430,433
+416d405
+<    * @returns 0 on success.
+428d416
+<    * @returns 0 on success.
+440d427
+<    * @returns 0 on success.
+453d439
+<    * @returns 0 on success.
+463,465c449,452
 <    * @returns a pointer to the hid_device_info for this hid_device or nullptr on
 <    *          failure; call GetError() for more information. This struct is
 <    *          valid until the device is closed with HidDevice.close().
->>>>>>> 5383d3e5
 ---
 >    * @returns a pointer to the hid_device_info for this hid_device on success.
 >    *          This struct is valid until the device is closed with
 >    *          HidDevice.close().
 >    * @throws Error on failure.
-<<<<<<< HEAD
-483d467
+478d464
 <    * @param buf_size the size of the buffer in bytes.
-528d511
-<  * @returns 0 on success.
-543d525
-<  * @returns 0 on success.
-594,596c576,578
-=======
-459d445
-<    * @param buf_size the size of the buffer in bytes.
-504,505d489
+523,524d508
 <  * @returns 0 on success.
 <  *
-520,521d503
+539,540d522
 <  * @returns 0 on success.
 <  *
-572,574c554,556
->>>>>>> 5383d3e5
+591,593c573,575
 <  *          information about the HID devices attached to the system, or nullptr
 <  *          in the case of failure. Free this linked list by calling
 <  *          hid_free_enumeration().
@@ -150,195 +102,104 @@
 >  *          information about the HID devices attached to the system on success.
 >  *          Free this linked list by calling hid_free_enumeration().
 >  * @throws Error on failure.
-<<<<<<< HEAD
-634c616
+630c612
 <  * @returns a pointer to a HidDevice object on success.
 ---
 >  * @returns a HidDevice object on success.
-653c635
+649c631
 <  * @returns a pointer to a HidDevice object on success.
 ---
 >  * @returns a HidDevice object on success.
-684,687d665
+680,683d661
 < #endif // SDL_VERSION_ATLEAST(3, 4, 0)
 < 
 < #if SDL_VERSION_ATLEAST(3, 4, 0)
 < 
-725d702
+719d696
 <  * @param length the length in bytes of the data to send.
-733c710
+727c704
 <   return SDL_hid_write(dev, data.data(), data.size_bytes());
 ---
 >   return SDL_hid_write(dev, data.data_as<Uint8>(), data.size_bytes());
-750,753c727
-<  * @param length the number of bytes to read. For devices with multiple
-<  *               reports, make sure to read an extra byte for the report
-<  *               number.
-<  * @param milliseconds timeout in milliseconds or -1 for blocking wait.
----
->  * @param timeout timeout in milliseconds
-764c738,739
-=======
-611c593
-<  * @returns a pointer to a HidDevice object on success.
----
->  * @returns a HidDevice object on success.
-630c612
-<  * @returns a pointer to a HidDevice object on success.
----
->  * @returns a HidDevice object on success.
-657d638
-<  * @param length the length in bytes of the data to send.
-665c646
-<   return SDL_hid_write(dev, data.data(), data.size_bytes());
----
->   return SDL_hid_write(dev, data.data_as<Uint8>(), data.size_bytes());
-682,684c663
+744,746c721
 <  * @param length the number of bytes to read. For devices with multiple reports,
 <  *               make sure to read an extra byte for the report number.
 <  * @param milliseconds timeout in milliseconds or -1 for blocking wait.
 ---
 >  * @param timeout timeout in milliseconds
-695c674,675
->>>>>>> 5383d3e5
+757c732,733
 <   return SDL_hid_read_timeout(dev, data.data(), data.size_bytes(), timeout);
 ---
 >   return SDL_hid_read_timeout(
 >     dev, data.data_as<Uint8>(), data.size_bytes(), timeout.count());
-<<<<<<< HEAD
-781,783d755
-<  * @param length the number of bytes to read. For devices with multiple
-<  *               reports, make sure to read an extra byte for the report
-<  *               number.
-793c765
-<   return SDL_hid_read(dev, data.data(), data.size_bytes());
----
->   return SDL_hid_read(dev, data.data_as<Uint8>(), data.size_bytes());
-811,813c783,784
-<  * @param nonblock enable or not the nonblocking reads - 1 to enable
-<  *                 nonblocking - 0 to disable nonblocking.
-=======
-712,713d691
+774,775d749
 <  * @param length the number of bytes to read. For devices with multiple reports,
 <  *               make sure to read an extra byte for the report number.
-722c700
+784c758
 <   return SDL_hid_read(dev, data.data(), data.size_bytes());
 ---
 >   return SDL_hid_read(dev, data.data_as<Uint8>(), data.size_bytes());
-740,742c718,719
+802,804c776,777
 <  * @param nonblock enable or not the nonblocking reads - 1 to enable nonblocking
 <  *                 - 0 to disable nonblocking.
->>>>>>> 5383d3e5
 <  * @returns 0 on success.
 ---
 >  * @param nonblock enable or not the nonblocking reads - true to enable
 >  *                 nonblocking - false to disable nonblocking.
-<<<<<<< HEAD
-844,845d814
+834,835d806
 <  * @param length the length in bytes of the data to send, including the report
 <  *               number.
-853c822,823
-=======
-772,773d748
-<  * @param length the length in bytes of the data to send, including the report
-<  *               number.
-781c756,757
->>>>>>> 5383d3e5
+843c814,815
 <   return SDL_hid_send_feature_report(dev, data.data(), data.size_bytes());
 ---
 >   return SDL_hid_send_feature_report(
 >     dev, data.data_as<Uint8>(), data.size_bytes());
-<<<<<<< HEAD
-874,875d843
+864,865d835
 <  * @param length the number of bytes to read, including an extra byte for the
 <  *               report ID. The buffer can be longer than the actual report.
-884c852,853
-=======
-802,803d777
+874c844,845
+<   return SDL_hid_get_feature_report(dev, data.data(), data.size_bytes());
+---
+>   return SDL_hid_get_feature_report(
+>     dev, data.data_as<Uint8>(), data.size_bytes());
+895,896d865
 <  * @param length the number of bytes to read, including an extra byte for the
 <  *               report ID. The buffer can be longer than the actual report.
-812c786,787
->>>>>>> 5383d3e5
-<   return SDL_hid_get_feature_report(dev, data.data(), data.size_bytes());
----
->   return SDL_hid_get_feature_report(
->     dev, data.data_as<Uint8>(), data.size_bytes());
-<<<<<<< HEAD
-905,906d873
-<  * @param length the number of bytes to read, including an extra byte for the
-<  *               report ID. The buffer can be longer than the actual report.
-915c882,883
-=======
-833,834d807
-<  * @param length the number of bytes to read, including an extra byte for the
-<  *               report ID. The buffer can be longer than the actual report.
-843c816,817
->>>>>>> 5383d3e5
+905c874,875
 <   return SDL_hid_get_input_report(dev, data.data(), data.size_bytes());
 ---
 >   return SDL_hid_get_input_report(
 >     dev, data.data_as<Uint8>(), data.size_bytes());
-<<<<<<< HEAD
-927d894
-<  * @returns 0 on success.
-932c899
+917d886
+<  * @returns 0 on success.
+922c891
 < inline int hid_close(HidDeviceRaw dev)
 ---
 > inline void hid_close(HidDeviceRaw dev)
-934c901
+924c893
 <   return CheckError(SDL_hid_close(dev));
 ---
 >   CheckErrorIfNot(SDL_hid_close(dev), 0);
-945d911
-<  * @returns 0 on success.
-968d933
-<  * @returns 0 on success.
-991d955
-<  * @returns 0 on success.
-1015d978
-<  * @returns 0 on success.
-1040,1042c1003,1006
-<  * @returns a pointer to the hid_device_info for this hid_device or nullptr
-<  *          on failure; call GetError() for more information. This struct
-<  *          is valid until the device is closed with HidDevice.close().
-=======
-855d828
-<  * @returns 0 on success.
-860c833
-< inline int hid_close(HidDeviceRaw dev)
----
-> inline void hid_close(HidDeviceRaw dev)
-862c835
-<   return CheckError(SDL_hid_close(dev));
----
->   CheckErrorIfNot(SDL_hid_close(dev), 0);
-873d845
-<  * @returns 0 on success.
-896d867
-<  * @returns 0 on success.
-919d889
-<  * @returns 0 on success.
-943d912
-<  * @returns 0 on success.
-968,970c937,940
+935d903
+<  * @returns 0 on success.
+958d925
+<  * @returns 0 on success.
+981d947
+<  * @returns 0 on success.
+1005d970
+<  * @returns 0 on success.
+1030,1032c995,998
 <  * @returns a pointer to the hid_device_info for this hid_device or nullptr on
 <  *          failure; call GetError() for more information. This struct is valid
 <  *          until the device is closed with HidDevice.close().
->>>>>>> 5383d3e5
 ---
 >  * @returns a pointer to the hid_device_info for this hid_device on success.
 >  *          This struct is valid until the device is closed with
 >  *          HidDevice.close().
 >  * @throws Error on failure.
-<<<<<<< HEAD
-1064d1027
+1054d1019
 <  * @param buf_size the size of the buffer in bytes.
-1072c1035,1036
-=======
-992d961
-<  * @param buf_size the size of the buffer in bytes.
-1000c969,970
->>>>>>> 5383d3e5
+1062c1027,1028
 <   return SDL_hid_get_report_descriptor(dev, buf.data(), buf.size_bytes());
 ---
 >   return SDL_hid_get_report_descriptor(
