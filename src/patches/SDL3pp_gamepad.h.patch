--- conflicted
+++ resolved
@@ -2,27 +2,21 @@
 <  * @defgroup CategoryGamepad Category Gamepad
 ---
 >  * @defgroup CategoryGamepad Gamepad Support
-<<<<<<< HEAD
-1443,1444d1442
-<  * @param count a pointer filled in with the number of gamepads returned, may
-<  *              be nullptr.
-1456c1454,1459
-=======
-494,495c494
+516,517c516
 <    *          is available; call GetError() for more information. This should be
 <    *          freed with free() when it is no longer needed.
 ---
 >    *          is available; call GetError() for more information.
-1223,1224d1221
+1327,1328d1325
 <  * @param count a pointer filled in with the number of mappings returned, can be
 <  *              nullptr.
-1226,1228c1223
+1330,1332c1327
 <  *          failure; call GetError() for more information. This is a single
 <  *          allocation that should be freed with free() when it is no longer
 <  *          needed.
 ---
 >  *          failure; call GetError() for more information.
-1232c1227,1232
+1338c1333,1338
 < inline OwnArray<char*> GetGamepadMappings() { return SDL_GetGamepadMappings(); }
 ---
 > inline OwnArray<char*> GetGamepadMappings()
@@ -31,34 +25,33 @@
 >   auto data = SDL_GetGamepadMappings(&count);
 >   return OwnArray<char*>(data);
 > }
-1239,1240c1239
+1345,1346c1345
 <  *          information. This should be freed with free() when it is no longer
 <  *          needed.
 ---
 >  *          information.
-1249c1248
+1357c1356
 <   return SDL_GetGamepadMappingForGUID(guid);
 ---
 >   return StringResult(SDL_GetGamepadMappingForGUID(guid));
-1259,1260c1258
+1367,1368c1366
 <  *          available; call GetError() for more information. This should be
 <  *          freed with free() when it is no longer needed.
 ---
 >  *          available; call GetError() for more information.
-1271c1269
+1381c1379
 <   return SDL_GetGamepadMapping(gamepad);
 ---
 >   return StringResult(SDL_GetGamepadMapping(gamepad));
-1313,1314d1310
+1427,1428d1424
 <  * @param count a pointer filled in with the number of gamepads returned, may be
 <  *              nullptr.
-1316,1317c1312
+1430,1431c1426
 <  *          call GetError() for more information. This should be freed with
 <  *          free() when it is no longer needed.
 ---
 >  *          call GetError() for more information.
-1324c1319,1324
->>>>>>> 5383d3e5
+1440c1435,1440
 < inline OwnArray<JoystickID> GetGamepads() { return SDL_GetGamepads(); }
 ---
 > inline OwnArray<JoystickID> GetGamepads()
@@ -67,35 +60,19 @@
 >   auto r = reinterpret_cast<JoystickID*>(SDL_GetGamepads(&count));
 >   return OwnArray<JoystickID>(r, count);
 > }
-<<<<<<< HEAD
-1722c1725
+1706c1706
 <   return CheckError(SDL_GetGamepadFromID(instance_id));
 ---
 >   return {CheckError(SDL_GetGamepadFromID(instance_id))};
-1740c1743
+1724c1724
 <   return SDL_GetGamepadFromPlayerIndex(player_index);
 ---
 >   return {SDL_GetGamepadFromPlayerIndex(player_index)};
-1772c1775
+1755c1755
 <   return CheckError(SDL_GetGamepadProperties(gamepad));
 ---
 >   return {CheckError(SDL_GetGamepadProperties(gamepad))};
-2184c2187
-=======
-1564c1564
-<   return CheckError(SDL_GetGamepadFromID(instance_id));
----
->   return {CheckError(SDL_GetGamepadFromID(instance_id))};
-1580c1580
-<   return SDL_GetGamepadFromPlayerIndex(player_index);
----
->   return {SDL_GetGamepadFromPlayerIndex(player_index)};
-1609c1609
-<   return CheckError(SDL_GetGamepadProperties(gamepad));
----
->   return {CheckError(SDL_GetGamepadProperties(gamepad))};
-1980c1980
->>>>>>> 5383d3e5
+2160c2160
 <   return SDL_GetGamepadJoystick(gamepad);
 ---
 >   return {SDL_GetGamepadJoystick(gamepad)};