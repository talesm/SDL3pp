--- conflicted
+++ resolved
@@ -9,11 +9,7 @@
   *
   * SDL provides a low-level joystick API, which just treats joysticks as an
   * arbitrary pile of buttons, axes, and hat switches. If you're planning to
-<<<<<<< HEAD
-@@ -513,8 +513,7 @@
-=======
-@@ -496,8 +496,7 @@
->>>>>>> bcfe70bb
+@@ -518,8 +518,7 @@
     * Details about mappings are discussed with AddGamepadMapping().
     *
     * @returns a string that has the gamepad's mapping or nullptr if no mapping
@@ -23,11 +19,7 @@
     *
     * @threadsafety It is safe to call this function from any thread.
     *
-<<<<<<< HEAD
-@@ -1324,26 +1323,26 @@
-=======
-@@ -1239,24 +1238,24 @@
->>>>>>> bcfe70bb
+@@ -1343,26 +1342,26 @@
  /**
   * Get the current gamepad mappings.
   *
@@ -62,11 +54,7 @@
   *
   * @threadsafety It is safe to call this function from any thread.
   *
-<<<<<<< HEAD
-@@ -1354,7 +1353,7 @@
-=======
-@@ -1265,7 +1264,7 @@
->>>>>>> bcfe70bb
+@@ -1373,7 +1372,7 @@
   */
  inline StringResult GetGamepadMappingForGUID(GUID guid)
  {
@@ -75,11 +63,7 @@
  }
  
  /**
-<<<<<<< HEAD
-@@ -1364,8 +1363,7 @@
-=======
-@@ -1275,8 +1274,7 @@
->>>>>>> bcfe70bb
+@@ -1383,8 +1382,7 @@
   *
   * @param gamepad the gamepad you want to get the current mapping for.
   * @returns a string that has the gamepad's mapping or nullptr if no mapping is
@@ -89,11 +73,7 @@
   *
   * @threadsafety It is safe to call this function from any thread.
   *
-<<<<<<< HEAD
-@@ -1378,7 +1376,7 @@
-=======
-@@ -1287,7 +1285,7 @@
->>>>>>> bcfe70bb
+@@ -1397,7 +1395,7 @@
   */
  inline StringResult GetGamepadMapping(GamepadParam gamepad)
  {
@@ -102,11 +82,7 @@
  }
  
  inline StringResult Gamepad::GetMapping()
-<<<<<<< HEAD
-@@ -1424,11 +1422,8 @@
-=======
-@@ -1329,18 +1327,20 @@
->>>>>>> bcfe70bb
+@@ -1443,11 +1441,8 @@
  /**
   * Get a list of currently connected gamepads.
   *
@@ -119,7 +95,7 @@
   *
   * @threadsafety It is safe to call this function from any thread.
   *
-@@ -1437,7 +1432,12 @@
+@@ -1456,7 +1451,12 @@
   * @sa HasGamepad
   * @sa Gamepad.Gamepad
   */
@@ -133,11 +109,7 @@
  
  /**
   * Check if the given joystick is supported by the gamepad interface.
-<<<<<<< HEAD
-@@ -1703,7 +1703,7 @@
-=======
-@@ -1580,7 +1580,7 @@
->>>>>>> bcfe70bb
+@@ -1722,7 +1722,7 @@
   */
  inline GamepadRef GetGamepadFromID(JoystickID instance_id)
  {
@@ -146,11 +118,7 @@
  }
  
  /**
-<<<<<<< HEAD
-@@ -1721,7 +1721,7 @@
-=======
-@@ -1596,7 +1596,7 @@
->>>>>>> bcfe70bb
+@@ -1740,7 +1740,7 @@
   */
  inline GamepadRef GetGamepadFromPlayerIndex(int player_index)
  {
@@ -159,11 +127,7 @@
  }
  
  /**
-<<<<<<< HEAD
-@@ -1752,7 +1752,7 @@
-=======
-@@ -1625,7 +1625,7 @@
->>>>>>> bcfe70bb
+@@ -1771,7 +1771,7 @@
   */
  inline PropertiesRef GetGamepadProperties(GamepadParam gamepad)
  {
@@ -172,11 +136,7 @@
  }
  
  inline PropertiesRef Gamepad::GetProperties()
-<<<<<<< HEAD
-@@ -2157,7 +2157,7 @@
-=======
-@@ -1996,7 +1996,7 @@
->>>>>>> bcfe70bb
+@@ -2176,7 +2176,7 @@
   */
  inline JoystickRef GetGamepadJoystick(GamepadParam gamepad)
  {
