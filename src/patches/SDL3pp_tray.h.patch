--- conflicted
+++ resolved
@@ -1,75 +1,3 @@
-<<<<<<< HEAD
-11c11
-<  * @defgroup CategoryTray Category Tray
----
->  * @defgroup CategoryTray System Tray
-57a58,60
-> struct TrayMenu;
-> 
-> /// Alias to raw representation for TrayMenu.
-410,411d412
-<    * @param count An optional pointer to obtain the number of entries in the
-<    *              menu.
-452a454,477
->   /**
->    * Appends a tray entry.
->    *
->    * If label is nullptr, the entry will be a separator. Many functions won't
->    * work for an entry that is a separator.
->    *
->    * An entry does not need to be destroyed; it will be destroyed with the tray.
->    *
->    * @param label the text to be displayed on the entry, in UTF-8 encoding, or
->    *              nullptr for a separator.
->    * @param flags a combination of flags, some of which are mandatory.
->    * @returns the newly created entry, or nullptr if pos is out of bounds.
->    *
->    * @threadsafety This function should be called on the thread that created the
->    *               tray.
->    *
->    * @since This function is available since SDL 3.2.0.
->    *
->    * @sa TrayMenu.InsertEntry
->    * @sa TrayEntryFlags
->    * @sa TrayMenu.GetEntries
->    * @sa TrayEntry.Remove
->    * @sa TrayEntry.GetParent
->    */
-726a752,764
->   /**
->    * Sets a callback to be invoked when the entry is selected.
->    *
->    * @param callback a callback to be invoked when the entry is selected.
->    *
->    * @threadsafety This function should be called on the thread that created the
->    *               tray.
->    *
->    * @since This function is available since SDL 3.2.0.
->    *
->    * @sa TrayMenu.GetEntries
->    * @sa TrayMenu.InsertEntry
->    */
-985d1022
-<  * @param count An optional pointer to obtain the number of entries in the menu.
-1000c1037,1040
-<   return SDL_GetTrayEntries(menu);
----
->   int count;
->   auto entries = SDL_GetTrayEntries(menu, &count);
->   return std::span<TrayEntry>{reinterpret_cast<TrayEntry*>(entries),
->                               size_t(count)};
-1378a1419,1428
-> 
-> inline TrayEntry TrayMenu::AppendEntry(StringParam label, TrayEntryFlags flags)
-> {
->   return InsertEntry(-1, std::move(label), flags);
-> }
-> 
-> inline void TrayEntry::SetCallback(TrayCB callback)
-> {
->   SetCallback(callback.wrapper, callback.data);
-> }
-=======
 --- src/generated/SDL3pp_tray.h
 +++ include/SDL3pp/SDL3pp_tray.h
 @@ -8,7 +8,7 @@
@@ -91,7 +19,7 @@
  using TrayMenuRaw = SDL_TrayMenu*;
  
  // Forward decl
-@@ -395,8 +398,6 @@
+@@ -407,8 +410,6 @@
    /**
     * Returns a list of entries in the menu, in order.
     *
@@ -100,7 +28,7 @@
     * @returns a nullptr-terminated list of entries within the given menu. The
     *          pointer becomes invalid when any function that inserts or deletes
     *          entries in the menu is called.
-@@ -438,6 +439,30 @@
+@@ -450,6 +451,30 @@
     */
    TrayEntry InsertEntry(int pos, StringParam label, TrayEntryFlags flags);
  
@@ -131,7 +59,7 @@
    TrayEntry AppendEntry(StringParam label, TrayEntryFlags flags);
  
    /**
-@@ -712,6 +737,19 @@
+@@ -724,6 +749,19 @@
     */
    bool GetEnabled() const;
  
@@ -151,7 +79,7 @@
    void SetCallback(TrayCB callback);
  
    /**
-@@ -970,7 +1008,6 @@
+@@ -982,7 +1020,6 @@
   * Returns a list of entries in the menu, in order.
   *
   * @param menu The menu to get entries from.
@@ -159,7 +87,7 @@
   * @returns a nullptr-terminated list of entries within the given menu. The
   *          pointer becomes invalid when any function that inserts or deletes
   *          entries in the menu is called.
-@@ -985,7 +1022,10 @@
+@@ -997,7 +1034,10 @@
   */
  inline std::span<TrayEntry> GetTrayEntries(TrayMenu menu)
  {
@@ -171,7 +99,7 @@
  }
  
  inline std::span<TrayEntry> TrayMenu::GetEntries()
-@@ -1365,6 +1405,19 @@
+@@ -1377,6 +1417,16 @@
  
  /// @}
  
@@ -182,13 +110,9 @@
 +
 +inline void TrayEntry::SetCallback(TrayCB callback)
 +{
-+  using Wrapper = KeyValueCallbackWrapper<SDL_TrayEntry*, TrayCB>;
-+  SetCallback([](void* userdata,
-+                 SDL_TrayEntry* entry) { Wrapper::Call(userdata, entry); },
-+              Wrapper::Wrap(get(), std::move(callback)));
++  SetCallback(callback.wrapper, callback.data);
 +}
 +
  } // namespace SDL
  
- #endif /* SDL3PP_TRAY_H_ */
->>>>>>> 0aac8837
+ #endif /* SDL3PP_TRAY_H_ */