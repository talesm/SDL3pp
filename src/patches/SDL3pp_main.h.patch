<<<<<<< HEAD
3a4,11
> #ifdef SDL3PP_MAIN_HANDLED
> #define SDL_MAIN_HANDLED
> #endif // SDL3PP_MAIN_HANDLED
> 
> #ifdef SDL3PP_MAIN_USE_CALLBACKS
> #define SDL_MAIN_USE_CALLBACKS
> #endif // SDL3PP_MAIN_USE_CALLBACKS
> 
10c18
<  * @defgroup CategoryMain Category Main
---
>  * @defgroup CategoryMain Application entry points
17,19c25,27
<  * ```c
<  * #include <SDL3/SDL.h>
<  * #include <SDL3/SDL_main.h>
---
>  * ```cpp
>  * #include <SDL3pp/SDL3pp.h>
>  * #include <SDL3pp/SDL3pp_main.h>
41a50,51
> #ifdef SDL3PP_DOC
> 
79a90,91
> #endif // SDL3PP_DOC
> 
138c150
<   return SDL_RunApp(argc, argv[], mainFunction, reserved);
---
>   return SDL_RunApp(argc, argv, mainFunction, reserved);
174c186
<     argc, argv[], appinit, appiter, appevent, appquit);
---
>     argc, argv, appinit, appiter, appevent, appquit);
176a189,190
> #if defined(SDL_PLATFORM_WINDOWS)
> 
189,191d202
<  * If `name` is nullptr, SDL currently uses `(CS_BYTEALIGNCLIENT | CS_OWNDC)`
<  * for the style, regardless of what is specified here.
<  *
194c205,207
<  * @param style the value to use in WNDCLASSEX::style.
---
>  * @param style the value to use in WNDCLASSEX::style. If `name` is nullptr, SDL
>  *              currently uses `(CS_BYTEALIGNCLIENT | CS_OWNDC)` regardless of
>  *              what is specified here.
223a237,238
> #endif /* defined(SDL_PLATFORM_WINDOWS) */
> 
232a248,271
> 
> /**
>  * Use this to define the callbacks for given class
>  * @param CLASS The class to wrap in callbacks.
>  */
> #define SDL3PP_DEFINE_CALLBACKS(CLASS)                                         \
>   static_assert(SDL::HasIterateFunction<CLASS>, "Main class not compatible");  \
>   inline SDL::AppResult SDL_AppInit(void** appstate, int argc, char* argv[])   \
>   {                                                                            \
>     return SDL::InitClass(reinterpret_cast<CLASS**>(appstate),                 \
>                           SDL::AppArgs{argv, size_t(argc)});                   \
>   }                                                                            \
>   inline SDL::AppResult SDL_AppIterate(void* appstate)                         \
>   {                                                                            \
>     return SDL::IterateClass(static_cast<CLASS*>(appstate));                   \
>   }                                                                            \
>   inline SDL::AppResult SDL_AppEvent(void* appstate, SDL::Event* event)        \
>   {                                                                            \
>     return SDL::EventClass(static_cast<CLASS*>(appstate), *event);             \
>   }                                                                            \
>   inline void SDL_AppQuit(void* appstate, SDL::AppResult result)               \
>   {                                                                            \
>     SDL::QuitClass(static_cast<CLASS*>(appstate), result);                     \
>   }
=======
--- src/generated/SDL3pp_main.h
+++ include/SDL3pp/SDL3pp_main.h
@@ -1,22 +1,30 @@
 #ifndef SDL3PP_MAIN_H_
 #define SDL3PP_MAIN_H_
 
+#ifdef SDL3PP_MAIN_HANDLED
+#define SDL_MAIN_HANDLED
+#endif // SDL3PP_MAIN_HANDLED
+
+#ifdef SDL3PP_MAIN_USE_CALLBACKS
+#define SDL_MAIN_USE_CALLBACKS
+#endif // SDL3PP_MAIN_USE_CALLBACKS
+
 #include <SDL3/SDL_main.h>
 #include "SDL3pp.h"
 
 namespace SDL {
 
 /**
- * @defgroup CategoryMain Category Main
+ * @defgroup CategoryMain Application entry points
  *
  * Redefine main() if necessary so that it is called by SDL.
  *
  * In order to make this consistent on all platforms, the application's main()
  * should look like this:
  *
- * ```c
- * #include <SDL3/SDL.h>
- * #include <SDL3/SDL_main.h>
+ * ```cpp
+ * #include <SDL3pp/SDL3pp.h>
+ * #include <SDL3pp/SDL3pp_main.h>
  *
  * int main(int argc, char *argv[])
  * {
@@ -39,6 +47,8 @@
  * @{
  */
 
+#ifdef SDL3PP_DOC
+
 /**
  * Inform SDL that the app is providing an entry point instead of SDL.
  *
@@ -77,6 +87,8 @@
  */
 #define SDL3PP_MAIN_USE_CALLBACKS SDL_MAIN_USE_CALLBACKS
 
+#endif // SDL3PP_DOC
+
 /**
  * The prototype for the application's main() function
  *
@@ -135,7 +147,7 @@
                   main_func mainFunction,
                   void* reserved)
 {
-  return SDL_RunApp(argc, argv[], mainFunction, reserved);
+  return SDL_RunApp(argc, argv, mainFunction, reserved);
 }
 
 /**
@@ -171,9 +183,11 @@
                                  AppQuit_func appquit)
 {
   return SDL_EnterAppMainCallbacks(
-    argc, argv[], appinit, appiter, appevent, appquit);
+    argc, argv, appinit, appiter, appevent, appquit);
 }
 
+#if defined(SDL_PLATFORM_WINDOWS)
+
 /**
  * Register a win32 window class for SDL's use.
  *
@@ -220,6 +234,8 @@
  */
 inline void UnregisterApp() { SDL_UnregisterApp(); }
 
+#endif /* defined(SDL_PLATFORM_WINDOWS) */
+
 /**
  * Callback from the application to let the suspend continue.
  *
@@ -230,6 +246,30 @@
  */
 inline void GDKSuspendComplete() { SDL_GDKSuspendComplete(); }
 
+/**
+ * Use this to define the callbacks for given class
+ * @param CLASS The class to wrap in callbacks.
+ */
+#define SDL3PP_DEFINE_CALLBACKS(CLASS)                                         \
+  static_assert(SDL::HasIterateFunction<CLASS>, "Main class not compatible");  \
+  inline SDL::AppResult SDL_AppInit(void** appstate, int argc, char* argv[])   \
+  {                                                                            \
+    return SDL::InitClass(reinterpret_cast<CLASS**>(appstate),                 \
+                          SDL::AppArgs{argv, size_t(argc)});                   \
+  }                                                                            \
+  inline SDL::AppResult SDL_AppIterate(void* appstate)                         \
+  {                                                                            \
+    return SDL::IterateClass(static_cast<CLASS*>(appstate));                   \
+  }                                                                            \
+  inline SDL::AppResult SDL_AppEvent(void* appstate, SDL::Event* event)        \
+  {                                                                            \
+    return SDL::EventClass(static_cast<CLASS*>(appstate), *event);             \
+  }                                                                            \
+  inline void SDL_AppQuit(void* appstate, SDL::AppResult result)               \
+  {                                                                            \
+    SDL::QuitClass(static_cast<CLASS*>(appstate), result);                     \
+  }
+
 /// @}
 
 } // namespace SDL
>>>>>>> 0aac8837
<|MERGE_RESOLUTION|>--- conflicted
+++ resolved
@@ -1,81 +1,3 @@
-<<<<<<< HEAD
-3a4,11
-> #ifdef SDL3PP_MAIN_HANDLED
-> #define SDL_MAIN_HANDLED
-> #endif // SDL3PP_MAIN_HANDLED
-> 
-> #ifdef SDL3PP_MAIN_USE_CALLBACKS
-> #define SDL_MAIN_USE_CALLBACKS
-> #endif // SDL3PP_MAIN_USE_CALLBACKS
-> 
-10c18
-<  * @defgroup CategoryMain Category Main
----
->  * @defgroup CategoryMain Application entry points
-17,19c25,27
-<  * ```c
-<  * #include <SDL3/SDL.h>
-<  * #include <SDL3/SDL_main.h>
----
->  * ```cpp
->  * #include <SDL3pp/SDL3pp.h>
->  * #include <SDL3pp/SDL3pp_main.h>
-41a50,51
-> #ifdef SDL3PP_DOC
-> 
-79a90,91
-> #endif // SDL3PP_DOC
-> 
-138c150
-<   return SDL_RunApp(argc, argv[], mainFunction, reserved);
----
->   return SDL_RunApp(argc, argv, mainFunction, reserved);
-174c186
-<     argc, argv[], appinit, appiter, appevent, appquit);
----
->     argc, argv, appinit, appiter, appevent, appquit);
-176a189,190
-> #if defined(SDL_PLATFORM_WINDOWS)
-> 
-189,191d202
-<  * If `name` is nullptr, SDL currently uses `(CS_BYTEALIGNCLIENT | CS_OWNDC)`
-<  * for the style, regardless of what is specified here.
-<  *
-194c205,207
-<  * @param style the value to use in WNDCLASSEX::style.
----
->  * @param style the value to use in WNDCLASSEX::style. If `name` is nullptr, SDL
->  *              currently uses `(CS_BYTEALIGNCLIENT | CS_OWNDC)` regardless of
->  *              what is specified here.
-223a237,238
-> #endif /* defined(SDL_PLATFORM_WINDOWS) */
-> 
-232a248,271
-> 
-> /**
->  * Use this to define the callbacks for given class
->  * @param CLASS The class to wrap in callbacks.
->  */
-> #define SDL3PP_DEFINE_CALLBACKS(CLASS)                                         \
->   static_assert(SDL::HasIterateFunction<CLASS>, "Main class not compatible");  \
->   inline SDL::AppResult SDL_AppInit(void** appstate, int argc, char* argv[])   \
->   {                                                                            \
->     return SDL::InitClass(reinterpret_cast<CLASS**>(appstate),                 \
->                           SDL::AppArgs{argv, size_t(argc)});                   \
->   }                                                                            \
->   inline SDL::AppResult SDL_AppIterate(void* appstate)                         \
->   {                                                                            \
->     return SDL::IterateClass(static_cast<CLASS*>(appstate));                   \
->   }                                                                            \
->   inline SDL::AppResult SDL_AppEvent(void* appstate, SDL::Event* event)        \
->   {                                                                            \
->     return SDL::EventClass(static_cast<CLASS*>(appstate), *event);             \
->   }                                                                            \
->   inline void SDL_AppQuit(void* appstate, SDL::AppResult result)               \
->   {                                                                            \
->     SDL::QuitClass(static_cast<CLASS*>(appstate), result);                     \
->   }
-=======
 --- src/generated/SDL3pp_main.h
 +++ include/SDL3pp/SDL3pp_main.h
 @@ -1,22 +1,30 @@
@@ -153,7 +75,23 @@
  /**
   * Register a win32 window class for SDL's use.
   *
-@@ -220,6 +234,8 @@
+@@ -186,12 +200,11 @@
+  * Most applications do not need to, and should not, call this directly; SDL
+  * will call it when initializing the video subsystem.
+  *
+- * If `name` is nullptr, SDL currently uses `(CS_BYTEALIGNCLIENT | CS_OWNDC)`
+- * for the style, regardless of what is specified here.
+- *
+  * @param name the window class name, in UTF-8 encoding. If nullptr, SDL
+  *             currently uses "SDL_app" but this isn't guaranteed.
+- * @param style the value to use in WNDCLASSEX::style.
++ * @param style the value to use in WNDCLASSEX::style. If `name` is nullptr, SDL
++ *              currently uses `(CS_BYTEALIGNCLIENT | CS_OWNDC)` regardless of
++ *              what is specified here.
+  * @param hInst the HINSTANCE to use in WNDCLASSEX::hInstance. If zero, SDL will
+  *              use `GetModuleHandle(nullptr)` instead.
+  * @returns true on success or false on failure; call GetError() for more
+@@ -221,6 +234,8 @@
   */
  inline void UnregisterApp() { SDL_UnregisterApp(); }
  
@@ -162,7 +100,7 @@
  /**
   * Callback from the application to let the suspend continue.
   *
-@@ -230,6 +246,30 @@
+@@ -231,6 +246,30 @@
   */
  inline void GDKSuspendComplete() { SDL_GDKSuspendComplete(); }
  
@@ -192,5 +130,4 @@
 +
  /// @}
  
- } // namespace SDL
->>>>>>> 0aac8837
+ } // namespace SDL