<<<<<<< HEAD
10c10
<  * @defgroup CategoryFilesystem Category Filesystem
---
>  * @defgroup CategoryFilesystem Filesystem Access
38a39,42
> /**
>  * Convenience representation of a path under SDL
>  *
>  */
40a45
>   /// Use parent ctors
42a48
>   /// Append
45c51,52
<     static_assert(false, "Not implemented");
---
>     StringResult::operator+=(other);
>     return *this;
48c55,60
<   Path& operator+=(char ch) { static_assert(false, "Not implemented"); }
---
>   /// Append
>   Path& operator+=(char ch)
>   {
>     StringResult::operator+=(ch);
>     return *this;
>   }
49a62
>   /// Append
52c65,67
<     static_assert(false, "Not implemented");
---
>     Path result(*this);
>     result += other;
>     return result;
55c70,76
<   Path operator+(char ch) const { static_assert(false, "Not implemented"); }
---
>   /// Append
>   Path operator+(char ch) const
>   {
>     Path result(*this);
>     result += ch;
>     return result;
>   }
56a78
>   /// Append path component.
59c81,82
<     static_assert(false, "Not implemented");
---
>     if (!empty() && back() != '/' && back() != '\\') this->operator+=('/');
>     return this->operator+=(other);
61a85
>   /// Append path component.
64c88,90
<     static_assert(false, "Not implemented");
---
>     Path result(*this);
>     result /= other;
>     return result;
172c198
<   return SDL_GetPrefPath(org, app);
---
>   return Path{SDL_GetPrefPath(org, app)};
184,196c210,222
<  * |             | Windows | macOS/iOS | tvOS | Unix (XDG) | Haiku | Emscripten
<  * | | ----------- | ------- | --------- | ---- | ---------- | ----- |
<  * ---------- | | HOME        | X       | X         |      | X          | X | X
<  * | | DESKTOP     | X       | X         |      | X          | X     | | |
<  * DOCUMENTS   | X       | X         |      | X          |       |            |
<  * | DOWNLOADS   | Vista+  | X         |      | X          |       | | | MUSIC
<  * | X       | X         |      | X          |       |            | | PICTURES
<  * | X       | X         |      | X          |       |            | |
<  * PUBLICSHARE |         | X         |      | X          |       |            |
<  * | SAVEDGAMES  | Vista+  |           |      |            |       | | |
<  * SCREENSHOTS | Vista+  |           |      |            |       |            |
<  * | TEMPLATES   | X       | X         |      | X          |       | | | VIDEOS
<  * | X       | X*        |      | X          |       |            |
---
>  *             | Windows | macOS/iOS | tvOS | Unix (XDG) | Haiku | Emscripten
>  * ----------- | ------- | --------- | ---- | ---------- | ----- | ----------
>  * HOME        | X       | X         |      | X          | X     | X
>  * DESKTOP     | X       | X         |      | X          | X     |
>  * DOCUMENTS   | X       | X         |      | X          |       |
>  * DOWNLOADS   | Vista+  | X         |      | X          |       |
>  * MUSIC       | X       | X         |      | X          |       |
>  * PICTURES    | X       | X         |      | X          |       |
>  * PUBLICSHARE |         | X         |      | X          |       |
>  * SAVEDGAMES  | Vista+  |           |      |            |       |
>  * SCREENSHOTS | Vista+  |           |      |            |       |
>  * TEMPLATES   | X       | X         |      | X          |       |
>  * VIDEOS      | X       | X*        |      | X          |       |
346c372
<   constexpr explicit operator bool() const { return *this != PathInfoRaw{}; }
---
>   constexpr explicit operator bool() const { return type != PATHTYPE_NONE; }
494d519
<  * @param userdata a pointer that is passed to `callback`.
503c528,534
<   static_assert(false, "Not implemented");
---
>   return EnumerateDirectory(
>     std::move(path),
>     [](void* userdata, const char* dirname, const char* fname) {
>       auto& cb = *static_cast<EnumerateDirectoryCB*>(userdata);
>       return cb(dirname, fname);
>     },
>     &callback);
507,515c538
<  * Enumerate a directory through a callback function.
<  *
<  * This function provides every directory entry through an app-provided
<  * callback, called once for each directory entry, until all results have been
<  * provided or the callback returns either ENUM_SUCCESS or ENUM_FAILURE.
<  *
<  * This will return false if there was a system problem in general, or if a
<  * callback returns ENUM_FAILURE. A successful return means a callback returned
<  * ENUM_SUCCESS to halt enumeration, or all directory entries were enumerated.
---
>  * Enumerate a directory.
518,520c541
<  * @param callback a function that is called for each entry in the directory.
<  * @param userdata a pointer that is passed to `callback`.
<  * @throws Error on failure.
---
>  * @returns all the directory contents.
528c549,554
<   static_assert(false, "Not implemented");
---
>   std::vector<Path> r;
>   EnumerateDirectory(std::move(path), [&](const char*, const char* fname) {
>     r.emplace_back(fname);
>     return ENUM_CONTINUE;
>   });
>   return r;
534c560
<  * Directories that are not empty will fail; this function will not recursely
---
>  * Directories that are not empty will fail; this function will not recursively
622,623c648
<  * @param info a pointer filled in with information about the path, or nullptr
<  *             to check for the existence of a file.
---
>  * @returns the information about the path on success.
632c657,659
<   return CheckError(SDL_GetPathInfo(path));
---
>   PathInfo info;
>   CheckError(SDL_GetPathInfo(path, &info));
>   return info;
656,657d682
<  * @param count on return, will be set to the number of items in the returned
<  *              array. Can be nullptr.
667c692
<                                      GlobFlags flags)
---
>                                      GlobFlags flags = 0)
669c694,696
<   return CheckError(SDL_GlobDirectory(path, pattern, flags));
---
>   int count;
>   auto data = CheckError(SDL_GlobDirectory(path, pattern, flags, &count));
>   return OwnArray<char*>{data, size_t(count)};
693c720
< inline Path GetCurrentDirectory() { return SDL_GetCurrentDirectory(); }
---
> inline Path GetCurrentDirectory() { return Path{SDL_GetCurrentDirectory()}; }
=======
--- src/generated/SDL3pp_filesystem.h
+++ include/SDL3pp/SDL3pp_filesystem.h
@@ -7,7 +7,7 @@
 namespace SDL {
 
 /**
- * @defgroup CategoryFilesystem Category Filesystem
+ * @defgroup CategoryFilesystem Filesystem Access
  *
  * SDL offers an API for examining and manipulating the system's filesystem.
  * This covers most things one would need to do with directories, except for
@@ -36,32 +36,58 @@
 // Forward decl
 struct PathInfo;
 
+/**
+ * Convenience representation of a path under SDL
+ *
+ */
 struct Path : StringResult
 {
+  /// Use parent ctors
   using StringResult::StringResult;
 
+  /// Append
   Path& operator+=(std::string_view other)
   {
-    static_assert(false, "Not implemented");
+    StringResult::operator+=(other);
+    return *this;
   }
 
-  Path& operator+=(char ch) { static_assert(false, "Not implemented"); }
+  /// Append
+  Path& operator+=(char ch)
+  {
+    StringResult::operator+=(ch);
+    return *this;
+  }
 
+  /// Append
   Path operator+(std::string_view other) const
   {
-    static_assert(false, "Not implemented");
+    Path result(*this);
+    result += other;
+    return result;
   }
 
-  Path operator+(char ch) const { static_assert(false, "Not implemented"); }
+  /// Append
+  Path operator+(char ch) const
+  {
+    Path result(*this);
+    result += ch;
+    return result;
+  }
 
+  /// Append path component.
   Path& operator/=(std::string_view other)
   {
-    static_assert(false, "Not implemented");
+    if (!empty() && back() != '/' && back() != '\\') this->operator+=('/');
+    return this->operator+=(other);
   }
 
+  /// Append path component.
   Path operator/(std::string_view other) const
   {
-    static_assert(false, "Not implemented");
+    Path result(*this);
+    result /= other;
+    return result;
   }
 };
 
@@ -159,7 +185,7 @@
  */
 inline Path GetPrefPath(StringParam org, StringParam app)
 {
-  return SDL_GetPrefPath(org, app);
+  return Path{SDL_GetPrefPath(org, app)};
 }
 
 /**
@@ -171,19 +197,19 @@
  *
  * The folders supported per platform are:
  *
- * |             | Windows | macOS/iOS | tvOS | Unix (XDG) | Haiku | Emscripten
- * | | ----------- | ------- | --------- | ---- | ---------- | ----- |
- * ---------- | | HOME        | X       | X         |      | X          | X | X
- * | | DESKTOP     | X       | X         |      | X          | X     | | |
- * DOCUMENTS   | X       | X         |      | X          |       |            |
- * | DOWNLOADS   | Vista+  | X         |      | X          |       | | | MUSIC
- * | X       | X         |      | X          |       |            | | PICTURES
- * | X       | X         |      | X          |       |            | |
- * PUBLICSHARE |         | X         |      | X          |       |            |
- * | SAVEDGAMES  | Vista+  |           |      |            |       | | |
- * SCREENSHOTS | Vista+  |           |      |            |       |            |
- * | TEMPLATES   | X       | X         |      | X          |       | | | VIDEOS
- * | X       | X*        |      | X          |       |            |
+ *             | Windows | macOS/iOS | tvOS | Unix (XDG) | Haiku | Emscripten
+ * ----------- | ------- | --------- | ---- | ---------- | ----- | ----------
+ * HOME        | X       | X         |      | X          | X     | X
+ * DESKTOP     | X       | X         |      | X          | X     |
+ * DOCUMENTS   | X       | X         |      | X          |       |
+ * DOWNLOADS   | Vista+  | X         |      | X          |       |
+ * MUSIC       | X       | X         |      | X          |       |
+ * PICTURES    | X       | X         |      | X          |       |
+ * PUBLICSHARE |         | X         |      | X          |       |
+ * SAVEDGAMES  | Vista+  |           |      |            |       |
+ * SCREENSHOTS | Vista+  |           |      |            |       |
+ * TEMPLATES   | X       | X         |      | X          |       |
+ * VIDEOS      | X       | X*        |      | X          |       |
  *
  * Note that on macOS/iOS, the Videos folder is called "Movies".
  *
@@ -331,7 +357,7 @@
    *
    * @returns True if valid state, false otherwise.
    */
-  constexpr explicit operator bool() const { return *this != PathInfoRaw{}; }
+  constexpr explicit operator bool() const { return type != PATHTYPE_NONE; }
 };
 
 /**
@@ -475,43 +501,43 @@
  *
  * @param path the path of the directory to enumerate.
  * @param callback a function that is called for each entry in the directory.
- * @param userdata a pointer that is passed to `callback`.
  * @throws Error on failure.
  *
  * @since This function is available since SDL 3.2.0.
  */
 inline void EnumerateDirectory(StringParam path, EnumerateDirectoryCB callback)
 {
-  static_assert(false, "Not implemented");
+  return EnumerateDirectory(
+    std::move(path),
+    [](void* userdata, const char* dirname, const char* fname) {
+      auto& cb = *static_cast<EnumerateDirectoryCB*>(userdata);
+      return cb(dirname, fname);
+    },
+    &callback);
 }
 
 /**
- * Enumerate a directory through a callback function.
- *
- * This function provides every directory entry through an app-provided
- * callback, called once for each directory entry, until all results have been
- * provided or the callback returns either ENUM_SUCCESS or ENUM_FAILURE.
- *
- * This will return false if there was a system problem in general, or if a
- * callback returns ENUM_FAILURE. A successful return means a callback returned
- * ENUM_SUCCESS to halt enumeration, or all directory entries were enumerated.
+ * Enumerate a directory.
  *
  * @param path the path of the directory to enumerate.
- * @param callback a function that is called for each entry in the directory.
- * @param userdata a pointer that is passed to `callback`.
- * @throws Error on failure.
+ * @returns all the directory contents.
  *
  * @since This function is available since SDL 3.2.0.
  */
 inline std::vector<Path> EnumerateDirectory(StringParam path)
 {
-  static_assert(false, "Not implemented");
+  std::vector<Path> r;
+  EnumerateDirectory(std::move(path), [&](const char*, const char* fname) {
+    r.emplace_back(fname);
+    return ENUM_CONTINUE;
+  });
+  return r;
 }
 
 /**
  * Remove a file or an empty directory.
  *
- * Directories that are not empty will fail; this function will not recursely
+ * Directories that are not empty will fail; this function will not recursively
  * delete directory trees.
  *
  * @param path the path to remove from the filesystem.
@@ -591,15 +617,16 @@
  * Get information about a filesystem path.
  *
  * @param path the path to query.
- * @param info a pointer filled in with information about the path, or nullptr
- *             to check for the existence of a file.
+ * @returns the information about the path on success.
  * @throws Error on failure.
  *
  * @since This function is available since SDL 3.2.0.
  */
 inline PathInfo GetPathInfo(StringParam path)
 {
-  return CheckError(SDL_GetPathInfo(path));
+  PathInfo info;
+  CheckError(SDL_GetPathInfo(path, &info));
+  return info;
 }
 
 /**
@@ -623,8 +650,6 @@
  * @param pattern the pattern that files in the directory must match. Can be
  *                nullptr.
  * @param flags `SDL_GLOB_*` bitflags that affect this search.
- * @param count on return, will be set to the number of items in the returned
- *              array. Can be nullptr.
  * @returns an array of strings on success.
  * @throws Error on failure.
  *
@@ -634,9 +659,11 @@
  */
 inline OwnArray<char*> GlobDirectory(StringParam path,
                                      StringParam pattern,
-                                     GlobFlags flags)
+                                     GlobFlags flags = 0)
 {
-  return CheckError(SDL_GlobDirectory(path, pattern, flags));
+  int count;
+  auto data = CheckError(SDL_GlobDirectory(path, pattern, flags, &count));
+  return OwnArray<char*>{data, size_t(count)};
 }
 
 /**
@@ -658,7 +685,7 @@
  *
  * @since This function is available since SDL 3.2.0.
  */
-inline Path GetCurrentDirectory() { return SDL_GetCurrentDirectory(); }
+inline Path GetCurrentDirectory() { return Path{SDL_GetCurrentDirectory()}; }
 
 /// @}
 
>>>>>>> 0aac8837
<|MERGE_RESOLUTION|>--- conflicted
+++ resolved
@@ -1,172 +1,3 @@
-<<<<<<< HEAD
-10c10
-<  * @defgroup CategoryFilesystem Category Filesystem
----
->  * @defgroup CategoryFilesystem Filesystem Access
-38a39,42
-> /**
->  * Convenience representation of a path under SDL
->  *
->  */
-40a45
->   /// Use parent ctors
-42a48
->   /// Append
-45c51,52
-<     static_assert(false, "Not implemented");
----
->     StringResult::operator+=(other);
->     return *this;
-48c55,60
-<   Path& operator+=(char ch) { static_assert(false, "Not implemented"); }
----
->   /// Append
->   Path& operator+=(char ch)
->   {
->     StringResult::operator+=(ch);
->     return *this;
->   }
-49a62
->   /// Append
-52c65,67
-<     static_assert(false, "Not implemented");
----
->     Path result(*this);
->     result += other;
->     return result;
-55c70,76
-<   Path operator+(char ch) const { static_assert(false, "Not implemented"); }
----
->   /// Append
->   Path operator+(char ch) const
->   {
->     Path result(*this);
->     result += ch;
->     return result;
->   }
-56a78
->   /// Append path component.
-59c81,82
-<     static_assert(false, "Not implemented");
----
->     if (!empty() && back() != '/' && back() != '\\') this->operator+=('/');
->     return this->operator+=(other);
-61a85
->   /// Append path component.
-64c88,90
-<     static_assert(false, "Not implemented");
----
->     Path result(*this);
->     result /= other;
->     return result;
-172c198
-<   return SDL_GetPrefPath(org, app);
----
->   return Path{SDL_GetPrefPath(org, app)};
-184,196c210,222
-<  * |             | Windows | macOS/iOS | tvOS | Unix (XDG) | Haiku | Emscripten
-<  * | | ----------- | ------- | --------- | ---- | ---------- | ----- |
-<  * ---------- | | HOME        | X       | X         |      | X          | X | X
-<  * | | DESKTOP     | X       | X         |      | X          | X     | | |
-<  * DOCUMENTS   | X       | X         |      | X          |       |            |
-<  * | DOWNLOADS   | Vista+  | X         |      | X          |       | | | MUSIC
-<  * | X       | X         |      | X          |       |            | | PICTURES
-<  * | X       | X         |      | X          |       |            | |
-<  * PUBLICSHARE |         | X         |      | X          |       |            |
-<  * | SAVEDGAMES  | Vista+  |           |      |            |       | | |
-<  * SCREENSHOTS | Vista+  |           |      |            |       |            |
-<  * | TEMPLATES   | X       | X         |      | X          |       | | | VIDEOS
-<  * | X       | X*        |      | X          |       |            |
----
->  *             | Windows | macOS/iOS | tvOS | Unix (XDG) | Haiku | Emscripten
->  * ----------- | ------- | --------- | ---- | ---------- | ----- | ----------
->  * HOME        | X       | X         |      | X          | X     | X
->  * DESKTOP     | X       | X         |      | X          | X     |
->  * DOCUMENTS   | X       | X         |      | X          |       |
->  * DOWNLOADS   | Vista+  | X         |      | X          |       |
->  * MUSIC       | X       | X         |      | X          |       |
->  * PICTURES    | X       | X         |      | X          |       |
->  * PUBLICSHARE |         | X         |      | X          |       |
->  * SAVEDGAMES  | Vista+  |           |      |            |       |
->  * SCREENSHOTS | Vista+  |           |      |            |       |
->  * TEMPLATES   | X       | X         |      | X          |       |
->  * VIDEOS      | X       | X*        |      | X          |       |
-346c372
-<   constexpr explicit operator bool() const { return *this != PathInfoRaw{}; }
----
->   constexpr explicit operator bool() const { return type != PATHTYPE_NONE; }
-494d519
-<  * @param userdata a pointer that is passed to `callback`.
-503c528,534
-<   static_assert(false, "Not implemented");
----
->   return EnumerateDirectory(
->     std::move(path),
->     [](void* userdata, const char* dirname, const char* fname) {
->       auto& cb = *static_cast<EnumerateDirectoryCB*>(userdata);
->       return cb(dirname, fname);
->     },
->     &callback);
-507,515c538
-<  * Enumerate a directory through a callback function.
-<  *
-<  * This function provides every directory entry through an app-provided
-<  * callback, called once for each directory entry, until all results have been
-<  * provided or the callback returns either ENUM_SUCCESS or ENUM_FAILURE.
-<  *
-<  * This will return false if there was a system problem in general, or if a
-<  * callback returns ENUM_FAILURE. A successful return means a callback returned
-<  * ENUM_SUCCESS to halt enumeration, or all directory entries were enumerated.
----
->  * Enumerate a directory.
-518,520c541
-<  * @param callback a function that is called for each entry in the directory.
-<  * @param userdata a pointer that is passed to `callback`.
-<  * @throws Error on failure.
----
->  * @returns all the directory contents.
-528c549,554
-<   static_assert(false, "Not implemented");
----
->   std::vector<Path> r;
->   EnumerateDirectory(std::move(path), [&](const char*, const char* fname) {
->     r.emplace_back(fname);
->     return ENUM_CONTINUE;
->   });
->   return r;
-534c560
-<  * Directories that are not empty will fail; this function will not recursely
----
->  * Directories that are not empty will fail; this function will not recursively
-622,623c648
-<  * @param info a pointer filled in with information about the path, or nullptr
-<  *             to check for the existence of a file.
----
->  * @returns the information about the path on success.
-632c657,659
-<   return CheckError(SDL_GetPathInfo(path));
----
->   PathInfo info;
->   CheckError(SDL_GetPathInfo(path, &info));
->   return info;
-656,657d682
-<  * @param count on return, will be set to the number of items in the returned
-<  *              array. Can be nullptr.
-667c692
-<                                      GlobFlags flags)
----
->                                      GlobFlags flags = 0)
-669c694,696
-<   return CheckError(SDL_GlobDirectory(path, pattern, flags));
----
->   int count;
->   auto data = CheckError(SDL_GlobDirectory(path, pattern, flags, &count));
->   return OwnArray<char*>{data, size_t(count)};
-693c720
-< inline Path GetCurrentDirectory() { return SDL_GetCurrentDirectory(); }
----
-> inline Path GetCurrentDirectory() { return Path{SDL_GetCurrentDirectory()}; }
-=======
 --- src/generated/SDL3pp_filesystem.h
 +++ include/SDL3pp/SDL3pp_filesystem.h
 @@ -7,7 +7,7 @@
@@ -243,7 +74,7 @@
    }
  };
  
-@@ -159,7 +185,7 @@
+@@ -169,7 +195,7 @@
   */
  inline Path GetPrefPath(StringParam org, StringParam app)
  {
@@ -252,7 +83,7 @@
  }
  
  /**
-@@ -171,19 +197,19 @@
+@@ -181,19 +207,19 @@
   *
   * The folders supported per platform are:
   *
@@ -285,7 +116,7 @@
   *
   * Note that on macOS/iOS, the Videos folder is called "Movies".
   *
-@@ -331,7 +357,7 @@
+@@ -343,7 +369,7 @@
     *
     * @returns True if valid state, false otherwise.
     */
@@ -294,14 +125,15 @@
  };
  
  /**
-@@ -475,43 +501,43 @@
+@@ -491,7 +517,6 @@
   *
   * @param path the path of the directory to enumerate.
   * @param callback a function that is called for each entry in the directory.
 - * @param userdata a pointer that is passed to `callback`.
   * @throws Error on failure.
   *
-  * @since This function is available since SDL 3.2.0.
+  * @threadsafety It is safe to call this function from any thread.
+@@ -500,24 +525,20 @@
   */
  inline void EnumerateDirectory(StringParam path, EnumerateDirectoryCB callback)
  {
@@ -333,7 +165,9 @@
 - * @throws Error on failure.
 + * @returns all the directory contents.
   *
-  * @since This function is available since SDL 3.2.0.
+  * @threadsafety It is safe to call this function from any thread.
+  *
+@@ -525,13 +546,18 @@
   */
  inline std::vector<Path> EnumerateDirectory(StringParam path)
  {
@@ -354,7 +188,7 @@
   * delete directory trees.
   *
   * @param path the path to remove from the filesystem.
-@@ -591,15 +617,16 @@
+@@ -619,8 +645,7 @@
   * Get information about a filesystem path.
   *
   * @param path the path to query.
@@ -363,7 +197,8 @@
 + * @returns the information about the path on success.
   * @throws Error on failure.
   *
-  * @since This function is available since SDL 3.2.0.
+  * @threadsafety It is safe to call this function from any thread.
+@@ -629,7 +654,9 @@
   */
  inline PathInfo GetPathInfo(StringParam path)
  {
@@ -374,7 +209,7 @@
  }
  
  /**
-@@ -623,8 +650,6 @@
+@@ -653,8 +680,6 @@
   * @param pattern the pattern that files in the directory must match. Can be
   *                nullptr.
   * @param flags `SDL_GLOB_*` bitflags that affect this search.
@@ -383,7 +218,7 @@
   * @returns an array of strings on success.
   * @throws Error on failure.
   *
-@@ -634,9 +659,11 @@
+@@ -664,9 +689,11 @@
   */
  inline OwnArray<char*> GlobDirectory(StringParam path,
                                       StringParam pattern,
@@ -397,7 +232,7 @@
  }
  
  /**
-@@ -658,7 +685,7 @@
+@@ -690,7 +717,7 @@
   *
   * @since This function is available since SDL 3.2.0.
   */
@@ -405,5 +240,4 @@
 +inline Path GetCurrentDirectory() { return Path{SDL_GetCurrentDirectory()}; }
  
  /// @}
- 
->>>>>>> 0aac8837
+ 