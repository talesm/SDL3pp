--- conflicted
+++ resolved
@@ -1,172 +1,3 @@
-<<<<<<< HEAD
-10c10
-<  * @defgroup CategoryFilesystem Category Filesystem
----
->  * @defgroup CategoryFilesystem Filesystem Access
-38a39,42
-> /**
->  * Convenience representation of a path under SDL
->  *
->  */
-40a45
->   /// Use parent ctors
-42a48
->   /// Append
-45c51,52
-<     static_assert(false, "Not implemented");
----
->     StringResult::operator+=(other);
->     return *this;
-48c55,60
-<   Path& operator+=(char ch) { static_assert(false, "Not implemented"); }
----
->   /// Append
->   Path& operator+=(char ch)
->   {
->     StringResult::operator+=(ch);
->     return *this;
->   }
-49a62
->   /// Append
-52c65,67
-<     static_assert(false, "Not implemented");
----
->     Path result(*this);
->     result += other;
->     return result;
-55c70,76
-<   Path operator+(char ch) const { static_assert(false, "Not implemented"); }
----
->   /// Append
->   Path operator+(char ch) const
->   {
->     Path result(*this);
->     result += ch;
->     return result;
->   }
-56a78
->   /// Append path component.
-59c81,82
-<     static_assert(false, "Not implemented");
----
->     if (!empty() && back() != '/' && back() != '\\') this->operator+=('/');
->     return this->operator+=(other);
-61a85
->   /// Append path component.
-64c88,90
-<     static_assert(false, "Not implemented");
----
->     Path result(*this);
->     result /= other;
->     return result;
-162c188
-<   return SDL_GetPrefPath(org, app);
----
->   return Path{SDL_GetPrefPath(org, app)};
-174,186c200,212
-<  * |             | Windows | macOS/iOS | tvOS | Unix (XDG) | Haiku | Emscripten
-<  * | | ----------- | ------- | --------- | ---- | ---------- | ----- |
-<  * ---------- | | HOME        | X       | X         |      | X          | X | X
-<  * | | DESKTOP     | X       | X         |      | X          | X     | | |
-<  * DOCUMENTS   | X       | X         |      | X          |       |            |
-<  * | DOWNLOADS   | Vista+  | X         |      | X          |       | | | MUSIC
-<  * | X       | X         |      | X          |       |            | | PICTURES
-<  * | X       | X         |      | X          |       |            | |
-<  * PUBLICSHARE |         | X         |      | X          |       |            |
-<  * | SAVEDGAMES  | Vista+  |           |      |            |       | | |
-<  * SCREENSHOTS | Vista+  |           |      |            |       |            |
-<  * | TEMPLATES   | X       | X         |      | X          |       | | | VIDEOS
-<  * | X       | X*        |      | X          |       |            |
----
->  *             | Windows | macOS/iOS | tvOS | Unix (XDG) | Haiku | Emscripten
->  * ----------- | ------- | --------- | ---- | ---------- | ----- | ----------
->  * HOME        | X       | X         |      | X          | X     | X
->  * DESKTOP     | X       | X         |      | X          | X     |
->  * DOCUMENTS   | X       | X         |      | X          |       |
->  * DOWNLOADS   | Vista+  | X         |      | X          |       |
->  * MUSIC       | X       | X         |      | X          |       |
->  * PICTURES    | X       | X         |      | X          |       |
->  * PUBLICSHARE |         | X         |      | X          |       |
->  * SAVEDGAMES  | Vista+  |           |      |            |       |
->  * SCREENSHOTS | Vista+  |           |      |            |       |
->  * TEMPLATES   | X       | X         |      | X          |       |
->  * VIDEOS      | X       | X*        |      | X          |       |
-334c360
-<   constexpr explicit operator bool() const { return *this != PathInfoRaw{}; }
----
->   constexpr explicit operator bool() const { return type != PATHTYPE_NONE; }
-479d504
-<  * @param userdata a pointer that is passed to `callback`.
-486c511,517
-<   static_assert(false, "Not implemented");
----
->   return EnumerateDirectory(
->     std::move(path),
->     [](void* userdata, const char* dirname, const char* fname) {
->       auto& cb = *static_cast<EnumerateDirectoryCB*>(userdata);
->       return cb(dirname, fname);
->     },
->     &callback);
-490,498c521
-<  * Enumerate a directory through a callback function.
-<  *
-<  * This function provides every directory entry through an app-provided
-<  * callback, called once for each directory entry, until all results have been
-<  * provided or the callback returns either ENUM_SUCCESS or ENUM_FAILURE.
-<  *
-<  * This will return false if there was a system problem in general, or if a
-<  * callback returns ENUM_FAILURE. A successful return means a callback returned
-<  * ENUM_SUCCESS to halt enumeration, or all directory entries were enumerated.
----
->  * Enumerate a directory.
-501,503c524
-<  * @param callback a function that is called for each entry in the directory.
-<  * @param userdata a pointer that is passed to `callback`.
-<  * @throws Error on failure.
----
->  * @returns all the directory contents.
-509c530,535
-<   static_assert(false, "Not implemented");
----
->   std::vector<Path> r;
->   EnumerateDirectory(std::move(path), [&](const char*, const char* fname) {
->     r.emplace_back(fname);
->     return ENUM_CONTINUE;
->   });
->   return r;
-515c541
-<  * Directories that are not empty will fail; this function will not recursely
----
->  * Directories that are not empty will fail; this function will not recursively
-595,596c621
-<  * @param info a pointer filled in with information about the path, or nullptr
-<  *             to check for the existence of a file.
----
->  * @returns the information about the path on success.
-603c628,630
-<   return CheckError(SDL_GetPathInfo(path));
----
->   PathInfo info;
->   CheckError(SDL_GetPathInfo(path, &info));
->   return info;
-627,628d653
-<  * @param count on return, will be set to the number of items in the returned
-<  *              array. Can be nullptr.
-638c663
-<                                      GlobFlags flags)
----
->                                      GlobFlags flags = 0)
-640c665,667
-<   return CheckError(SDL_GlobDirectory(path, pattern, flags));
----
->   int count;
->   auto data = CheckError(SDL_GlobDirectory(path, pattern, flags, &count));
->   return OwnArray<char*>{data, size_t(count)};
-662c689
-< inline Path GetCurrentDirectory() { return SDL_GetCurrentDirectory(); }
----
-> inline Path GetCurrentDirectory() { return Path{SDL_GetCurrentDirectory()}; }
-=======
 --- src/generated/SDL3pp_filesystem.h
 +++ include/SDL3pp/SDL3pp_filesystem.h
 @@ -7,7 +7,7 @@
@@ -294,7 +125,7 @@
  };
  
  /**
-@@ -475,43 +501,43 @@
+@@ -476,43 +502,43 @@
   *
   * @param path the path of the directory to enumerate.
   * @param callback a function that is called for each entry in the directory.
@@ -354,7 +185,7 @@
   * delete directory trees.
   *
   * @param path the path to remove from the filesystem.
-@@ -591,15 +617,16 @@
+@@ -592,15 +618,16 @@
   * Get information about a filesystem path.
   *
   * @param path the path to query.
@@ -374,7 +205,7 @@
  }
  
  /**
-@@ -623,8 +650,6 @@
+@@ -624,8 +651,6 @@
   * @param pattern the pattern that files in the directory must match. Can be
   *                nullptr.
   * @param flags `SDL_GLOB_*` bitflags that affect this search.
@@ -383,7 +214,7 @@
   * @returns an array of strings on success.
   * @throws Error on failure.
   *
-@@ -634,9 +659,11 @@
+@@ -635,9 +660,11 @@
   */
  inline OwnArray<char*> GlobDirectory(StringParam path,
                                       StringParam pattern,
@@ -397,7 +228,7 @@
  }
  
  /**
-@@ -658,7 +685,7 @@
+@@ -659,7 +686,7 @@
   *
   * @since This function is available since SDL 3.2.0.
   */
@@ -405,5 +236,4 @@
 +inline Path GetCurrentDirectory() { return Path{SDL_GetCurrentDirectory()}; }
  
  /// @}
- 
->>>>>>> 0aac8837
+ 