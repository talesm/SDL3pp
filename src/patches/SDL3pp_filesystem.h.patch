--- src/generated/SDL3pp_filesystem.h
+++ include/SDL3pp/SDL3pp_filesystem.h
@@ -7,7 +7,7 @@
 namespace SDL {
 
 /**
- * @defgroup CategoryFilesystem Category Filesystem
+ * @defgroup CategoryFilesystem Filesystem Access
  *
  * SDL offers an API for examining and manipulating the system's filesystem.
  * This covers most things one would need to do with directories, except for
@@ -36,32 +36,58 @@
 // Forward decl
 struct PathInfo;
 
+/**
+ * Convenience representation of a path under SDL
+ *
+ */
 struct Path : StringResult
 {
+  /// Use parent ctors
   using StringResult::StringResult;
 
+  /// Append
   Path& operator+=(std::string_view other)
   {
-    static_assert(false, "Not implemented");
+    StringResult::operator+=(other);
+    return *this;
   }
 
-  Path& operator+=(char ch) { static_assert(false, "Not implemented"); }
+  /// Append
+  Path& operator+=(char ch)
+  {
+    StringResult::operator+=(ch);
+    return *this;
+  }
 
+  /// Append
   Path operator+(std::string_view other) const
   {
-    static_assert(false, "Not implemented");
+    Path result(*this);
+    result += other;
+    return result;
   }
 
-  Path operator+(char ch) const { static_assert(false, "Not implemented"); }
+  /// Append
+  Path operator+(char ch) const
+  {
+    Path result(*this);
+    result += ch;
+    return result;
+  }
 
+  /// Append path component.
   Path& operator/=(std::string_view other)
   {
-    static_assert(false, "Not implemented");
+    if (!empty() && back() != '/' && back() != '\\') this->operator+=('/');
+    return this->operator+=(other);
   }
 
+  /// Append path component.
   Path operator/(std::string_view other) const
   {
-    static_assert(false, "Not implemented");
+    Path result(*this);
+    result /= other;
+    return result;
   }
 };
 
@@ -169,7 +195,7 @@
  */
 inline Path GetPrefPath(StringParam org, StringParam app)
 {
-  return SDL_GetPrefPath(org, app);
+  return Path{SDL_GetPrefPath(org, app)};
 }
 
 /**
@@ -181,19 +207,19 @@
  *
  * The folders supported per platform are:
  *
- * |             | Windows | macOS/iOS | tvOS | Unix (XDG) | Haiku | Emscripten
- * | | ----------- | ------- | --------- | ---- | ---------- | ----- |
- * ---------- | | HOME        | X       | X         |      | X          | X | X
- * | | DESKTOP     | X       | X         |      | X          | X     | | |
- * DOCUMENTS   | X       | X         |      | X          |       |            |
- * | DOWNLOADS   | Vista+  | X         |      | X          |       | | | MUSIC
- * | X       | X         |      | X          |       |            | | PICTURES
- * | X       | X         |      | X          |       |            | |
- * PUBLICSHARE |         | X         |      | X          |       |            |
- * | SAVEDGAMES  | Vista+  |           |      |            |       | | |
- * SCREENSHOTS | Vista+  |           |      |            |       |            |
- * | TEMPLATES   | X       | X         |      | X          |       | | | VIDEOS
- * | X       | X*        |      | X          |       |            |
+ *             | Windows | macOS/iOS | tvOS | Unix (XDG) | Haiku | Emscripten
+ * ----------- | ------- | --------- | ---- | ---------- | ----- | ----------
+ * HOME        | X       | X         |      | X          | X     | X
+ * DESKTOP     | X       | X         |      | X          | X     |
+ * DOCUMENTS   | X       | X         |      | X          |       |
+ * DOWNLOADS   | Vista+  | X         |      | X          |       |
+ * MUSIC       | X       | X         |      | X          |       |
+ * PICTURES    | X       | X         |      | X          |       |
+ * PUBLICSHARE |         | X         |      | X          |       |
+ * SAVEDGAMES  | Vista+  |           |      |            |       |
+ * SCREENSHOTS | Vista+  |           |      |            |       |
+ * TEMPLATES   | X       | X         |      | X          |       |
+ * VIDEOS      | X       | X*        |      | X          |       |
  *
  * Note that on macOS/iOS, the Videos folder is called "Movies".
  *
<<<<<<< HEAD
@@ -343,7 +369,7 @@
    *
    * @returns True if valid state, false otherwise.
=======
@@ -336,7 +362,7 @@
>>>>>>> bcfe70bb
    */
   constexpr explicit operator bool() const noexcept
   {
-    return *this != PathInfoRaw{};
+    return type != PATHTYPE_NONE;
   }
 };
 
<<<<<<< HEAD
 /**
@@ -491,7 +517,6 @@
=======
@@ -482,43 +508,43 @@
>>>>>>> bcfe70bb
  *
  * @param path the path of the directory to enumerate.
  * @param callback a function that is called for each entry in the directory.
- * @param userdata a pointer that is passed to `callback`.
  * @throws Error on failure.
  *
  * @threadsafety It is safe to call this function from any thread.
@@ -500,24 +525,20 @@
  */
 inline void EnumerateDirectory(StringParam path, EnumerateDirectoryCB callback)
 {
-  static_assert(false, "Not implemented");
+  return EnumerateDirectory(
+    std::move(path),
+    [](void* userdata, const char* dirname, const char* fname) {
+      auto& cb = *static_cast<EnumerateDirectoryCB*>(userdata);
+      return cb(dirname, fname);
+    },
+    &callback);
 }
 
 /**
- * Enumerate a directory through a callback function.
- *
- * This function provides every directory entry through an app-provided
- * callback, called once for each directory entry, until all results have been
- * provided or the callback returns either ENUM_SUCCESS or ENUM_FAILURE.
- *
- * This will return false if there was a system problem in general, or if a
- * callback returns ENUM_FAILURE. A successful return means a callback returned
- * ENUM_SUCCESS to halt enumeration, or all directory entries were enumerated.
+ * Enumerate a directory.
  *
  * @param path the path of the directory to enumerate.
- * @param callback a function that is called for each entry in the directory.
- * @param userdata a pointer that is passed to `callback`.
- * @throws Error on failure.
+ * @returns all the directory contents.
  *
  * @threadsafety It is safe to call this function from any thread.
  *
@@ -525,13 +546,18 @@
  */
 inline std::vector<Path> EnumerateDirectory(StringParam path)
 {
-  static_assert(false, "Not implemented");
+  std::vector<Path> r;
+  EnumerateDirectory(std::move(path), [&](const char*, const char* fname) {
+    r.emplace_back(fname);
+    return ENUM_CONTINUE;
+  });
+  return r;
 }
 
 /**
  * Remove a file or an empty directory.
  *
- * Directories that are not empty will fail; this function will not recursely
+ * Directories that are not empty will fail; this function will not recursively
  * delete directory trees.
  *
  * @param path the path to remove from the filesystem.
<<<<<<< HEAD
@@ -619,8 +645,7 @@
=======
@@ -598,15 +624,16 @@
>>>>>>> bcfe70bb
  * Get information about a filesystem path.
  *
  * @param path the path to query.
- * @param info a pointer filled in with information about the path, or nullptr
- *             to check for the existence of a file.
+ * @returns the information about the path on success.
  * @throws Error on failure.
  *
  * @threadsafety It is safe to call this function from any thread.
@@ -629,7 +654,9 @@
  */
 inline PathInfo GetPathInfo(StringParam path)
 {
-  return CheckError(SDL_GetPathInfo(path));
+  PathInfo info;
+  CheckError(SDL_GetPathInfo(path, &info));
+  return info;
 }
 
 /**
<<<<<<< HEAD
@@ -653,8 +680,6 @@
=======
@@ -630,8 +657,6 @@
>>>>>>> bcfe70bb
  * @param pattern the pattern that files in the directory must match. Can be
  *                nullptr.
  * @param flags `SDL_GLOB_*` bitflags that affect this search.
- * @param count on return, will be set to the number of items in the returned
- *              array. Can be nullptr.
  * @returns an array of strings on success.
  * @throws Error on failure.
  *
<<<<<<< HEAD
@@ -664,9 +689,11 @@
=======
@@ -641,9 +666,11 @@
>>>>>>> bcfe70bb
  */
 inline OwnArray<char*> GlobDirectory(StringParam path,
                                      StringParam pattern,
-                                     GlobFlags flags)
+                                     GlobFlags flags = 0)
 {
-  return CheckError(SDL_GlobDirectory(path, pattern, flags));
+  int count;
+  auto data = CheckError(SDL_GlobDirectory(path, pattern, flags, &count));
+  return OwnArray<char*>{data, size_t(count)};
 }
 
 /**
<<<<<<< HEAD
@@ -690,7 +717,7 @@
=======
@@ -665,7 +692,7 @@
>>>>>>> bcfe70bb
  *
  * @since This function is available since SDL 3.2.0.
  */
-inline Path GetCurrentDirectory() { return SDL_GetCurrentDirectory(); }
+inline Path GetCurrentDirectory() { return Path{SDL_GetCurrentDirectory()}; }
 
 /// @}
 <|MERGE_RESOLUTION|>--- conflicted
+++ resolved
@@ -116,13 +116,7 @@
   *
   * Note that on macOS/iOS, the Videos folder is called "Movies".
   *
-<<<<<<< HEAD
-@@ -343,7 +369,7 @@
-    *
-    * @returns True if valid state, false otherwise.
-=======
-@@ -336,7 +362,7 @@
->>>>>>> bcfe70bb
+@@ -348,7 +374,7 @@
     */
    constexpr explicit operator bool() const noexcept
    {
@@ -131,12 +125,7 @@
    }
  };
  
-<<<<<<< HEAD
- /**
-@@ -491,7 +517,6 @@
-=======
-@@ -482,43 +508,43 @@
->>>>>>> bcfe70bb
+@@ -498,7 +524,6 @@
   *
   * @param path the path of the directory to enumerate.
   * @param callback a function that is called for each entry in the directory.
@@ -144,7 +133,7 @@
   * @throws Error on failure.
   *
   * @threadsafety It is safe to call this function from any thread.
-@@ -500,24 +525,20 @@
+@@ -507,24 +532,20 @@
   */
  inline void EnumerateDirectory(StringParam path, EnumerateDirectoryCB callback)
  {
@@ -178,7 +167,7 @@
   *
   * @threadsafety It is safe to call this function from any thread.
   *
-@@ -525,13 +546,18 @@
+@@ -532,13 +553,18 @@
   */
  inline std::vector<Path> EnumerateDirectory(StringParam path)
  {
@@ -199,11 +188,7 @@
   * delete directory trees.
   *
   * @param path the path to remove from the filesystem.
-<<<<<<< HEAD
-@@ -619,8 +645,7 @@
-=======
-@@ -598,15 +624,16 @@
->>>>>>> bcfe70bb
+@@ -626,8 +652,7 @@
   * Get information about a filesystem path.
   *
   * @param path the path to query.
@@ -213,7 +198,7 @@
   * @throws Error on failure.
   *
   * @threadsafety It is safe to call this function from any thread.
-@@ -629,7 +654,9 @@
+@@ -636,7 +661,9 @@
   */
  inline PathInfo GetPathInfo(StringParam path)
  {
@@ -224,11 +209,7 @@
  }
  
  /**
-<<<<<<< HEAD
-@@ -653,8 +680,6 @@
-=======
-@@ -630,8 +657,6 @@
->>>>>>> bcfe70bb
+@@ -660,8 +687,6 @@
   * @param pattern the pattern that files in the directory must match. Can be
   *                nullptr.
   * @param flags `SDL_GLOB_*` bitflags that affect this search.
@@ -237,11 +218,7 @@
   * @returns an array of strings on success.
   * @throws Error on failure.
   *
-<<<<<<< HEAD
-@@ -664,9 +689,11 @@
-=======
-@@ -641,9 +666,11 @@
->>>>>>> bcfe70bb
+@@ -671,9 +696,11 @@
   */
  inline OwnArray<char*> GlobDirectory(StringParam path,
                                       StringParam pattern,
@@ -255,11 +232,7 @@
  }
  
  /**
-<<<<<<< HEAD
-@@ -690,7 +717,7 @@
-=======
-@@ -665,7 +692,7 @@
->>>>>>> bcfe70bb
+@@ -697,7 +724,7 @@
   *
   * @since This function is available since SDL 3.2.0.
   */
