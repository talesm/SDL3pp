--- conflicted
+++ resolved
@@ -1,52 +1,3 @@
-<<<<<<< HEAD
-12c12
-<  * @defgroup CategoryHaptic Category Haptic
----
->  * @defgroup CategoryHaptic Force Feedback Support
-142a143,151
-> /**
->  * @name Haptic effects
->  * @{
->  */
-> 
-> /**
->  * Haptic effects flag constants
->  *
->  */
-355a365,372
-> /// @}
-> 
-> /**
->  * @name Direction encodings
->  * @{
->  */
-> 
-> /// Direction encoding
-396a414,415
-> /// @}
-> 
-1271,1272d1289
-<  * @param count a pointer filled in with the number of haptic devices returned,
-<  *              may be nullptr.
-1274,1275c1291
-<  *          failure; call GetError() for more information. This should be freed
-<  *          with free() when it is no longer needed.
----
->  *          failure; call GetError() for more information.
-1281c1297,1302
-< inline OwnArray<HapticID> GetHaptics() { return SDL_GetHaptics(); }
----
-> inline OwnArray<HapticID> GetHaptics()
-> {
->   int count;
->   auto data = SDL_GetHaptics(&count);
->   return OwnArray<HapticID>{data};
-> }
-1338c1359
-<   return CheckError(SDL_GetHapticFromID(instance_id));
----
->   return {CheckError(SDL_GetHapticFromID(instance_id))};
-=======
 --- src/generated/SDL3pp_haptic.h
 +++ include/SDL3pp/SDL3pp_haptic.h
 @@ -9,7 +9,7 @@
@@ -98,7 +49,7 @@
  /**
   * Used to play a device an infinite number of times.
   *
-@@ -1256,17 +1275,19 @@
+@@ -1268,17 +1287,19 @@
  /**
   * Get a list of currently connected haptic devices.
   *
@@ -123,7 +74,7 @@
  
  /**
   * Get the implementation dependent name of a haptic device.
-@@ -1323,7 +1344,7 @@
+@@ -1335,7 +1356,7 @@
   */
  inline HapticRef GetHapticFromID(HapticID instance_id)
  {
@@ -131,5 +82,4 @@
 +  return {CheckError(SDL_GetHapticFromID(instance_id))};
  }
  
- /**
->>>>>>> 0aac8837
+ /**