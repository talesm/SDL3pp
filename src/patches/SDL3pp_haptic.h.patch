<<<<<<< HEAD
12c12
<  * @defgroup CategoryHaptic Category Haptic
---
>  * @defgroup CategoryHaptic Force Feedback Support
143a144,148
>  * @name Haptic effects
>  * @{
>  */
> 
> /**
150c155
< using HapticEffectID = SDL_HapticEffectID;
---
> using HapticEffectID = int;
153c158
< using HapticEffectType = SDL_HapticEffectType;
---
> using HapticEffectType = Uint32;
365a371,377
> /// @}
> 
> /**
>  * @name Direction encodings
>  * @{
>  */
> 
367c379
< using HapticDirectionType = SDL_HapticDirectionType;
---
> using HapticDirectionType = Uint8;
407a420,421
> /// @}
> 
1270,1271d1283
<  * @param count a pointer filled in with the number of haptic devices returned,
<  *              may be nullptr.
1273,1274c1285
<  *          failure; call GetError() for more information. This should be freed
<  *          with free() when it is no longer needed.
---
>  *          failure; call GetError() for more information.
1280c1291,1296
< inline OwnArray<HapticID> GetHaptics() { return SDL_GetHaptics(); }
---
> inline OwnArray<HapticID> GetHaptics()
> {
>   int count;
>   auto data = SDL_GetHaptics(&count);
>   return OwnArray<HapticID>{data};
> }
1337c1353
<   return CheckError(SDL_GetHapticFromID(instance_id));
---
>   return {CheckError(SDL_GetHapticFromID(instance_id))};
=======
--- src/generated/SDL3pp_haptic.h
+++ include/SDL3pp/SDL3pp_haptic.h
@@ -9,7 +9,7 @@
 namespace SDL {
 
 /**
- * @defgroup CategoryHaptic Category Haptic
+ * @defgroup CategoryHaptic Force Feedback Support
  *
  * The SDL haptic subsystem manages haptic (force feedback) devices.
  *
@@ -140,6 +140,15 @@
   constexpr operator HapticRaw() const { return value; }
 };
 
+/**
+ * @name Haptic effects
+ * @{
+ */
+
+/**
+ * Haptic effects flag constants
+ *
+ */
 using HapticEffectType = Uint32;
 
 /**
@@ -353,6 +362,14 @@
  */
 constexpr HapticEffectType HAPTIC_PAUSE = SDL_HAPTIC_PAUSE;
 
+/// @}
+
+/**
+ * @name Direction encodings
+ * @{
+ */
+
+/// Direction encoding
 using HapticDirectionType = Uint8;
 
 /**
@@ -394,6 +411,8 @@
  */
 constexpr HapticDirectionType HAPTIC_STEERING_AXIS = SDL_HAPTIC_STEERING_AXIS;
 
+/// @}
+
 /**
  * Used to play a device an infinite number of times.
  *
@@ -1256,17 +1275,19 @@
 /**
  * Get a list of currently connected haptic devices.
  *
- * @param count a pointer filled in with the number of haptic devices returned,
- *              may be nullptr.
  * @returns a 0 terminated array of haptic device instance IDs or nullptr on
- *          failure; call GetError() for more information. This should be freed
- *          with free() when it is no longer needed.
+ *          failure; call GetError() for more information.
  *
  * @since This function is available since SDL 3.2.0.
  *
  * @sa Haptic.Haptic
  */
-inline OwnArray<HapticID> GetHaptics() { return SDL_GetHaptics(); }
+inline OwnArray<HapticID> GetHaptics()
+{
+  int count;
+  auto data = SDL_GetHaptics(&count);
+  return OwnArray<HapticID>{data};
+}
 
 /**
  * Get the implementation dependent name of a haptic device.
@@ -1323,7 +1344,7 @@
  */
 inline HapticRef GetHapticFromID(HapticID instance_id)
 {
-  return CheckError(SDL_GetHapticFromID(instance_id));
+  return {CheckError(SDL_GetHapticFromID(instance_id))};
 }
 
 /**
>>>>>>> 0aac8837
<|MERGE_RESOLUTION|>--- conflicted
+++ resolved
@@ -1,59 +1,3 @@
-<<<<<<< HEAD
-12c12
-<  * @defgroup CategoryHaptic Category Haptic
----
->  * @defgroup CategoryHaptic Force Feedback Support
-143a144,148
->  * @name Haptic effects
->  * @{
->  */
-> 
-> /**
-150c155
-< using HapticEffectID = SDL_HapticEffectID;
----
-> using HapticEffectID = int;
-153c158
-< using HapticEffectType = SDL_HapticEffectType;
----
-> using HapticEffectType = Uint32;
-365a371,377
-> /// @}
-> 
-> /**
->  * @name Direction encodings
->  * @{
->  */
-> 
-367c379
-< using HapticDirectionType = SDL_HapticDirectionType;
----
-> using HapticDirectionType = Uint8;
-407a420,421
-> /// @}
-> 
-1270,1271d1283
-<  * @param count a pointer filled in with the number of haptic devices returned,
-<  *              may be nullptr.
-1273,1274c1285
-<  *          failure; call GetError() for more information. This should be freed
-<  *          with free() when it is no longer needed.
----
->  *          failure; call GetError() for more information.
-1280c1291,1296
-< inline OwnArray<HapticID> GetHaptics() { return SDL_GetHaptics(); }
----
-> inline OwnArray<HapticID> GetHaptics()
-> {
->   int count;
->   auto data = SDL_GetHaptics(&count);
->   return OwnArray<HapticID>{data};
-> }
-1337c1353
-<   return CheckError(SDL_GetHapticFromID(instance_id));
----
->   return {CheckError(SDL_GetHapticFromID(instance_id))};
-=======
 --- src/generated/SDL3pp_haptic.h
 +++ include/SDL3pp/SDL3pp_haptic.h
 @@ -9,7 +9,7 @@
@@ -65,23 +9,31 @@
   *
   * The SDL haptic subsystem manages haptic (force feedback) devices.
   *
-@@ -140,6 +140,15 @@
-   constexpr operator HapticRaw() const { return value; }
+@@ -141,16 +141,21 @@
  };
  
-+/**
+ /**
 + * @name Haptic effects
 + * @{
 + */
 +
 +/**
-+ * Haptic effects flag constants
-+ *
-+ */
- using HapticEffectType = Uint32;
+  * ID for haptic effects.
+  *
+  * This is -1 if the ID is invalid.
+  *
+  * @sa Haptic.CreateEffect
+  */
+-using HapticEffectID = SDL_HapticEffectID;
++using HapticEffectID = int;
+ 
+ /// Type of haptic effect.
+-using HapticEffectType = SDL_HapticEffectType;
++using HapticEffectType = Uint32;
  
  /**
-@@ -353,6 +362,14 @@
+  * Constant effect supported.
+@@ -363,8 +368,15 @@
   */
  constexpr HapticEffectType HAPTIC_PAUSE = SDL_HAPTIC_PAUSE;
  
@@ -92,11 +44,13 @@
 + * @{
 + */
 +
-+/// Direction encoding
- using HapticDirectionType = Uint8;
+ /// Type of coordinates used for haptic direction.
+-using HapticDirectionType = SDL_HapticDirectionType;
++using HapticDirectionType = Uint8;
  
  /**
-@@ -394,6 +411,8 @@
+  * Uses polar coordinates for the direction.
+@@ -405,6 +417,8 @@
   */
  constexpr HapticDirectionType HAPTIC_STEERING_AXIS = SDL_HAPTIC_STEERING_AXIS;
  
@@ -105,7 +59,7 @@
  /**
   * Used to play a device an infinite number of times.
   *
-@@ -1256,17 +1275,19 @@
+@@ -1267,17 +1281,19 @@
  /**
   * Get a list of currently connected haptic devices.
   *
@@ -130,7 +84,7 @@
  
  /**
   * Get the implementation dependent name of a haptic device.
-@@ -1323,7 +1344,7 @@
+@@ -1334,7 +1350,7 @@
   */
  inline HapticRef GetHapticFromID(HapticID instance_id)
  {
@@ -138,5 +92,4 @@
 +  return {CheckError(SDL_GetHapticFromID(instance_id))};
  }
  
- /**
->>>>>>> 0aac8837
+ /**