--- conflicted
+++ resolved
@@ -59,11 +59,7 @@
  /**
   * Used to play a device an infinite number of times.
   *
-<<<<<<< HEAD
-@@ -1267,17 +1281,19 @@
-=======
-@@ -1275,17 +1294,19 @@
->>>>>>> bcfe70bb
+@@ -1286,17 +1300,19 @@
  /**
   * Get a list of currently connected haptic devices.
   *
@@ -88,11 +84,7 @@
  
  /**
   * Get the implementation dependent name of a haptic device.
-<<<<<<< HEAD
-@@ -1334,7 +1350,7 @@
-=======
-@@ -1342,7 +1363,7 @@
->>>>>>> bcfe70bb
+@@ -1353,7 +1369,7 @@
   */
  inline HapticRef GetHapticFromID(HapticID instance_id)
  {
