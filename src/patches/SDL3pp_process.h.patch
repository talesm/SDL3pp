--- conflicted
+++ resolved
@@ -1,69 +1,3 @@
-<<<<<<< HEAD
-5c5
-< #include "SDL3pp_iostream"
----
-> #include "SDL3pp_iostream.h"
-12c12
-<  * @defgroup CategoryProcess Category Process
----
->  * @defgroup CategoryProcess Process Control
-380,381d379
-<    * @param datasize a pointer filled in with the number of bytes read, may be
-<    *                 nullptr.
-396a395,418
->   /**
->    * Read all the output from a process.
->    *
->    * If a process was created with I/O enabled, you can use this function to
->    * read the output. This function blocks until the process is complete,
->    * capturing all output, and providing the process exit code.
->    *
->    * The data is allocated with a zero byte at the end (null terminated) for
->    * convenience. This extra byte is not included in the value reported via
->    * `datasize`.
->    *
->    * The data should be freed with free().
->    *
->    * @param exitcode a pointer filled in with the process exit code if the
->    *                 process has exited, may be nullptr.
->    * @returns the data or nullptr on failure; call GetError() for more
->    *          information.
->    *
->    * @threadsafety This function is not thread safe.
->    *
->    * @since This function is available since SDL 3.2.0.
->    *
->    * @sa ProcessRef.Create
->    */
-400c422,425
-<     static_assert(false, "Not implemented");
----
->     StringResult data = Read(exitcode);
->     if (data.empty()) return {};
->     size_t sz = data.size() / sizeof(T);
->     return OwnArray{static_cast<T*>(data.release()), sz};
-730c755
-<   return CheckError(SDL_GetProcessProperties(process));
----
->   return {CheckError(SDL_GetProcessProperties(process))};
-752,753d776
-<  * @param datasize a pointer filled in with the number of bytes read, may be
-<  *                 nullptr.
-769c792,794
-<   return SDL_ReadProcess(process, exitcode);
----
->   size_t size = 0;
->   auto data = static_cast<char*>(SDL_ReadProcess(process, &size, exitcode));
->   return StringResult(CheckError(data), size);
-803c828
-<   return SDL_GetProcessInput(process);
----
->   return {SDL_GetProcessInput(process)};
-835c860
-<   return SDL_GetProcessOutput(process);
----
->   return {SDL_GetProcessOutput(process)};
-=======
 --- src/generated/SDL3pp_process.h
 +++ include/SDL3pp/SDL3pp_process.h
 @@ -2,14 +2,14 @@
@@ -83,7 +17,7 @@
   *
   * Process control support.
   *
-@@ -368,8 +368,6 @@
+@@ -377,8 +377,6 @@
     *
     * The data should be freed with free().
     *
@@ -92,7 +26,7 @@
     * @param exitcode a pointer filled in with the process exit code if the
     *                 process has exited, may be nullptr.
     * @returns the data or nullptr on failure; call GetError() for more
-@@ -385,10 +383,37 @@
+@@ -394,10 +392,37 @@
     */
    StringResult Read(int* exitcode = nullptr);
  
@@ -131,7 +65,7 @@
    }
  
    /**
-@@ -696,7 +721,7 @@
+@@ -727,7 +752,7 @@
   */
  inline PropertiesRef GetProcessProperties(ProcessParam process)
  {
@@ -140,7 +74,7 @@
  }
  
  inline PropertiesRef Process::GetProperties() const
-@@ -718,8 +743,6 @@
+@@ -749,8 +774,6 @@
   * The data should be freed with free().
   *
   * @param process The process to read.
@@ -149,7 +83,7 @@
   * @param exitcode a pointer filled in with the process exit code if the process
   *                 has exited, may be nullptr.
   * @returns the data or nullptr on failure; call GetError() for more
-@@ -735,7 +758,9 @@
+@@ -766,7 +789,9 @@
   */
  inline StringResult ReadProcess(ProcessParam process, int* exitcode = nullptr)
  {
@@ -160,7 +94,7 @@
  }
  
  inline StringResult Process::Read(int* exitcode)
-@@ -769,7 +794,7 @@
+@@ -800,7 +825,7 @@
   */
  inline IOStreamRef GetProcessInput(ProcessParam process)
  {
@@ -169,7 +103,7 @@
  }
  
  inline IOStreamRef Process::GetInput()
-@@ -801,7 +826,7 @@
+@@ -832,7 +857,7 @@
   */
  inline IOStreamRef GetProcessOutput(ProcessParam process)
  {
@@ -177,5 +111,4 @@
 +  return {SDL_GetProcessOutput(process)};
  }
  
- inline IOStreamRef Process::GetOutput()
->>>>>>> 0aac8837
+ inline IOStreamRef Process::GetOutput()