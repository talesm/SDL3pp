--- src/generated/SDL3pp_process.h
+++ include/SDL3pp/SDL3pp_process.h
@@ -2,14 +2,14 @@
 #define SDL3PP_PROCESS_H_
 
 #include <SDL3/SDL_process.h>
-#include "SDL3pp_iostream"
+#include "SDL3pp_iostream.h"
 #include "SDL3pp_properties.h"
 #include "SDL3pp_stdinc.h"
 
 namespace SDL {
 
 /**
- * @defgroup CategoryProcess Category Process
+ * @defgroup CategoryProcess Process Control
  *
  * Process control support.
  *
<<<<<<< HEAD
@@ -377,8 +377,6 @@
=======
@@ -373,8 +373,6 @@
>>>>>>> bcfe70bb
    *
    * The data should be freed with free().
    *
-   * @param datasize a pointer filled in with the number of bytes read, may be
-   *                 nullptr.
    * @param exitcode a pointer filled in with the process exit code if the
    *                 process has exited, may be nullptr.
    * @returns the data or nullptr on failure; call GetError() for more
<<<<<<< HEAD
@@ -394,10 +392,37 @@
=======
@@ -390,10 +388,37 @@
>>>>>>> bcfe70bb
    */
   StringResult Read(int* exitcode = nullptr);
 
+  /**
+   * Read all the output from a process.
+   *
+   * If a process was created with I/O enabled, you can use this function to
+   * read the output. This function blocks until the process is complete,
+   * capturing all output, and providing the process exit code.
+   *
+   * The data is allocated with a zero byte at the end (null terminated) for
+   * convenience. This extra byte is not included in the value reported via
+   * `datasize`.
+   *
+   * The data should be freed with free().
+   *
+   * @param exitcode a pointer filled in with the process exit code if the
+   *                 process has exited, may be nullptr.
+   * @returns the data or nullptr on failure; call GetError() for more
+   *          information.
+   *
+   * @threadsafety This function is not thread safe.
+   *
+   * @since This function is available since SDL 3.2.0.
+   *
+   * @sa ProcessRef.Create
+   */
   template<class T>
   OwnArray<T> ReadAs(int* exitcode = nullptr)
   {
-    static_assert(false, "Not implemented");
+    StringResult data = Read(exitcode);
+    if (data.empty()) return {};
+    size_t sz = data.size() / sizeof(T);
+    return OwnArray{static_cast<T*>(data.release()), sz};
   }
 
   /**
<<<<<<< HEAD
@@ -727,7 +752,7 @@
=======
@@ -715,7 +740,7 @@
>>>>>>> bcfe70bb
  */
 inline PropertiesRef GetProcessProperties(ProcessParam process)
 {
-  return CheckError(SDL_GetProcessProperties(process));
+  return {CheckError(SDL_GetProcessProperties(process))};
 }
 
 inline PropertiesRef Process::GetProperties() const
<<<<<<< HEAD
@@ -749,8 +774,6 @@
=======
@@ -737,8 +762,6 @@
>>>>>>> bcfe70bb
  * The data should be freed with free().
  *
  * @param process The process to read.
- * @param datasize a pointer filled in with the number of bytes read, may be
- *                 nullptr.
  * @param exitcode a pointer filled in with the process exit code if the process
  *                 has exited, may be nullptr.
  * @returns the data or nullptr on failure; call GetError() for more
<<<<<<< HEAD
@@ -766,7 +789,9 @@
=======
@@ -754,7 +777,9 @@
>>>>>>> bcfe70bb
  */
 inline StringResult ReadProcess(ProcessParam process, int* exitcode = nullptr)
 {
-  return SDL_ReadProcess(process, exitcode);
+  size_t size = 0;
+  auto data = static_cast<char*>(SDL_ReadProcess(process, &size, exitcode));
+  return StringResult(CheckError(data), size);
 }
 
 inline StringResult Process::Read(int* exitcode)
<<<<<<< HEAD
@@ -800,7 +825,7 @@
=======
@@ -788,7 +813,7 @@
>>>>>>> bcfe70bb
  */
 inline IOStreamRef GetProcessInput(ProcessParam process)
 {
-  return SDL_GetProcessInput(process);
+  return {SDL_GetProcessInput(process)};
 }
 
 inline IOStreamRef Process::GetInput()
<<<<<<< HEAD
@@ -832,7 +857,7 @@
=======
@@ -820,7 +845,7 @@
>>>>>>> bcfe70bb
  */
 inline IOStreamRef GetProcessOutput(ProcessParam process)
 {
-  return SDL_GetProcessOutput(process);
+  return {SDL_GetProcessOutput(process)};
 }
 
 inline IOStreamRef Process::GetOutput()<|MERGE_RESOLUTION|>--- conflicted
+++ resolved
@@ -17,11 +17,7 @@
   *
   * Process control support.
   *
-<<<<<<< HEAD
-@@ -377,8 +377,6 @@
-=======
-@@ -373,8 +373,6 @@
->>>>>>> bcfe70bb
+@@ -382,8 +382,6 @@
     *
     * The data should be freed with free().
     *
@@ -30,11 +26,7 @@
     * @param exitcode a pointer filled in with the process exit code if the
     *                 process has exited, may be nullptr.
     * @returns the data or nullptr on failure; call GetError() for more
-<<<<<<< HEAD
-@@ -394,10 +392,37 @@
-=======
-@@ -390,10 +388,37 @@
->>>>>>> bcfe70bb
+@@ -399,10 +397,37 @@
     */
    StringResult Read(int* exitcode = nullptr);
  
@@ -73,11 +65,7 @@
    }
  
    /**
-<<<<<<< HEAD
-@@ -727,7 +752,7 @@
-=======
-@@ -715,7 +740,7 @@
->>>>>>> bcfe70bb
+@@ -746,7 +771,7 @@
   */
  inline PropertiesRef GetProcessProperties(ProcessParam process)
  {
@@ -86,11 +74,7 @@
  }
  
  inline PropertiesRef Process::GetProperties() const
-<<<<<<< HEAD
-@@ -749,8 +774,6 @@
-=======
-@@ -737,8 +762,6 @@
->>>>>>> bcfe70bb
+@@ -768,8 +793,6 @@
   * The data should be freed with free().
   *
   * @param process The process to read.
@@ -99,11 +83,7 @@
   * @param exitcode a pointer filled in with the process exit code if the process
   *                 has exited, may be nullptr.
   * @returns the data or nullptr on failure; call GetError() for more
-<<<<<<< HEAD
-@@ -766,7 +789,9 @@
-=======
-@@ -754,7 +777,9 @@
->>>>>>> bcfe70bb
+@@ -785,7 +808,9 @@
   */
  inline StringResult ReadProcess(ProcessParam process, int* exitcode = nullptr)
  {
@@ -114,11 +94,7 @@
  }
  
  inline StringResult Process::Read(int* exitcode)
-<<<<<<< HEAD
-@@ -800,7 +825,7 @@
-=======
-@@ -788,7 +813,7 @@
->>>>>>> bcfe70bb
+@@ -819,7 +844,7 @@
   */
  inline IOStreamRef GetProcessInput(ProcessParam process)
  {
@@ -127,11 +103,7 @@
  }
  
  inline IOStreamRef Process::GetInput()
-<<<<<<< HEAD
-@@ -832,7 +857,7 @@
-=======
-@@ -820,7 +845,7 @@
->>>>>>> bcfe70bb
+@@ -851,7 +876,7 @@
   */
  inline IOStreamRef GetProcessOutput(ProcessParam process)
  {
