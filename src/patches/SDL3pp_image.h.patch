<<<<<<< HEAD
4d3
< #include <SDL3/SDL_image.h>
10a10,18
> #if !defined(SDL3PP_DISABLE_IMAGE) && !defined(SDL3PP_ENABLE_IMAGE) &&         \
>   __has_include(<SDL3_image/SDL_image.h>)
> #define SDL3PP_ENABLE_IMAGE
> #endif
> 
> #if defined(SDL3PP_ENABLE_IMAGE) || defined(SDL3PP_DOC)
> 
> #include <SDL3_image/SDL_image.h>
> 
14c22
<  * @defgroup CategorySDLImage Category SDLImage
---
>  * @defgroup CategorySDLImage Load images from several formats
98,99c106,115
< /// Printable format: "%d.%d.%d", MAJOR, MINOR, MICRO
< #define SDL_IMAGE_MAJOR_VERSION 3
---
> #ifdef SDL3PP_DOC
> 
> /**
>  * @name Image version
>  * @{
>  * Printable format: "%d.%d.%d", MAJOR, MINOR, MICRO
>  */
> #define SDL_IMAGE_MAJOR_VERSION
> 
> #define SDL_IMAGE_MINOR_VERSION
101c117
< #define SDL_IMAGE_MINOR_VERSION 2
---
> #define SDL_IMAGE_MICRO_VERSION
103c119
< #define SDL_IMAGE_MICRO_VERSION 5
---
> /// @}
105c121,123
< /// This is the version number macro for the current SDL_image version.
---
> /**
>  * This is the version number macro for the current SDL_image version.
>  */
116a135,136
> #endif // SDL3PP_DOC
> 
126c146
< inline int Version();
---
> inline int Version() { return IMG_Version(); }
130,131d149
< inline int IMG::Version() { return SDL::Version(); }
< 
173,175d190
<  * When done with the returned surface, the app should dispose of it with a call
<  * to Surface.Destroy().
<  *
177,178d191
<  * @param closeio true to close/free the IOStream before returning, false to
<  *                leave it open.
180a194,195
>  * @param closeio true to close/free the IOStream before returning, false
>  *                to leave it open.
193c208
<   return IMG_LoadTyped_IO(src, type, closeio);
---
>   return Surface(IMG_LoadTyped_IO(src, closeio, type));
222,224d236
<  * When done with the returned surface, the app should dispose of it with a call
<  * to [Surface.Destroy](https://wiki.libsdl.org/SDL3/Surface.Destroy) ().
<  *
234c246
< inline Surface LoadSurface(StringParam file) { return IMG_Load(file); }
---
> inline Surface LoadSurface(StringParam file) { return Surface(IMG_Load(file)); }
271,273d282
<  * When done with the returned surface, the app should dispose of it with a call
<  * to Surface.Destroy().
<  *
285c294
< inline Surface LoadSurface(IOStreamParam src, bool closeio)
---
> inline Surface LoadSurface(IOStreamParam src, bool closeio = false)
287c296
<   return IMG_Load_IO(src, closeio);
---
>   return Surface(IMG_Load_IO(src, closeio));
319,321d327
<  * When done with the returned texture, the app should dispose of it with a call
<  * to Texture.Destroy().
<  *
333c339
<   return IMG_LoadTexture(renderer, file);
---
>   return Texture(IMG_LoadTexture(renderer, file));
364,366d369
<  * When done with the returned texture, the app should dispose of it with a call
<  * to Texture.Destroy().
<  *
381c384
<                            bool closeio)
---
>                            bool closeio = false)
383c386
<   return IMG_LoadTexture_IO(renderer, src, closeio);
---
>   return Texture(IMG_LoadTexture_IO(renderer, src, closeio));
430,432d432
<  * When done with the returned texture, the app should dispose of it with a call
<  * to Texture.Destroy().
<  *
435,436d434
<  * @param closeio true to close/free the IOStream before returning, false to
<  *                leave it open.
438a437,438
>  * @param closeio true to close/free the IOStream before returning, false to
>  *                leave it open.
444d443
<  * @sa Texture.Texture
452c451
<   return IMG_LoadTextureTyped_IO(renderer, src, type, closeio);
---
>   return Texture(IMG_LoadTextureTyped_IO(renderer, src, closeio, type));
1244c1243,1246
< inline Surface LoadAVIF(IOStreamParam src) { return IMG_LoadAVIF_IO(src); }
---
> inline Surface LoadAVIF(IOStreamParam src)
> {
>   return Surface(IMG_LoadAVIF_IO(src));
> }
1278c1280,1283
< inline Surface LoadICO(IOStreamParam src) { return IMG_LoadICO_IO(src); }
---
> inline Surface LoadICO(IOStreamParam src)
> {
>   return Surface{IMG_LoadICO_IO(src)};
> }
1312c1317,1320
< inline Surface LoadCUR(IOStreamParam src) { return IMG_LoadCUR_IO(src); }
---
> inline Surface LoadCUR(IOStreamParam src)
> {
>   return Surface{IMG_LoadCUR_IO(src)};
> }
1346c1354,1357
< inline Surface LoadBMP(IOStreamParam src) { return IMG_LoadBMP_IO(src); }
---
> inline Surface LoadBMP(IOStreamParam src)
> {
>   return Surface{IMG_LoadBMP_IO(src)};
> }
1380c1391,1394
< inline Surface LoadGIF(IOStreamParam src) { return IMG_LoadGIF_IO(src); }
---
> inline Surface LoadGIF(IOStreamParam src)
> {
>   return Surface{IMG_LoadGIF_IO(src)};
> }
1414c1428,1431
< inline Surface LoadJPG(IOStreamParam src) { return IMG_LoadJPG_IO(src); }
---
> inline Surface LoadJPG(IOStreamParam src)
> {
>   return Surface{IMG_LoadJPG_IO(src)};
> }
1448c1465,1468
< inline Surface LoadJXL(IOStreamParam src) { return IMG_LoadJXL_IO(src); }
---
> inline Surface LoadJXL(IOStreamParam src)
> {
>   return Surface{IMG_LoadJXL_IO(src)};
> }
1482c1502,1505
< inline Surface LoadLBM(IOStreamParam src) { return IMG_LoadLBM_IO(src); }
---
> inline Surface LoadLBM(IOStreamParam src)
> {
>   return Surface{IMG_LoadLBM_IO(src)};
> }
1516c1539,1542
< inline Surface LoadPCX(IOStreamParam src) { return IMG_LoadPCX_IO(src); }
---
> inline Surface LoadPCX(IOStreamParam src)
> {
>   return Surface{IMG_LoadPCX_IO(src)};
> }
1550c1576,1579
< inline Surface LoadPNG(IOStreamParam src) { return IMG_LoadPNG_IO(src); }
---
> inline Surface LoadPNG(IOStreamParam src)
> {
>   return Surface{IMG_LoadPNG_IO(src)};
> }
1584c1613,1616
< inline Surface LoadPNM(IOStreamParam src) { return IMG_LoadPNM_IO(src); }
---
> inline Surface LoadPNM(IOStreamParam src)
> {
>   return Surface{IMG_LoadPNM_IO(src)};
> }
1618c1650,1653
< inline Surface LoadSVG(IOStreamParam src) { return IMG_LoadSVG_IO(src); }
---
> inline Surface LoadSVG(IOStreamParam src)
> {
>   return Surface{IMG_LoadSVG_IO(src)};
> }
1652c1687,1690
< inline Surface LoadQOI(IOStreamParam src) { return IMG_LoadQOI_IO(src); }
---
> inline Surface LoadQOI(IOStreamParam src)
> {
>   return Surface{IMG_LoadQOI_IO(src)};
> }
1686c1724,1727
< inline Surface LoadTGA(IOStreamParam src) { return IMG_LoadTGA_IO(src); }
---
> inline Surface LoadTGA(IOStreamParam src)
> {
>   return Surface{IMG_LoadTGA_IO(src)};
> }
1720c1761,1764
< inline Surface LoadTIF(IOStreamParam src) { return IMG_LoadTIF_IO(src); }
---
> inline Surface LoadTIF(IOStreamParam src)
> {
>   return Surface{IMG_LoadTIF_IO(src)};
> }
1754c1798,1801
< inline Surface LoadXCF(IOStreamParam src) { return IMG_LoadXCF_IO(src); }
---
> inline Surface LoadXCF(IOStreamParam src)
> {
>   return Surface{IMG_LoadXCF_IO(src)};
> }
1788c1835,1838
< inline Surface LoadXPM(IOStreamParam src) { return IMG_LoadXPM_IO(src); }
---
> inline Surface LoadXPM(IOStreamParam src)
> {
>   return Surface{IMG_LoadXPM_IO(src)};
> }
1822c1872
< inline Surface LoadXV(IOStreamParam src) { return IMG_LoadXV_IO(src); }
---
> inline Surface LoadXV(IOStreamParam src) { return Surface{IMG_LoadXV_IO(src)}; }
1856c1906,1909
< inline Surface LoadWEBP(IOStreamParam src) { return IMG_LoadWEBP_IO(src); }
---
> inline Surface LoadWEBP(IOStreamParam src)
> {
>   return Surface{IMG_LoadWEBP_IO(src)};
> }
1867,1869d1919
<  * When done with the returned surface, the app should dispose of it with a call
<  * to Surface.Destroy().
<  *
1871,1872c1921
<  * @param width desired width of the generated surface, in pixels.
<  * @param height desired height of the generated surface, in pixels.
---
>  * @param size desired width and height of the generated surface, in pixels.
1879c1928
<   return IMG_LoadSizedSVG_IO(src, size);
---
>   return Surface(IMG_LoadSizedSVG_IO(src, size.x, size.y));
1889,1891d1937
<  * When done with the returned surface, the app should dispose of it with a call
<  * to Surface.Destroy().
<  *
1901c1947
<   return IMG_ReadXPMFromArray(xpm);
---
>   return Surface{IMG_ReadXPMFromArray(xpm)};
1910,1912d1955
<  * When done with the returned surface, the app should dispose of it with a call
<  * to Surface.Destroy().
<  *
1922c1965
<   return IMG_ReadXPMFromArrayToRGB888(xpm);
---
>   return Surface{IMG_ReadXPMFromArrayToRGB888(xpm)};
1937,1938d1979
<  *
<  * @sa SaveAVIF
1955,1956d1995
<  * @param closeio true to close/free the IOStream before returning, false to
<  *                leave it open.
1958a1998,1999
>  * @param closeio true to close/free the IOStream before returning, false to
>  *                leave it open.
1962,1963d2002
<  *
<  * @sa SaveAVIF
1970c2009
<   CheckError(IMG_SaveAVIF_IO(surface, dst, quality, closeio));
---
>   CheckError(IMG_SaveAVIF_IO(surface, dst, closeio, quality));
2006,2007d2044
<  *
<  * @sa SavePNG
2028,2029d2064
<  *
<  * @sa SaveJPG
2046,2047d2080
<  * @param closeio true to close/free the IOStream before returning, false to
<  *                leave it open.
2049a2083,2084
>  * @param closeio true to close/free the IOStream before returning, false to
>  *                leave it open.
2053,2054d2087
<  *
<  * @sa SaveJPG
2061c2094
<   CheckError(IMG_SaveJPG_IO(surface, dst, quality, closeio));
---
>   CheckError(IMG_SaveJPG_IO(surface, dst, closeio, quality));
2141c2174
<   Animation(IOStreamParam src, bool closeio)
---
>   Animation(IOStreamParam src, bool closeio = false)
2193d2225
<    * @sa Animation.Animation
2197a2230
>   /// Get the width in pixels.
2199a2233
>   /// Get the height in pixels.
2201a2236
>   /// Get the size in pixels.
2203a2239
>   /// Return the number of frames.
2205a2242,2246
>   /**
>    * Return the frame image under given index.
>    *
>    * @param index the index to get frame, within [0, GetCount() - 1]
>    */
2207a2249,2253
>   /**
>    * Return the frame delay under given index.
>    *
>    * @param index the index to get frame, within [0, GetCount() - 1]
>    */
2248,2251c2294,2295
< inline int GetAnimationWidth(AnimationConstParam anim)
< {
<   static_assert(false, "Not implemented");
< }
---
> /// Get the width in pixels.
> inline int GetAnimationWidth(AnimationConstParam anim) { return anim->w; }
2258,2261c2302,2303
< inline int GetAnimationHeight(AnimationConstParam anim)
< {
<   static_assert(false, "Not implemented");
< }
---
> /// Get the height in pixels.
> inline int GetAnimationHeight(AnimationConstParam anim) { return anim->h; }
2267a2310
> /// Get the size in pixels.
2270c2313
<   static_assert(false, "Not implemented");
---
>   return {anim->w, anim->h};
2278,2281c2321,2322
< inline int GetAnimationCount(AnimationConstParam anim)
< {
<   static_assert(false, "Not implemented");
< }
---
> /// Return the number of frames.
> inline int GetAnimationCount(AnimationConstParam anim) { return anim->count; }
2287a2329,2334
> /**
>  * Return the frame image under given index.
>  *
>  * @param anim Animation to dispose of.
>  * @param index the index to get frame, within [0, GetCount() - 1]
>  */
2290c2337
<   static_assert(false, "Not implemented");
---
>   return Surface::Borrow(anim->frames[index]);
2297a2345,2350
> /**
>  * Return the frame delay under given index.
>  *
>  * @param anim Animation to dispose of.
>  * @param index the index to get frame, within [0, GetCount() - 1]
>  */
2300c2353
<   static_assert(false, "Not implemented");
---
>   return anim->delays[index];
2345c2398
< inline Animation LoadAnimation(IOStreamParam src, bool closeio)
---
> inline Animation LoadAnimation(IOStreamParam src, bool closeio = false)
2366a2420
>  * @param type a filename extension that represent this data ("GIF", etc).
2369d2422
<  * @param type a filename extension that represent this data ("GIF", etc).
2375d2427
<  * @sa Animation.Animation
2382c2434
<   return IMG_LoadAnimationTyped_IO(src, type, closeio);
---
>   return Animation(IMG_LoadAnimationTyped_IO(src, closeio, type));
2395d2446
<  * @sa Animation.Animation
2416d2466
<  * @sa Animation.Animation
2420c2470
< inline AnimationRef LoadGIFAnimation(IOStreamParam src)
---
> inline Animation LoadGIFAnimation(IOStreamParam src)
2422c2472
<   return IMG_LoadGIFAnimation_IO(src);
---
>   return Animation(IMG_LoadGIFAnimation_IO(src));
2439d2488
<  * @sa Animation.Animation
2443c2492
< inline AnimationRef LoadWEBPAnimation(IOStreamParam src)
---
> inline Animation LoadWEBPAnimation(IOStreamParam src)
2445c2494
<   return IMG_LoadWEBPAnimation_IO(src);
---
>   return Animation{IMG_LoadWEBPAnimation_IO(src)};
2450a2500,2501
> 
> #endif // defined(SDL3PP_ENABLE_IMAGE) || defined(SDL3PP_DOC)
=======
--- src/generated/SDL3pp_image.h
+++ include/SDL3pp/SDL3pp_image.h
@@ -1,17 +1,25 @@
 #ifndef SDL3PP_IMAGE_H_
 #define SDL3PP_IMAGE_H_
 
-#include <SDL3/SDL_image.h>
 #include "SDL3pp_error.h"
 #include "SDL3pp_render.h"
 #include "SDL3pp_surface.h"
 #include "SDL3pp_version.h"
 #include "SDL3pp_video.h"
 
+#if !defined(SDL3PP_DISABLE_IMAGE) && !defined(SDL3PP_ENABLE_IMAGE) &&         \
+  __has_include(<SDL3_image/SDL_image.h>)
+#define SDL3PP_ENABLE_IMAGE
+#endif
+
+#if defined(SDL3PP_ENABLE_IMAGE) || defined(SDL3PP_DOC)
+
+#include <SDL3_image/SDL_image.h>
+
 namespace SDL {
 
 /**
- * @defgroup CategorySDLImage Category SDLImage
+ * @defgroup CategorySDLImage Load images from several formats
  *
  * Header file for SDL_image library
  *
@@ -95,14 +103,24 @@
   constexpr auto operator->() { return value; }
 };
 
-/// Printable format: "%d.%d.%d", MAJOR, MINOR, MICRO
-#define SDL_IMAGE_MAJOR_VERSION 3
+#ifdef SDL3PP_DOC
+
+/**
+ * @name Image version
+ * @{
+ * Printable format: "%d.%d.%d", MAJOR, MINOR, MICRO
+ */
+#define SDL_IMAGE_MAJOR_VERSION
+
+#define SDL_IMAGE_MINOR_VERSION
 
-#define SDL_IMAGE_MINOR_VERSION 2
+#define SDL_IMAGE_MICRO_VERSION
 
-#define SDL_IMAGE_MICRO_VERSION 5
+/// @}
 
-/// This is the version number macro for the current SDL_image version.
+/**
+ * This is the version number macro for the current SDL_image version.
+ */
 #define SDL_IMAGE_VERSION                                                      \
   SDL_VERSIONNUM(                                                              \
     SDL_IMAGE_MAJOR_VERSION, SDL_IMAGE_MINOR_VERSION, SDL_IMAGE_MICRO_VERSION)
@@ -114,6 +132,8 @@
    (SDL_IMAGE_MAJOR_VERSION > X || SDL_IMAGE_MINOR_VERSION > Y ||              \
     SDL_IMAGE_MICRO_VERSION >= Z))
 
+#endif // SDL3PP_DOC
+
 namespace IMG {
 
 /**
@@ -123,12 +143,10 @@
  *
  * @since This function is available since SDL_image 3.0.0.
  */
-inline int Version();
+inline int Version() { return IMG_Version(); }
 
 } // namespace IMG
 
-inline int IMG::Version() { return SDL::Version(); }
-
 /**
  * Load an image from an SDL data source into a software surface.
  *
@@ -170,14 +188,11 @@
  * images directly into an Texture for use by the GPU without using a software
  * surface: call LoadTextureTyped() instead.
  *
- * When done with the returned surface, the app should dispose of it with a call
- * to Surface.Destroy().
- *
  * @param src an IOStream that data will be read from.
- * @param closeio true to close/free the IOStream before returning, false to
- *                leave it open.
  * @param type a filename extension that represent this data ("BMP", "GIF",
  *             "PNG", etc).
+ * @param closeio true to close/free the IOStream before returning, false
+ *                to leave it open.
  * @returns a new SDL surface, or nullptr on error.
  *
  * @since This function is available since SDL_image 3.0.0.
@@ -190,7 +205,7 @@
                                 StringParam type,
                                 bool closeio = false)
 {
-  return IMG_LoadTyped_IO(src, type, closeio);
+  return Surface(IMG_LoadTyped_IO(src, closeio, type));
 }
 
 /**
@@ -219,9 +234,6 @@
  * images directly into an Texture for use by the GPU without using a software
  * surface: call Texture.Texture() instead.
  *
- * When done with the returned surface, the app should dispose of it with a call
- * to [Surface.Destroy](https://wiki.libsdl.org/SDL3/Surface.Destroy) ().
- *
  * @param file a path on the filesystem to load an image from.
  * @returns a new SDL surface, or nullptr on error.
  *
@@ -231,7 +243,7 @@
  * @sa Surface.Surface
  * @sa Surface.Destroy
  */
-inline Surface LoadSurface(StringParam file) { return IMG_Load(file); }
+inline Surface LoadSurface(StringParam file) { return Surface(IMG_Load(file)); }
 
 /**
  * Load an image from an SDL data source into a software surface.
@@ -268,9 +280,6 @@
  * images directly into an Texture for use by the GPU without using a software
  * surface: call Texture.Texture() instead.
  *
- * When done with the returned surface, the app should dispose of it with a call
- * to Surface.Destroy().
- *
  * @param src an IOStream that data will be read from.
  * @param closeio true to close/free the IOStream before returning, false to
  *                leave it open.
@@ -282,9 +291,9 @@
  * @sa LoadSurfaceTyped
  * @sa Surface.Destroy
  */
-inline Surface LoadSurface(IOStreamParam src, bool closeio)
+inline Surface LoadSurface(IOStreamParam src, bool closeio = false)
 {
-  return IMG_Load_IO(src, closeio);
+  return Surface(IMG_Load_IO(src, closeio));
 }
 
 inline Surface::Surface(StringParam file)
@@ -316,9 +325,6 @@
  * If you would rather decode an image to an Surface (a buffer of pixels in CPU
  * memory), call Surface.Surface() instead.
  *
- * When done with the returned texture, the app should dispose of it with a call
- * to Texture.Destroy().
- *
  * @param renderer the Renderer to use to create the GPU texture.
  * @param file a path on the filesystem to load an image from.
  * @returns a new texture, or nullptr on error.
@@ -330,7 +336,7 @@
  */
 inline Texture LoadTexture(RendererParam renderer, StringParam file)
 {
-  return IMG_LoadTexture(renderer, file);
+  return Texture(IMG_LoadTexture(renderer, file));
 }
 
 /**
@@ -361,9 +367,6 @@
  * If you would rather decode an image to an Surface (a buffer of pixels in CPU
  * memory), call Surface.Surface() instead.
  *
- * When done with the returned texture, the app should dispose of it with a call
- * to Texture.Destroy().
- *
  * @param renderer the Renderer to use to create the GPU texture.
  * @param src an IOStream that data will be read from.
  * @param closeio true to close/free the IOStream before returning, false to
@@ -378,9 +381,9 @@
  */
 inline Texture LoadTexture(RendererParam renderer,
                            IOStreamParam src,
-                           bool closeio)
+                           bool closeio = false)
 {
-  return IMG_LoadTexture_IO(renderer, src, closeio);
+  return Texture(IMG_LoadTexture_IO(renderer, src, closeio));
 }
 
 inline Texture::Texture(RendererParam renderer, StringParam file)
@@ -427,21 +430,17 @@
  * If you would rather decode an image to an Surface (a buffer of pixels in CPU
  * memory), call LoadSurfaceTyped() instead.
  *
- * When done with the returned texture, the app should dispose of it with a call
- * to Texture.Destroy().
- *
  * @param renderer the Renderer to use to create the GPU texture.
  * @param src an IOStream that data will be read from.
- * @param closeio true to close/free the IOStream before returning, false to
- *                leave it open.
  * @param type a filename extension that represent this data ("BMP", "GIF",
  *             "PNG", etc).
+ * @param closeio true to close/free the IOStream before returning, false to
+ *                leave it open.
  * @returns a new texture, or nullptr on error.
  *
  * @since This function is available since SDL_image 3.0.0.
  *
  * @sa Texture.Texture
- * @sa Texture.Texture
  * @sa Texture.Destroy
  */
 inline Texture LoadTextureTyped(RendererParam renderer,
@@ -449,7 +448,7 @@
                                 StringParam type,
                                 bool closeio = false)
 {
-  return IMG_LoadTextureTyped_IO(renderer, src, type, closeio);
+  return Texture(IMG_LoadTextureTyped_IO(renderer, src, closeio, type));
 }
 
 /**
@@ -1241,7 +1240,10 @@
  * @sa LoadXV
  * @sa LoadWEBP
  */
-inline Surface LoadAVIF(IOStreamParam src) { return IMG_LoadAVIF_IO(src); }
+inline Surface LoadAVIF(IOStreamParam src)
+{
+  return Surface(IMG_LoadAVIF_IO(src));
+}
 
 /**
  * Load a ICO image directly.
@@ -1275,7 +1277,10 @@
  * @sa LoadXV
  * @sa LoadWEBP
  */
-inline Surface LoadICO(IOStreamParam src) { return IMG_LoadICO_IO(src); }
+inline Surface LoadICO(IOStreamParam src)
+{
+  return Surface{IMG_LoadICO_IO(src)};
+}
 
 /**
  * Load a CUR image directly.
@@ -1309,7 +1314,10 @@
  * @sa LoadXV
  * @sa LoadWEBP
  */
-inline Surface LoadCUR(IOStreamParam src) { return IMG_LoadCUR_IO(src); }
+inline Surface LoadCUR(IOStreamParam src)
+{
+  return Surface{IMG_LoadCUR_IO(src)};
+}
 
 /**
  * Load a BMP image directly.
@@ -1343,7 +1351,10 @@
  * @sa LoadXV
  * @sa LoadWEBP
  */
-inline Surface LoadBMP(IOStreamParam src) { return IMG_LoadBMP_IO(src); }
+inline Surface LoadBMP(IOStreamParam src)
+{
+  return Surface{IMG_LoadBMP_IO(src)};
+}
 
 /**
  * Load a GIF image directly.
@@ -1377,7 +1388,10 @@
  * @sa LoadXV
  * @sa LoadWEBP
  */
-inline Surface LoadGIF(IOStreamParam src) { return IMG_LoadGIF_IO(src); }
+inline Surface LoadGIF(IOStreamParam src)
+{
+  return Surface{IMG_LoadGIF_IO(src)};
+}
 
 /**
  * Load a JPG image directly.
@@ -1411,7 +1425,10 @@
  * @sa LoadXV
  * @sa LoadWEBP
  */
-inline Surface LoadJPG(IOStreamParam src) { return IMG_LoadJPG_IO(src); }
+inline Surface LoadJPG(IOStreamParam src)
+{
+  return Surface{IMG_LoadJPG_IO(src)};
+}
 
 /**
  * Load a JXL image directly.
@@ -1445,7 +1462,10 @@
  * @sa LoadXV
  * @sa LoadWEBP
  */
-inline Surface LoadJXL(IOStreamParam src) { return IMG_LoadJXL_IO(src); }
+inline Surface LoadJXL(IOStreamParam src)
+{
+  return Surface{IMG_LoadJXL_IO(src)};
+}
 
 /**
  * Load a LBM image directly.
@@ -1479,7 +1499,10 @@
  * @sa LoadXV
  * @sa LoadWEBP
  */
-inline Surface LoadLBM(IOStreamParam src) { return IMG_LoadLBM_IO(src); }
+inline Surface LoadLBM(IOStreamParam src)
+{
+  return Surface{IMG_LoadLBM_IO(src)};
+}
 
 /**
  * Load a PCX image directly.
@@ -1513,7 +1536,10 @@
  * @sa LoadXV
  * @sa LoadWEBP
  */
-inline Surface LoadPCX(IOStreamParam src) { return IMG_LoadPCX_IO(src); }
+inline Surface LoadPCX(IOStreamParam src)
+{
+  return Surface{IMG_LoadPCX_IO(src)};
+}
 
 /**
  * Load a PNG image directly.
@@ -1547,7 +1573,10 @@
  * @sa LoadXV
  * @sa LoadWEBP
  */
-inline Surface LoadPNG(IOStreamParam src) { return IMG_LoadPNG_IO(src); }
+inline Surface LoadPNG(IOStreamParam src)
+{
+  return Surface{IMG_LoadPNG_IO(src)};
+}
 
 /**
  * Load a PNM image directly.
@@ -1581,7 +1610,10 @@
  * @sa LoadXV
  * @sa LoadWEBP
  */
-inline Surface LoadPNM(IOStreamParam src) { return IMG_LoadPNM_IO(src); }
+inline Surface LoadPNM(IOStreamParam src)
+{
+  return Surface{IMG_LoadPNM_IO(src)};
+}
 
 /**
  * Load a SVG image directly.
@@ -1615,7 +1647,10 @@
  * @sa LoadXV
  * @sa LoadWEBP
  */
-inline Surface LoadSVG(IOStreamParam src) { return IMG_LoadSVG_IO(src); }
+inline Surface LoadSVG(IOStreamParam src)
+{
+  return Surface{IMG_LoadSVG_IO(src)};
+}
 
 /**
  * Load a QOI image directly.
@@ -1649,7 +1684,10 @@
  * @sa LoadXV
  * @sa LoadWEBP
  */
-inline Surface LoadQOI(IOStreamParam src) { return IMG_LoadQOI_IO(src); }
+inline Surface LoadQOI(IOStreamParam src)
+{
+  return Surface{IMG_LoadQOI_IO(src)};
+}
 
 /**
  * Load a TGA image directly.
@@ -1683,7 +1721,10 @@
  * @sa LoadXV
  * @sa LoadWEBP
  */
-inline Surface LoadTGA(IOStreamParam src) { return IMG_LoadTGA_IO(src); }
+inline Surface LoadTGA(IOStreamParam src)
+{
+  return Surface{IMG_LoadTGA_IO(src)};
+}
 
 /**
  * Load a TIFF image directly.
@@ -1717,7 +1758,10 @@
  * @sa LoadXV
  * @sa LoadWEBP
  */
-inline Surface LoadTIF(IOStreamParam src) { return IMG_LoadTIF_IO(src); }
+inline Surface LoadTIF(IOStreamParam src)
+{
+  return Surface{IMG_LoadTIF_IO(src)};
+}
 
 /**
  * Load a XCF image directly.
@@ -1751,7 +1795,10 @@
  * @sa LoadXV
  * @sa LoadWEBP
  */
-inline Surface LoadXCF(IOStreamParam src) { return IMG_LoadXCF_IO(src); }
+inline Surface LoadXCF(IOStreamParam src)
+{
+  return Surface{IMG_LoadXCF_IO(src)};
+}
 
 /**
  * Load a XPM image directly.
@@ -1785,7 +1832,10 @@
  * @sa LoadXV
  * @sa LoadWEBP
  */
-inline Surface LoadXPM(IOStreamParam src) { return IMG_LoadXPM_IO(src); }
+inline Surface LoadXPM(IOStreamParam src)
+{
+  return Surface{IMG_LoadXPM_IO(src)};
+}
 
 /**
  * Load a XV image directly.
@@ -1819,7 +1869,7 @@
  * @sa LoadXPM
  * @sa LoadWEBP
  */
-inline Surface LoadXV(IOStreamParam src) { return IMG_LoadXV_IO(src); }
+inline Surface LoadXV(IOStreamParam src) { return Surface{IMG_LoadXV_IO(src)}; }
 
 /**
  * Load a WEBP image directly.
@@ -1853,7 +1903,10 @@
  * @sa LoadXPM
  * @sa LoadXV
  */
-inline Surface LoadWEBP(IOStreamParam src) { return IMG_LoadWEBP_IO(src); }
+inline Surface LoadWEBP(IOStreamParam src)
+{
+  return Surface{IMG_LoadWEBP_IO(src)};
+}
 
 /**
  * Load an SVG image, scaled to a specific size.
@@ -1864,19 +1917,15 @@
  * Either width or height may be 0 and the image will be auto-sized to preserve
  * aspect ratio.
  *
- * When done with the returned surface, the app should dispose of it with a call
- * to Surface.Destroy().
- *
  * @param src an IOStream to load SVG data from.
- * @param width desired width of the generated surface, in pixels.
- * @param height desired height of the generated surface, in pixels.
+ * @param size desired width and height of the generated surface, in pixels.
  * @returns a new SDL surface, or nullptr on error.
  *
  * @since This function is available since SDL_image 3.0.0.
  */
 inline Surface LoadSizedSVG(IOStreamParam src, const PointRaw& size)
 {
-  return IMG_LoadSizedSVG_IO(src, size);
+  return Surface(IMG_LoadSizedSVG_IO(src, size.x, size.y));
 }
 
 /**
@@ -1886,9 +1935,6 @@
  * it will be 32bpp. If you always want 32-bit data, use
  * ReadXPMFromArrayToRGB888() instead.
  *
- * When done with the returned surface, the app should dispose of it with a call
- * to Surface.Destroy().
- *
  * @param xpm a null-terminated array of strings that comprise XPM data.
  * @returns a new SDL surface, or nullptr on error.
  *
@@ -1898,7 +1944,7 @@
  */
 inline Surface ReadXPMFromArray(char** xpm)
 {
-  return IMG_ReadXPMFromArray(xpm);
+  return Surface{IMG_ReadXPMFromArray(xpm)};
 }
 
 /**
@@ -1907,9 +1953,6 @@
  * The returned surface will always be a 32-bit RGB surface. If you want 8-bit
  * indexed colors (and the XPM data allows it), use ReadXPMFromArray() instead.
  *
- * When done with the returned surface, the app should dispose of it with a call
- * to Surface.Destroy().
- *
  * @param xpm a null-terminated array of strings that comprise XPM data.
  * @returns a new SDL surface, or nullptr on error.
  *
@@ -1919,7 +1962,7 @@
  */
 inline Surface ReadXPMFromArrayToRGB888(char** xpm)
 {
-  return IMG_ReadXPMFromArrayToRGB888(xpm);
+  return Surface{IMG_ReadXPMFromArrayToRGB888(xpm)};
 }
 
 /**
@@ -1934,8 +1977,6 @@
  * @throws Error on failure.
  *
  * @since This function is available since SDL_image 3.0.0.
- *
- * @sa SaveAVIF
  */
 inline void SaveAVIF(SurfaceParam surface, StringParam file, int quality)
 {
@@ -1952,22 +1993,20 @@
  *
  * @param surface the SDL surface to save.
  * @param dst the IOStream to save the image data to.
- * @param closeio true to close/free the IOStream before returning, false to
- *                leave it open.
  * @param quality the desired quality, ranging between 0 (lowest) and 100
  *                (highest).
+ * @param closeio true to close/free the IOStream before returning, false to
+ *                leave it open.
  * @throws Error on failure.
  *
  * @since This function is available since SDL_image 3.0.0.
- *
- * @sa SaveAVIF
  */
 inline void SaveAVIF(SurfaceParam surface,
                      IOStreamParam dst,
                      int quality,
                      bool closeio = false)
 {
-  CheckError(IMG_SaveAVIF_IO(surface, dst, quality, closeio));
+  CheckError(IMG_SaveAVIF_IO(surface, dst, closeio, quality));
 }
 
 /**
@@ -2003,8 +2042,6 @@
  * @throws Error on failure.
  *
  * @since This function is available since SDL_image 3.0.0.
- *
- * @sa SavePNG
  */
 inline void SavePNG(SurfaceParam surface,
                     IOStreamParam dst,
@@ -2025,8 +2062,6 @@
  * @throws Error on failure.
  *
  * @since This function is available since SDL_image 3.0.0.
- *
- * @sa SaveJPG
  */
 inline void SaveJPG(SurfaceParam surface, StringParam file, int quality)
 {
@@ -2043,22 +2078,20 @@
  *
  * @param surface the SDL surface to save.
  * @param dst the IOStream to save the image data to.
- * @param closeio true to close/free the IOStream before returning, false to
- *                leave it open.
  * @param quality [0; 33] is Lowest quality, [34; 66] is Middle quality, [67;
  *                100] is Highest quality.
+ * @param closeio true to close/free the IOStream before returning, false to
+ *                leave it open.
  * @throws Error on failure.
  *
  * @since This function is available since SDL_image 3.0.0.
- *
- * @sa SaveJPG
  */
 inline void SaveJPG(SurfaceParam surface,
                     IOStreamParam dst,
                     int quality,
                     bool closeio = false)
 {
-  CheckError(IMG_SaveJPG_IO(surface, dst, quality, closeio));
+  CheckError(IMG_SaveJPG_IO(surface, dst, closeio, quality));
 }
 
 /**
@@ -2138,7 +2171,7 @@
    *
    * @sa Animation.Free
    */
-  Animation(IOStreamParam src, bool closeio)
+  Animation(IOStreamParam src, bool closeio = false)
     : m_resource(IMG_LoadAnimation_IO(src, closeio))
   {
   }
@@ -2190,21 +2223,34 @@
    * @since This function is available since SDL_image 3.0.0.
    *
    * @sa Animation.Animation
-   * @sa Animation.Animation
    * @sa LoadAnimationTyped
    */
   void Free();
 
+  /// Get the width in pixels.
   int GetWidth() const;
 
+  /// Get the height in pixels.
   int GetHeight() const;
 
+  /// Get the size in pixels.
   Point GetSize() const;
 
+  /// Return the number of frames.
   int GetCount() const;
 
+  /**
+   * Return the frame image under given index.
+   *
+   * @param index the index to get frame, within [0, GetCount() - 1]
+   */
   Surface GetFrame(int index) const;
 
+  /**
+   * Return the frame delay under given index.
+   *
+   * @param index the index to get frame, within [0, GetCount() - 1]
+   */
   int GetDelay(int index) const;
 };
 
@@ -2233,29 +2279,26 @@
   ~AnimationRef() { release(); }
 };
 
-inline int GetAnimationWidth(AnimationConstParam anim)
-{
-  static_assert(false, "Not implemented");
-}
+/// Get the width in pixels.
+inline int GetAnimationWidth(AnimationConstParam anim) { return anim->w; }
 
 inline int Animation::GetWidth() const
 {
   return SDL::GetAnimationWidth(m_resource);
 }
 
-inline int GetAnimationHeight(AnimationConstParam anim)
-{
-  static_assert(false, "Not implemented");
-}
+/// Get the height in pixels.
+inline int GetAnimationHeight(AnimationConstParam anim) { return anim->h; }
 
 inline int Animation::GetHeight() const
 {
   return SDL::GetAnimationHeight(m_resource);
 }
 
+/// Get the size in pixels.
 inline Point GetAnimationSize(AnimationConstParam anim)
 {
-  static_assert(false, "Not implemented");
+  return {anim->w, anim->h};
 }
 
 inline Point Animation::GetSize() const
@@ -2263,19 +2306,23 @@
   return SDL::GetAnimationSize(m_resource);
 }
 
-inline int GetAnimationCount(AnimationConstParam anim)
-{
-  static_assert(false, "Not implemented");
-}
+/// Return the number of frames.
+inline int GetAnimationCount(AnimationConstParam anim) { return anim->count; }
 
 inline int Animation::GetCount() const
 {
   return SDL::GetAnimationCount(m_resource);
 }
 
+/**
+ * Return the frame image under given index.
+ *
+ * @param anim Animation to dispose of.
+ * @param index the index to get frame, within [0, GetCount() - 1]
+ */
 inline Surface GetAnimationFrame(AnimationConstParam anim, int index)
 {
-  static_assert(false, "Not implemented");
+  return Surface::Borrow(anim->frames[index]);
 }
 
 inline Surface Animation::GetFrame(int index) const
@@ -2283,9 +2330,15 @@
   return SDL::GetAnimationFrame(m_resource, index);
 }
 
+/**
+ * Return the frame delay under given index.
+ *
+ * @param anim Animation to dispose of.
+ * @param index the index to get frame, within [0, GetCount() - 1]
+ */
 inline int GetAnimationDelay(AnimationConstParam anim, int index)
 {
-  static_assert(false, "Not implemented");
+  return anim->delays[index];
 }
 
 inline int Animation::GetDelay(int index) const
@@ -2330,7 +2383,7 @@
  *
  * @sa Animation.Free
  */
-inline Animation LoadAnimation(IOStreamParam src, bool closeio)
+inline Animation LoadAnimation(IOStreamParam src, bool closeio = false)
 {
   return Animation(src, closeio);
 }
@@ -2352,22 +2405,21 @@
  * call to Animation.Free().
  *
  * @param src an IOStream that data will be read from.
+ * @param type a filename extension that represent this data ("GIF", etc).
  * @param closeio true to close/free the IOStream before returning, false to
  *                leave it open.
- * @param type a filename extension that represent this data ("GIF", etc).
  * @returns a new Animation, or nullptr on error.
  *
  * @since This function is available since SDL_image 3.0.0.
  *
  * @sa Animation.Animation
- * @sa Animation.Animation
  * @sa Animation.Free
  */
 inline Animation LoadAnimationTyped(IOStreamParam src,
                                     StringParam type,
                                     bool closeio = false)
 {
-  return IMG_LoadAnimationTyped_IO(src, type, closeio);
+  return Animation(IMG_LoadAnimationTyped_IO(src, closeio, type));
 }
 
 /**
@@ -2380,7 +2432,6 @@
  * @since This function is available since SDL_image 3.0.0.
  *
  * @sa Animation.Animation
- * @sa Animation.Animation
  * @sa LoadAnimationTyped
  */
 inline void FreeAnimation(AnimationRaw anim) { IMG_FreeAnimation(anim); }
@@ -2401,13 +2452,12 @@
  * @since This function is available since SDL_image 3.0.0.
  *
  * @sa Animation.Animation
- * @sa Animation.Animation
  * @sa LoadAnimationTyped
  * @sa Animation.Free
  */
-inline AnimationRef LoadGIFAnimation(IOStreamParam src)
+inline Animation LoadGIFAnimation(IOStreamParam src)
 {
-  return IMG_LoadGIFAnimation_IO(src);
+  return Animation(IMG_LoadGIFAnimation_IO(src));
 }
 
 /**
@@ -2424,17 +2474,18 @@
  * @since This function is available since SDL_image 3.0.0.
  *
  * @sa Animation.Animation
- * @sa Animation.Animation
  * @sa LoadAnimationTyped
  * @sa Animation.Free
  */
-inline AnimationRef LoadWEBPAnimation(IOStreamParam src)
+inline Animation LoadWEBPAnimation(IOStreamParam src)
 {
-  return IMG_LoadWEBPAnimation_IO(src);
+  return Animation{IMG_LoadWEBPAnimation_IO(src)};
 }
 
 /// @}
 
 } // namespace SDL
 
+#endif // defined(SDL3PP_ENABLE_IMAGE) || defined(SDL3PP_DOC)
+
 #endif /* SDL3PP_IMAGE_H_ */
>>>>>>> 0aac8837
<|MERGE_RESOLUTION|>--- conflicted
+++ resolved
@@ -1,440 +1,3 @@
-<<<<<<< HEAD
-4d3
-< #include <SDL3/SDL_image.h>
-10a10,18
-> #if !defined(SDL3PP_DISABLE_IMAGE) && !defined(SDL3PP_ENABLE_IMAGE) &&         \
->   __has_include(<SDL3_image/SDL_image.h>)
-> #define SDL3PP_ENABLE_IMAGE
-> #endif
-> 
-> #if defined(SDL3PP_ENABLE_IMAGE) || defined(SDL3PP_DOC)
-> 
-> #include <SDL3_image/SDL_image.h>
-> 
-14c22
-<  * @defgroup CategorySDLImage Category SDLImage
----
->  * @defgroup CategorySDLImage Load images from several formats
-98,99c106,115
-< /// Printable format: "%d.%d.%d", MAJOR, MINOR, MICRO
-< #define SDL_IMAGE_MAJOR_VERSION 3
----
-> #ifdef SDL3PP_DOC
-> 
-> /**
->  * @name Image version
->  * @{
->  * Printable format: "%d.%d.%d", MAJOR, MINOR, MICRO
->  */
-> #define SDL_IMAGE_MAJOR_VERSION
-> 
-> #define SDL_IMAGE_MINOR_VERSION
-101c117
-< #define SDL_IMAGE_MINOR_VERSION 2
----
-> #define SDL_IMAGE_MICRO_VERSION
-103c119
-< #define SDL_IMAGE_MICRO_VERSION 5
----
-> /// @}
-105c121,123
-< /// This is the version number macro for the current SDL_image version.
----
-> /**
->  * This is the version number macro for the current SDL_image version.
->  */
-116a135,136
-> #endif // SDL3PP_DOC
-> 
-126c146
-< inline int Version();
----
-> inline int Version() { return IMG_Version(); }
-130,131d149
-< inline int IMG::Version() { return SDL::Version(); }
-< 
-173,175d190
-<  * When done with the returned surface, the app should dispose of it with a call
-<  * to Surface.Destroy().
-<  *
-177,178d191
-<  * @param closeio true to close/free the IOStream before returning, false to
-<  *                leave it open.
-180a194,195
->  * @param closeio true to close/free the IOStream before returning, false
->  *                to leave it open.
-193c208
-<   return IMG_LoadTyped_IO(src, type, closeio);
----
->   return Surface(IMG_LoadTyped_IO(src, closeio, type));
-222,224d236
-<  * When done with the returned surface, the app should dispose of it with a call
-<  * to [Surface.Destroy](https://wiki.libsdl.org/SDL3/Surface.Destroy) ().
-<  *
-234c246
-< inline Surface LoadSurface(StringParam file) { return IMG_Load(file); }
----
-> inline Surface LoadSurface(StringParam file) { return Surface(IMG_Load(file)); }
-271,273d282
-<  * When done with the returned surface, the app should dispose of it with a call
-<  * to Surface.Destroy().
-<  *
-285c294
-< inline Surface LoadSurface(IOStreamParam src, bool closeio)
----
-> inline Surface LoadSurface(IOStreamParam src, bool closeio = false)
-287c296
-<   return IMG_Load_IO(src, closeio);
----
->   return Surface(IMG_Load_IO(src, closeio));
-319,321d327
-<  * When done with the returned texture, the app should dispose of it with a call
-<  * to Texture.Destroy().
-<  *
-333c339
-<   return IMG_LoadTexture(renderer, file);
----
->   return Texture(IMG_LoadTexture(renderer, file));
-364,366d369
-<  * When done with the returned texture, the app should dispose of it with a call
-<  * to Texture.Destroy().
-<  *
-381c384
-<                            bool closeio)
----
->                            bool closeio = false)
-383c386
-<   return IMG_LoadTexture_IO(renderer, src, closeio);
----
->   return Texture(IMG_LoadTexture_IO(renderer, src, closeio));
-430,432d432
-<  * When done with the returned texture, the app should dispose of it with a call
-<  * to Texture.Destroy().
-<  *
-435,436d434
-<  * @param closeio true to close/free the IOStream before returning, false to
-<  *                leave it open.
-438a437,438
->  * @param closeio true to close/free the IOStream before returning, false to
->  *                leave it open.
-444d443
-<  * @sa Texture.Texture
-452c451
-<   return IMG_LoadTextureTyped_IO(renderer, src, type, closeio);
----
->   return Texture(IMG_LoadTextureTyped_IO(renderer, src, closeio, type));
-1244c1243,1246
-< inline Surface LoadAVIF(IOStreamParam src) { return IMG_LoadAVIF_IO(src); }
----
-> inline Surface LoadAVIF(IOStreamParam src)
-> {
->   return Surface(IMG_LoadAVIF_IO(src));
-> }
-1278c1280,1283
-< inline Surface LoadICO(IOStreamParam src) { return IMG_LoadICO_IO(src); }
----
-> inline Surface LoadICO(IOStreamParam src)
-> {
->   return Surface{IMG_LoadICO_IO(src)};
-> }
-1312c1317,1320
-< inline Surface LoadCUR(IOStreamParam src) { return IMG_LoadCUR_IO(src); }
----
-> inline Surface LoadCUR(IOStreamParam src)
-> {
->   return Surface{IMG_LoadCUR_IO(src)};
-> }
-1346c1354,1357
-< inline Surface LoadBMP(IOStreamParam src) { return IMG_LoadBMP_IO(src); }
----
-> inline Surface LoadBMP(IOStreamParam src)
-> {
->   return Surface{IMG_LoadBMP_IO(src)};
-> }
-1380c1391,1394
-< inline Surface LoadGIF(IOStreamParam src) { return IMG_LoadGIF_IO(src); }
----
-> inline Surface LoadGIF(IOStreamParam src)
-> {
->   return Surface{IMG_LoadGIF_IO(src)};
-> }
-1414c1428,1431
-< inline Surface LoadJPG(IOStreamParam src) { return IMG_LoadJPG_IO(src); }
----
-> inline Surface LoadJPG(IOStreamParam src)
-> {
->   return Surface{IMG_LoadJPG_IO(src)};
-> }
-1448c1465,1468
-< inline Surface LoadJXL(IOStreamParam src) { return IMG_LoadJXL_IO(src); }
----
-> inline Surface LoadJXL(IOStreamParam src)
-> {
->   return Surface{IMG_LoadJXL_IO(src)};
-> }
-1482c1502,1505
-< inline Surface LoadLBM(IOStreamParam src) { return IMG_LoadLBM_IO(src); }
----
-> inline Surface LoadLBM(IOStreamParam src)
-> {
->   return Surface{IMG_LoadLBM_IO(src)};
-> }
-1516c1539,1542
-< inline Surface LoadPCX(IOStreamParam src) { return IMG_LoadPCX_IO(src); }
----
-> inline Surface LoadPCX(IOStreamParam src)
-> {
->   return Surface{IMG_LoadPCX_IO(src)};
-> }
-1550c1576,1579
-< inline Surface LoadPNG(IOStreamParam src) { return IMG_LoadPNG_IO(src); }
----
-> inline Surface LoadPNG(IOStreamParam src)
-> {
->   return Surface{IMG_LoadPNG_IO(src)};
-> }
-1584c1613,1616
-< inline Surface LoadPNM(IOStreamParam src) { return IMG_LoadPNM_IO(src); }
----
-> inline Surface LoadPNM(IOStreamParam src)
-> {
->   return Surface{IMG_LoadPNM_IO(src)};
-> }
-1618c1650,1653
-< inline Surface LoadSVG(IOStreamParam src) { return IMG_LoadSVG_IO(src); }
----
-> inline Surface LoadSVG(IOStreamParam src)
-> {
->   return Surface{IMG_LoadSVG_IO(src)};
-> }
-1652c1687,1690
-< inline Surface LoadQOI(IOStreamParam src) { return IMG_LoadQOI_IO(src); }
----
-> inline Surface LoadQOI(IOStreamParam src)
-> {
->   return Surface{IMG_LoadQOI_IO(src)};
-> }
-1686c1724,1727
-< inline Surface LoadTGA(IOStreamParam src) { return IMG_LoadTGA_IO(src); }
----
-> inline Surface LoadTGA(IOStreamParam src)
-> {
->   return Surface{IMG_LoadTGA_IO(src)};
-> }
-1720c1761,1764
-< inline Surface LoadTIF(IOStreamParam src) { return IMG_LoadTIF_IO(src); }
----
-> inline Surface LoadTIF(IOStreamParam src)
-> {
->   return Surface{IMG_LoadTIF_IO(src)};
-> }
-1754c1798,1801
-< inline Surface LoadXCF(IOStreamParam src) { return IMG_LoadXCF_IO(src); }
----
-> inline Surface LoadXCF(IOStreamParam src)
-> {
->   return Surface{IMG_LoadXCF_IO(src)};
-> }
-1788c1835,1838
-< inline Surface LoadXPM(IOStreamParam src) { return IMG_LoadXPM_IO(src); }
----
-> inline Surface LoadXPM(IOStreamParam src)
-> {
->   return Surface{IMG_LoadXPM_IO(src)};
-> }
-1822c1872
-< inline Surface LoadXV(IOStreamParam src) { return IMG_LoadXV_IO(src); }
----
-> inline Surface LoadXV(IOStreamParam src) { return Surface{IMG_LoadXV_IO(src)}; }
-1856c1906,1909
-< inline Surface LoadWEBP(IOStreamParam src) { return IMG_LoadWEBP_IO(src); }
----
-> inline Surface LoadWEBP(IOStreamParam src)
-> {
->   return Surface{IMG_LoadWEBP_IO(src)};
-> }
-1867,1869d1919
-<  * When done with the returned surface, the app should dispose of it with a call
-<  * to Surface.Destroy().
-<  *
-1871,1872c1921
-<  * @param width desired width of the generated surface, in pixels.
-<  * @param height desired height of the generated surface, in pixels.
----
->  * @param size desired width and height of the generated surface, in pixels.
-1879c1928
-<   return IMG_LoadSizedSVG_IO(src, size);
----
->   return Surface(IMG_LoadSizedSVG_IO(src, size.x, size.y));
-1889,1891d1937
-<  * When done with the returned surface, the app should dispose of it with a call
-<  * to Surface.Destroy().
-<  *
-1901c1947
-<   return IMG_ReadXPMFromArray(xpm);
----
->   return Surface{IMG_ReadXPMFromArray(xpm)};
-1910,1912d1955
-<  * When done with the returned surface, the app should dispose of it with a call
-<  * to Surface.Destroy().
-<  *
-1922c1965
-<   return IMG_ReadXPMFromArrayToRGB888(xpm);
----
->   return Surface{IMG_ReadXPMFromArrayToRGB888(xpm)};
-1937,1938d1979
-<  *
-<  * @sa SaveAVIF
-1955,1956d1995
-<  * @param closeio true to close/free the IOStream before returning, false to
-<  *                leave it open.
-1958a1998,1999
->  * @param closeio true to close/free the IOStream before returning, false to
->  *                leave it open.
-1962,1963d2002
-<  *
-<  * @sa SaveAVIF
-1970c2009
-<   CheckError(IMG_SaveAVIF_IO(surface, dst, quality, closeio));
----
->   CheckError(IMG_SaveAVIF_IO(surface, dst, closeio, quality));
-2006,2007d2044
-<  *
-<  * @sa SavePNG
-2028,2029d2064
-<  *
-<  * @sa SaveJPG
-2046,2047d2080
-<  * @param closeio true to close/free the IOStream before returning, false to
-<  *                leave it open.
-2049a2083,2084
->  * @param closeio true to close/free the IOStream before returning, false to
->  *                leave it open.
-2053,2054d2087
-<  *
-<  * @sa SaveJPG
-2061c2094
-<   CheckError(IMG_SaveJPG_IO(surface, dst, quality, closeio));
----
->   CheckError(IMG_SaveJPG_IO(surface, dst, closeio, quality));
-2141c2174
-<   Animation(IOStreamParam src, bool closeio)
----
->   Animation(IOStreamParam src, bool closeio = false)
-2193d2225
-<    * @sa Animation.Animation
-2197a2230
->   /// Get the width in pixels.
-2199a2233
->   /// Get the height in pixels.
-2201a2236
->   /// Get the size in pixels.
-2203a2239
->   /// Return the number of frames.
-2205a2242,2246
->   /**
->    * Return the frame image under given index.
->    *
->    * @param index the index to get frame, within [0, GetCount() - 1]
->    */
-2207a2249,2253
->   /**
->    * Return the frame delay under given index.
->    *
->    * @param index the index to get frame, within [0, GetCount() - 1]
->    */
-2248,2251c2294,2295
-< inline int GetAnimationWidth(AnimationConstParam anim)
-< {
-<   static_assert(false, "Not implemented");
-< }
----
-> /// Get the width in pixels.
-> inline int GetAnimationWidth(AnimationConstParam anim) { return anim->w; }
-2258,2261c2302,2303
-< inline int GetAnimationHeight(AnimationConstParam anim)
-< {
-<   static_assert(false, "Not implemented");
-< }
----
-> /// Get the height in pixels.
-> inline int GetAnimationHeight(AnimationConstParam anim) { return anim->h; }
-2267a2310
-> /// Get the size in pixels.
-2270c2313
-<   static_assert(false, "Not implemented");
----
->   return {anim->w, anim->h};
-2278,2281c2321,2322
-< inline int GetAnimationCount(AnimationConstParam anim)
-< {
-<   static_assert(false, "Not implemented");
-< }
----
-> /// Return the number of frames.
-> inline int GetAnimationCount(AnimationConstParam anim) { return anim->count; }
-2287a2329,2334
-> /**
->  * Return the frame image under given index.
->  *
->  * @param anim Animation to dispose of.
->  * @param index the index to get frame, within [0, GetCount() - 1]
->  */
-2290c2337
-<   static_assert(false, "Not implemented");
----
->   return Surface::Borrow(anim->frames[index]);
-2297a2345,2350
-> /**
->  * Return the frame delay under given index.
->  *
->  * @param anim Animation to dispose of.
->  * @param index the index to get frame, within [0, GetCount() - 1]
->  */
-2300c2353
-<   static_assert(false, "Not implemented");
----
->   return anim->delays[index];
-2345c2398
-< inline Animation LoadAnimation(IOStreamParam src, bool closeio)
----
-> inline Animation LoadAnimation(IOStreamParam src, bool closeio = false)
-2366a2420
->  * @param type a filename extension that represent this data ("GIF", etc).
-2369d2422
-<  * @param type a filename extension that represent this data ("GIF", etc).
-2375d2427
-<  * @sa Animation.Animation
-2382c2434
-<   return IMG_LoadAnimationTyped_IO(src, type, closeio);
----
->   return Animation(IMG_LoadAnimationTyped_IO(src, closeio, type));
-2395d2446
-<  * @sa Animation.Animation
-2416d2466
-<  * @sa Animation.Animation
-2420c2470
-< inline AnimationRef LoadGIFAnimation(IOStreamParam src)
----
-> inline Animation LoadGIFAnimation(IOStreamParam src)
-2422c2472
-<   return IMG_LoadGIFAnimation_IO(src);
----
->   return Animation(IMG_LoadGIFAnimation_IO(src));
-2439d2488
-<  * @sa Animation.Animation
-2443c2492
-< inline AnimationRef LoadWEBPAnimation(IOStreamParam src)
----
-> inline Animation LoadWEBPAnimation(IOStreamParam src)
-2445c2494
-<   return IMG_LoadWEBPAnimation_IO(src);
----
->   return Animation{IMG_LoadWEBPAnimation_IO(src)};
-2450a2500,2501
-> 
-> #endif // defined(SDL3PP_ENABLE_IMAGE) || defined(SDL3PP_DOC)
-=======
 --- src/generated/SDL3pp_image.h
 +++ include/SDL3pp/SDL3pp_image.h
 @@ -1,17 +1,25 @@
@@ -1068,7 +631,7 @@
    int GetDelay(int index) const;
  };
  
-@@ -2233,29 +2279,26 @@
+@@ -2245,29 +2291,26 @@
    ~AnimationRef() { release(); }
  };
  
@@ -1104,7 +667,7 @@
  }
  
  inline Point Animation::GetSize() const
-@@ -2263,19 +2306,23 @@
+@@ -2275,19 +2318,23 @@
    return SDL::GetAnimationSize(m_resource);
  }
  
@@ -1133,7 +696,7 @@
  }
  
  inline Surface Animation::GetFrame(int index) const
-@@ -2283,9 +2330,15 @@
+@@ -2295,9 +2342,15 @@
    return SDL::GetAnimationFrame(m_resource, index);
  }
  
@@ -1150,7 +713,7 @@
  }
  
  inline int Animation::GetDelay(int index) const
-@@ -2330,7 +2383,7 @@
+@@ -2342,7 +2395,7 @@
   *
   * @sa Animation.Free
   */
@@ -1159,7 +722,7 @@
  {
    return Animation(src, closeio);
  }
-@@ -2352,22 +2405,21 @@
+@@ -2364,22 +2417,21 @@
   * call to Animation.Free().
   *
   * @param src an IOStream that data will be read from.
@@ -1184,7 +747,7 @@
  }
  
  /**
-@@ -2380,7 +2432,6 @@
+@@ -2392,7 +2444,6 @@
   * @since This function is available since SDL_image 3.0.0.
   *
   * @sa Animation.Animation
@@ -1192,7 +755,7 @@
   * @sa LoadAnimationTyped
   */
  inline void FreeAnimation(AnimationRaw anim) { IMG_FreeAnimation(anim); }
-@@ -2401,13 +2452,12 @@
+@@ -2413,13 +2464,12 @@
   * @since This function is available since SDL_image 3.0.0.
   *
   * @sa Animation.Animation
@@ -1208,7 +771,7 @@
  }
  
  /**
-@@ -2424,17 +2474,18 @@
+@@ -2436,17 +2486,18 @@
   * @since This function is available since SDL_image 3.0.0.
   *
   * @sa Animation.Animation
@@ -1229,5 +792,4 @@
  
 +#endif // defined(SDL3PP_ENABLE_IMAGE) || defined(SDL3PP_DOC)
 +
- #endif /* SDL3PP_IMAGE_H_ */
->>>>>>> 0aac8837
+ #endif /* SDL3PP_IMAGE_H_ */