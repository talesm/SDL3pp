--- conflicted
+++ resolved
@@ -1149,17 +1149,10 @@
 >     y -= offset.y;
 >     return *this;
 >   }
-<<<<<<< HEAD
 604a1422,1423
 >  * @cat wrap-extending-struct
 >  *
 630,633c1449,1452
-=======
-600a1418,1419
->  * @cat wrap-extending-struct
->  *
-626,629c1445,1448
->>>>>>> 5383d3e5
 <    * @param x the value for x.
 <    * @param y the value for y.
 <    * @param w the value for w.
@@ -1169,202 +1162,95 @@
 >    * @param y the top y.
 >    * @param w the width.
 >    * @param h the height.
-<<<<<<< HEAD
 641,643c1460
-=======
-637,639c1456
->>>>>>> 5383d3e5
 <    * Wraps FRect.
 <    *
 <    * @param r the value to be wrapped
 ---
 >    * Constructs from top-left corner plus size
-<<<<<<< HEAD
-645c1462,1471
-=======
-641c1458,1461
->>>>>>> 5383d3e5
+645,648c1462,1463
 <   constexpr FRect(const FPointRaw& corner, const FPointRaw& size) {}
----
->   constexpr FRect(FPoint corner, FPoint size)
->     : FRect{corner.x, corner.y, size.x, size.y}
->   {
->   }
-643,644c1463,1470
+< 
 <   /// @sa Empty()
 <   constexpr explicit operator bool() const
 ---
->   /// Compares with the underlying type
->   constexpr bool operator==(const FRectRaw& other) const
->   {
->     return Equal(other);
->   }
-<<<<<<< HEAD
-647,648c1473,1474
-<   ///@sa Empty()
-<   constexpr explicit operator bool() const
----
->   /// Compares with the underlying type
->   constexpr bool operator==(const FRect& other) const
-650c1476
+>   constexpr FRect(const FPointRaw& corner, const FPointRaw& size)
+>     : FRect{corner.x, corner.y, size.x, size.y}
+650d1464
 <     static_assert(false, "Not implemented");
----
->     return *this == (const FRectRaw&)(other);
-652a1479,1481
+652a1467,1469
 >   /// @sa Empty()
 >   constexpr operator bool() const { return !Empty(); }
 > 
-654c1483
+654c1471
 <    * Get the x.
 ---
 >    * Get left x coordinate.
-656c1485
+656c1473
 <    * @returns current x value.
 ---
 >    * @returns coordinate of the left x
-661c1490
+661c1478
 <    * Set the x.
 ---
 >    * Set the left x coordinate.
-663c1492
+663c1480
 <    * @param newX the new x value.
 ---
 >    * @param newX the new left x.
-673c1502
+673c1490
 <    * Get the y.
 ---
 >    * Get top y coordinate.
-675c1504
+675c1492
 <    * @returns current y value.
 ---
 >    * @returns coordinate of the top y.
-680c1509
+680c1497
 <    * Set the y.
 ---
 >    * Set the top y coordinate.
-682c1511
+682c1499
 <    * @param newY the new y value.
 ---
 >    * @param newY the new top y.
-692c1521
+692c1509
 <    * Get the w.
 ---
 >    * Get width of the rect
-694c1523
+694c1511
 <    * @returns current w value.
 ---
 >    * @returns Width of the rect
-699c1528
+699c1516
 <    * Set the w.
 ---
 >    * Set the width of the rect.
-701c1530
+701c1518
 <    * @param newW the new w value.
 ---
 >    * @param newW the new width.
-711c1540
+711c1528
 <    * Get the h.
 ---
 >    * Get height of the rect
-713c1542
+713c1530
 <    * @returns current h value.
 ---
 >    * @returns Height of the rect
-718c1547
+718c1535
 <    * Set the h.
 ---
 >    * Set the height of the rect.
-720c1549
+720c1537
 <    * @param newH the new h value.
 ---
 >    * @param newH the new height.
-736c1565
+736c1553
 <    * @param points an array of FPoint structures representing points to be
 ---
 >    * @param points a span of SDL_Point structures representing points to be
-738,743c1567,1571
-=======
-> 
->   /// Compares with the underlying type
->   constexpr bool operator==(const FRect& other) const
-646c1472
-<     static_assert(false, "Not implemented");
----
->     return *this == (const FRectRaw&)(other);
-648a1475,1477
->   /// @sa Empty()
->   constexpr operator bool() const { return !Empty(); }
-> 
-650c1479
-<    * Get the x.
----
->    * Get left x coordinate.
-652c1481
-<    * @returns current x value.
----
->    * @returns coordinate of the left x
-657c1486
-<    * Set the x.
----
->    * Set the left x coordinate.
-659c1488
-<    * @param newX the new x value.
----
->    * @param newX the new left x.
-669c1498
-<    * Get the y.
----
->    * Get top y coordinate.
-671c1500
-<    * @returns current y value.
----
->    * @returns coordinate of the top y.
-676c1505
-<    * Set the y.
----
->    * Set the top y coordinate.
-678c1507
-<    * @param newY the new y value.
----
->    * @param newY the new top y.
-688c1517
-<    * Get the w.
----
->    * Get width of the rect
-690c1519
-<    * @returns current w value.
----
->    * @returns Width of the rect
-695c1524
-<    * Set the w.
----
->    * Set the width of the rect.
-697c1526
-<    * @param newW the new w value.
----
->    * @param newW the new width.
-707c1536
-<    * Get the h.
----
->    * Get height of the rect
-709c1538
-<    * @returns current h value.
----
->    * @returns Height of the rect
-714c1543
-<    * Set the h.
----
->    * Set the height of the rect.
-716c1545
-<    * @param newH the new h value.
----
->    * @param newH the new height.
-732c1561
-<    * @param points an array of FPoint structures representing points to be
----
->    * @param points a span of SDL_Point structures representing points to be
-734,739c1563,1567
->>>>>>> 5383d3e5
+738,743c1555,1559
 <    * @param count the number of structures in the `points` array.
 <    * @param clip an FRect used for clipping or nullptr to enclose all points.
 <    * @param result an FRect structure filled in with the minimal enclosing
@@ -1377,11 +1263,7 @@
 >    * @returns a FRect structure filled in with the minimal enclosing
 >    *          rectangle or an empty FRect if all the points were outside of
 >    *          the clipping rectangle.
-<<<<<<< HEAD
-750a1579,1587
-=======
-746a1575,1583
->>>>>>> 5383d3e5
+750a1567,1575
 >   /**
 >    * Construct the rect from given center coordinates, width and height
 >    *
@@ -1391,19 +1273,11 @@
 >    * @param[in] h Height of the rectangle
 >    *
 >    */
-<<<<<<< HEAD
-753c1590
+753c1578
 <     static_assert(false, "Not implemented");
 ---
 >     return FRect(cx - w / 2, cy - h / 2, w, h);
-756,757c1593,1600
-=======
-749c1586
-<     static_assert(false, "Not implemented");
----
->     return FRect(cx - w / 2, cy - h / 2, w, h);
-752,753c1589,1596
->>>>>>> 5383d3e5
+756,757c1581,1588
 <   static constexpr FRect FromCenter(const FPointRaw& center,
 <                                     const FPointRaw& size)
 ---
@@ -1415,19 +1289,11 @@
 >    *
 >    */
 >   static constexpr FRect FromCenter(FPoint center, FPoint size)
-<<<<<<< HEAD
-759c1602
+759c1590
 <     static_assert(false, "Not implemented");
 ---
 >     return FRect(center - size / 2, size);
-761a1605,1613
-=======
-755c1598
-<     static_assert(false, "Not implemented");
----
->     return FRect(center - size / 2, size);
-757a1601,1609
->>>>>>> 5383d3e5
+761a1593,1601
 >   /**
 >    * Construct the rect from given corners coordinates
 >    *
@@ -1437,19 +1303,11 @@
 >    * @param[in] y2 Y coordinate of the bottom right rectangle corner
 >    *
 >    */
-<<<<<<< HEAD
-764c1616
+764c1604
 <     static_assert(false, "Not implemented");
 ---
 >     return FRect(x1, y1, x2 - x1 + 1, y2 - y1 + 1);
-767c1619,1626
-=======
-760c1612
-<     static_assert(false, "Not implemented");
----
->     return FRect(x1, y1, x2 - x1 + 1, y2 - y1 + 1);
-763c1615,1622
->>>>>>> 5383d3e5
+767c1607,1614
 <   static constexpr FRect FromCorners(const FPointRaw& p1, const FPointRaw& p2)
 ---
 >   /**
@@ -1460,19 +1318,11 @@
 >    *
 >    */
 >   static constexpr FRect FromCorners(FPoint p1, FPoint p2)
-<<<<<<< HEAD
-769c1628
+769c1616
 <     static_assert(false, "Not implemented");
 ---
 >     return FRect(p1, p2 - p1 + FPoint(1, 1));
-772c1631,1637
-=======
-765c1624
-<     static_assert(false, "Not implemented");
----
->     return FRect(p1, p2 - p1 + FPoint(1, 1));
-768c1627,1633
->>>>>>> 5383d3e5
+772c1619,1625
 <   auto GetX2() { static_assert(false, "Not implemented"); }
 ---
 >   /**
@@ -1482,11 +1332,7 @@
 >    *
 >    */
 >   constexpr float GetX2() const { return x + w - 1; }
-<<<<<<< HEAD
-774c1639,1653
-=======
-770c1635,1649
->>>>>>> 5383d3e5
+774c1627,1641
 <   auto SetX2() { static_assert(false, "Not implemented"); }
 ---
 >   /**
@@ -1504,11 +1350,7 @@
 >     w = x2 - x + 1;
 >     return *this;
 >   }
-<<<<<<< HEAD
-776c1655,1661
-=======
-772c1651,1657
->>>>>>> 5383d3e5
+776c1643,1649
 <   auto GetY2() { static_assert(false, "Not implemented"); }
 ---
 >   /**
@@ -1518,11 +1360,7 @@
 >    *
 >    */
 >   constexpr float GetY2() const { return y + h - 1; }
-<<<<<<< HEAD
-778c1663,1677
-=======
-774c1659,1673
->>>>>>> 5383d3e5
+778c1651,1665
 <   auto SetY2() { static_assert(false, "Not implemented"); }
 ---
 >   /**
@@ -1540,11 +1378,7 @@
 >     h = y2 - y + 1;
 >     return *this;
 >   }
-<<<<<<< HEAD
-780c1679,1685
-=======
-776c1675,1681
->>>>>>> 5383d3e5
+780c1667,1673
 <   auto GetTopLeft() { static_assert(false, "Not implemented"); }
 ---
 >   /**
@@ -1554,11 +1388,7 @@
 >    *
 >    */
 >   constexpr FPoint GetTopLeft() const { return FPoint(x, y); }
-<<<<<<< HEAD
-782c1687,1693
-=======
-778c1683,1689
->>>>>>> 5383d3e5
+782c1675,1681
 <   auto GetTopRight() { static_assert(false, "Not implemented"); }
 ---
 >   /**
@@ -1568,11 +1398,7 @@
 >    *
 >    */
 >   constexpr FPoint GetTopRight() const { return FPoint(GetX2(), y); }
-<<<<<<< HEAD
-784c1695,1701
-=======
-780c1691,1697
->>>>>>> 5383d3e5
+784c1683,1689
 <   auto GetBottomLeft() { static_assert(false, "Not implemented"); }
 ---
 >   /**
@@ -1582,11 +1408,7 @@
 >    *
 >    */
 >   constexpr FPoint GetBottomLeft() const { return FPoint(x, GetY2()); }
-<<<<<<< HEAD
-786c1703,1709
-=======
-782c1699,1705
->>>>>>> 5383d3e5
+786c1691,1697
 <   auto GetBottomRight() { static_assert(false, "Not implemented"); }
 ---
 >   /**
@@ -1596,11 +1418,7 @@
 >    *
 >    */
 >   constexpr FPoint GetBottomRight() const { return FPoint(GetX2(), GetY2()); }
-<<<<<<< HEAD
-788c1711,1717
-=======
-784c1707,1713
->>>>>>> 5383d3e5
+788c1699,1705
 <   auto GetSize() { static_assert(false, "Not implemented"); }
 ---
 >   /**
@@ -1610,11 +1428,7 @@
 >    *
 >    */
 >   constexpr FPoint GetSize() const { return FPoint(w, h); }
-<<<<<<< HEAD
-790c1719,1725
-=======
-786c1715,1721
->>>>>>> 5383d3e5
+790c1707,1713
 <   auto GetCentroid() { static_assert(false, "Not implemented"); }
 ---
 >   /**
@@ -1624,15 +1438,7 @@
 >    *
 >    */
 >   constexpr FPoint GetCentroid() const { return FPoint(x + w / 2, y + h / 2); }
-<<<<<<< HEAD
-815,816c1750,1775
-=======
-809c1744
-<    * Determine whether a floating point rectangle can contain any point.
----
->    * Calculate the intersection of a rectangle and line segment
-811,812c1746,1771
->>>>>>> 5383d3e5
+815,816c1738,1763
 <    * A rectangle is considered "empty" for this function if `r` is nullptr, or
 <    * if `r`'s width and/or height are < 0.0f.
 ---
@@ -1662,36 +1468,15 @@
 >    *
 >    * A rectangle is considered "empty" for this function if `r` is NULL, or if
 >    * `r`'s width and/or height are <= 0.
-<<<<<<< HEAD
-845c1804
+845c1792
 <    * @param b the second rectangle to test.
 ---
 >    * @param other the second rectangle to test.
-858,859c1817
-=======
-841c1800
+872c1819
 <    * @param b the second rectangle to test.
 ---
 >    * @param other the second rectangle to test.
-854,855c1813
->>>>>>> 5383d3e5
-<    * Determine whether two floating point rectangles are equal, within a default
-<    * epsilon.
----
->    * Determine whether two rectangles are equal.
-<<<<<<< HEAD
-872c1830
-<    * @param b the second rectangle to test.
----
->    * @param other the second rectangle to test.
-882a1841,1848
-=======
-868c1826
-<    * @param b the second rectangle to test.
----
->    * @param other the second rectangle to test.
-878a1837,1844
->>>>>>> 5383d3e5
+882a1830,1837
 >   /**
 >    * Check whether the rect contains given point
 >    *
@@ -1700,88 +1485,49 @@
 >    * @returns True if the point is contained in the rect
 >    *
 >    */
-<<<<<<< HEAD
-885c1851
+885c1840
 <     static_assert(false, "Not implemented");
 ---
 >     return SDL_PointInRectFloat(&p, this);
-887a1854,1861
-=======
-881c1847
+887a1843,1850
+>   /**
+>    * Check whether the rect contains given point
+>    *
+>    * @param other Point to check
+>    *
+>    * @returns True if the point is contained in the rect
+>    *
+>    */
+890c1853
 <     static_assert(false, "Not implemented");
 ---
->     return SDL_PointInRectFloat(&p, this);
-883a1850,1857
->>>>>>> 5383d3e5
->   /**
->    * Check whether the rect contains given point
->    *
->    * @param other Point to check
->    *
->    * @returns True if the point is contained in the rect
->    *
->    */
-<<<<<<< HEAD
-890c1864
-<     static_assert(false, "Not implemented");
----
 >     return GetUnion(other) == *this;
-894,896c1868
-=======
-886c1860
-<     static_assert(false, "Not implemented");
----
->     return GetUnion(other) == *this;
-890,892c1864
->>>>>>> 5383d3e5
-<    * Determine whether two rectangles intersect with float precision.
+896,898c1859
+<    * If either pointer is nullptr the function will return false.
 <    *
-<    * If either pointer is nullptr the function will return false.
----
->    * Determine whether two rectangles intersect.
-<<<<<<< HEAD
-898c1870
 <    * @param B an FRect structure representing the second rectangle.
 ---
->    * @param other an SDL_Rect structure representing the second rectangle.
-900a1873,1874
+>    * @param other an FRect structure representing the second rectangle.
+900a1862,1863
 >    * @threadsafety It is safe to call this function from any thread.
 >    *
-912,915c1886,1888
-=======
-894c1866
-<    * @param B an FRect structure representing the second rectangle.
----
->    * @param other an SDL_Rect structure representing the second rectangle.
-896a1869,1870
->    * @threadsafety It is safe to call this function from any thread.
->    *
-908,911c1882,1884
->>>>>>> 5383d3e5
+912,915c1875,1877
 <    * @param B an FRect structure representing the second rectangle.
 <    * @param result an FRect structure filled in with the intersection of
 <    *               rectangles `A` and `B`.
 <    * @returns true if there is an intersection, false otherwise.
 ---
->    * @param other an SDL_Rect structure representing the second rectangle.
->    * @returns an SDL_Rect structure filled in with the intersection of
+>    * @param other an FRect structure representing the second rectangle.
+>    * @returns an FRect structure filled in with the intersection of
 >    *          if there is intersection, an empty FRect otherwise.
-<<<<<<< HEAD
-926,928c1899,1900
-=======
-922,924c1895,1896
->>>>>>> 5383d3e5
+926,928c1888,1889
 <    * @param B an FRect structure representing the second rectangle.
 <    * @param result an FRect structure filled in with the union of rectangles `A`
 <    *               and `B`.
 ---
->    * @param other an SDL_Rect structure representing the second rectangle.
+>    * @param other an FRect structure representing the second rectangle.
 >    * @returns Rect representing union of two rectangles
-<<<<<<< HEAD
-933a1906,2024
-=======
-929a1902,2020
->>>>>>> 5383d3e5
+933a1895,2013
 > 
 >   /**
 >    * Get a rect extended by specified amount of pixels
@@ -1901,220 +1647,115 @@
 >     y -= offset.y;
 >     return *this;
 >   }
-<<<<<<< HEAD
-940,941c2031
-=======
-936,937c2027
->>>>>>> 5383d3e5
+940,941c2020
 <  * @param frect a pointer filled in with the floating point representation of
 <  *              `rect`.
 ---
 >  * @returns the floating point representation of `rect`.
-<<<<<<< HEAD
-947c2037
+947c2026
 < constexpr Rect RectToFRect(const RectRaw& rect)
 ---
 > constexpr FRect RectToFRect(const RectRaw& rect)
-949c2039,2041
-=======
-943c2033
-< constexpr Rect RectToFRect(const RectRaw& rect)
----
-> constexpr FRect RectToFRect(const RectRaw& rect)
-945c2035,2037
->>>>>>> 5383d3e5
+949c2028,2030
 <   return SDL_RectToFRect(rect);
 ---
 >   FRect frect;
 >   SDL_RectToFRect(&rect, &frect);
 >   return frect;
-<<<<<<< HEAD
-952c2044
+952c2033
 < constexpr Rect::operator SDL_FRect() const { return SDL::RectToFRect(); }
 ---
-> constexpr Rect::operator SDL_FRect() const { return RectToFRect(*this); }
-975c2067
+> constexpr Rect::operator SDL_FRect() const { return SDL::RectToFRect(*this); }
+975c2056
 < constexpr bool PointInRect(const PointRaw& self, const RectRaw& r)
 ---
 > constexpr bool PointInRect(const PointRaw& p, const RectRaw& r)
-977c2069
+977c2058
 <   return SDL_PointInRect(self, r);
 ---
 >   return SDL_PointInRect(&p, &r);
-982c2074
+982c2063
 <   return SDL::PointInRect(this, r);
 ---
 >   return SDL::PointInRect(*this, r);
-1003c2095
+1003c2084
 < constexpr bool RectEmpty(const RectRaw& r) { return SDL_RectEmpty(r); }
 ---
 > constexpr bool RectEmpty(const RectRaw& r) { return SDL_RectEmpty(&r); }
-1005c2097
+1005c2086
 < constexpr bool Rect::Empty() const { return SDL::RectEmpty(this); }
 ---
 > constexpr bool Rect::Empty() const { return SDL::RectEmpty(*this); }
-1026c2118
+1026c2107
 < constexpr bool RectsEqual(const RectRaw& self, const RectRaw& other)
 ---
 > constexpr bool RectsEqual(const RectRaw& a, const RectRaw& b)
-1028c2120
+1028c2109
 <   return SDL_RectsEqual(self, other);
 ---
 >   return SDL_RectsEqual(&a, &b);
-1033c2125
+1033c2114
 <   return SDL::RectsEqual(this, other);
 ---
 >   return SDL::RectsEqual(*this, other);
-1051c2143
+1051c2132
 < constexpr bool HasRectIntersection(const RectRaw& self, const RectRaw& other)
 ---
 > constexpr bool HasRectIntersection(const RectRaw& A, const RectRaw& B)
-1053c2145
+1053c2134
 <   return SDL_HasRectIntersection(self, other);
 ---
 >   return SDL_HasRectIntersection(&A, &B);
-1058c2150
+1058c2139
 <   return SDL::HasRectIntersection(this, other);
 ---
 >   return SDL::HasRectIntersection(*this, other);
-1068,1070c2160,2161
-<  * @param result an Rect structure filled in with the intersection of
-<  *               rectangles `A` and `B`.
-=======
-948c2040
-< constexpr Rect::operator SDL_FRect() const { return SDL::RectToFRect(); }
----
-> constexpr Rect::operator SDL_FRect() const { return RectToFRect(*this); }
-971c2063
-< constexpr bool PointInRect(const PointRaw& self, const RectRaw& r)
----
-> constexpr bool PointInRect(const PointRaw& p, const RectRaw& r)
-973c2065
-<   return SDL_PointInRect(self, r);
----
->   return SDL_PointInRect(&p, &r);
-978c2070
-<   return SDL::PointInRect(this, r);
----
->   return SDL::PointInRect(*this, r);
-999c2091
-< constexpr bool RectEmpty(const RectRaw& r) { return SDL_RectEmpty(r); }
----
-> constexpr bool RectEmpty(const RectRaw& r) { return SDL_RectEmpty(&r); }
-1001c2093
-< constexpr bool Rect::Empty() const { return SDL::RectEmpty(this); }
----
-> constexpr bool Rect::Empty() const { return SDL::RectEmpty(*this); }
-1022c2114
-< constexpr bool RectsEqual(const RectRaw& self, const RectRaw& other)
----
-> constexpr bool RectsEqual(const RectRaw& a, const RectRaw& b)
-1024c2116
-<   return SDL_RectsEqual(self, other);
----
->   return SDL_RectsEqual(&a, &b);
-1029c2121
-<   return SDL::RectsEqual(this, other);
----
->   return SDL::RectsEqual(*this, other);
-1047c2139
-< constexpr bool HasRectIntersection(const RectRaw& self, const RectRaw& other)
----
-> constexpr bool HasRectIntersection(const RectRaw& A, const RectRaw& B)
-1049c2141
-<   return SDL_HasRectIntersection(self, other);
----
->   return SDL_HasRectIntersection(&A, &B);
-1054c2146
-<   return SDL::HasRectIntersection(this, other);
----
->   return SDL::HasRectIntersection(*this, other);
-1064,1066c2156,2157
+1068,1070c2149,2150
 <  * @param result an Rect structure filled in with the intersection of rectangles
 <  *               `A` and `B`.
->>>>>>> 5383d3e5
 <  * @returns true if there is an intersection, false otherwise.
 ---
 >  * @returns a Rect structure filled in with the intersection of if there is
 >  *          intersection, std::nullopt otherwise.
-<<<<<<< HEAD
-1076c2167
+1076c2156
 < constexpr Rect GetRectIntersection(const RectRaw& self, const RectRaw& other)
 ---
 > constexpr Rect GetRectIntersection(const RectRaw& A, const RectRaw& B)
-1078c2169,2170
-=======
-1072c2163
-< constexpr Rect GetRectIntersection(const RectRaw& self, const RectRaw& other)
----
-> constexpr Rect GetRectIntersection(const RectRaw& A, const RectRaw& B)
-1074c2165,2166
->>>>>>> 5383d3e5
+1078c2158,2159
 <   return SDL_GetRectIntersection(self, other);
 ---
 >   if (Rect result; SDL_GetRectIntersection(&A, &B, &result)) return result;
 >   return {};
-<<<<<<< HEAD
-1083c2175
+1083c2164
 <   return SDL::GetRectIntersection(this, other);
 ---
 >   return SDL::GetRectIntersection(*this, other);
-1091,1092c2183
-<  * @param result an Rect structure filled in with the union of rectangles
-<  *               `A` and `B`.
----
->  * @returns Rect representing union of two rectangles
-1097c2188
-< constexpr Rect GetRectUnion(const RectRaw& self, const RectRaw& other)
----
-> constexpr Rect GetRectUnion(const RectRaw& A, const RectRaw& B)
-1099c2190,2192
-=======
-1079c2171
-<   return SDL::GetRectIntersection(this, other);
----
->   return SDL::GetRectIntersection(*this, other);
-1087,1088c2179
+1091,1092c2172
 <  * @param result an Rect structure filled in with the union of rectangles `A`
 <  *               and `B`.
 ---
 >  * @returns Rect representing union of two rectangles
-1093c2184
+1097c2177
 < constexpr Rect GetRectUnion(const RectRaw& self, const RectRaw& other)
 ---
 > constexpr Rect GetRectUnion(const RectRaw& A, const RectRaw& B)
-1095c2186,2188
->>>>>>> 5383d3e5
+1099c2179,2181
 <   return CheckError(SDL_GetRectUnion(self, other));
 ---
 >   Rect r;
 >   CheckError(SDL_GetRectUnion(&A, &B, &r));
 >   return r;
-<<<<<<< HEAD
-1104c2197
+1104c2186
 <   return SDL::GetRectUnion(this, other);
 ---
 >   return SDL::GetRectUnion(*this, other);
-1110c2203
+1110c2192
 <  * If `clip` is not nullptr then only points inside of the clipping rectangle
 ---
 >  * If `clip` is not nullopt then only points inside of the clipping rectangle
-1115d2207
+1115d2196
 <  * @param count the number of structures in the `points` array.
-1117,1120c2209,2210
-=======
-1100c2193
-<   return SDL::GetRectUnion(this, other);
----
->   return SDL::GetRectUnion(*this, other);
-1106c2199
-<  * If `clip` is not nullptr then only points inside of the clipping rectangle
----
->  * If `clip` is not nullopt then only points inside of the clipping rectangle
-1111d2203
-<  * @param count the number of structures in the `points` array.
-1113,1116c2205,2206
->>>>>>> 5383d3e5
+1117,1120c2198,2199
 <  * @param result an Rect structure filled in with the minimal enclosing
 <  *               rectangle.
 <  * @returns true if any points were enclosed or false if all the points were
@@ -2122,11 +1763,7 @@
 ---
 >  * @returns Result if any points were enclosed or empty rect if all the points
 >  * were outside of the clipping rectangle.
-<<<<<<< HEAD
-1128c2218,2222
-=======
-1124c2214,2218
->>>>>>> 5383d3e5
+1128c2207,2211
 <   return SDL_GetRectEnclosingPoints(points, clip);
 ---
 >   if (Rect result;
@@ -2134,255 +1771,123 @@
 >     return result;
 >   }
 >   return {};
-<<<<<<< HEAD
-1161c2255
+1161c2244
 <   return SDL_GetRectAndLineIntersection(rect, X1, Y1, X2, Y2);
 ---
 >   return SDL_GetRectAndLineIntersection(&rect, X1, Y1, X2, Y2);
-1166c2260
+1166c2249
 <   return SDL::GetRectAndLineIntersection(this, X1, Y1, X2, Y2);
 ---
 >   return SDL::GetRectAndLineIntersection(*this, X1, Y1, X2, Y2);
-1190c2284
+1190c2273
 < constexpr bool PointInRectFloat(const FPointRaw& self, const FRectRaw& r)
 ---
 > constexpr bool PointInRectFloat(const FPointRaw& p, const FRectRaw& r)
-1192c2286
+1192c2275
 <   return SDL_PointInRectFloat(self, r);
 ---
 >   return SDL_PointInRectFloat(&p, &r);
-1197c2291
+1197c2280
 <   return SDL::PointInRectFloat(this, r);
 ---
 >   return SDL::PointInRectFloat(*this, r);
-1203,1204c2297,2298
-=======
-1157c2251
-<   return SDL_GetRectAndLineIntersection(rect, X1, Y1, X2, Y2);
----
->   return SDL_GetRectAndLineIntersection(&rect, X1, Y1, X2, Y2);
-1162c2256
-<   return SDL::GetRectAndLineIntersection(this, X1, Y1, X2, Y2);
----
->   return SDL::GetRectAndLineIntersection(*this, X1, Y1, X2, Y2);
-1186c2280
-< constexpr bool PointInRectFloat(const FPointRaw& self, const FRectRaw& r)
----
-> constexpr bool PointInRectFloat(const FPointRaw& p, const FRectRaw& r)
-1188c2282
-<   return SDL_PointInRectFloat(self, r);
----
->   return SDL_PointInRectFloat(&p, &r);
-1193c2287
-<   return SDL::PointInRectFloat(this, r);
----
->   return SDL::PointInRectFloat(*this, r);
-1199,1200c2293,2294
->>>>>>> 5383d3e5
-<  * A rectangle is considered "empty" for this function if `r` is nullptr, or if
-<  * `r`'s width and/or height are < 0.0f.
----
->  * A rectangle is considered "empty" for this function if `r` is nullptr, or
->  * if `r`'s width and/or height are < 0.0f.
-<<<<<<< HEAD
-1220c2314
+1220c2303
 <   return SDL_RectEmptyFloat(r);
 ---
 >   return SDL_RectEmptyFloat(&r);
-1223c2317
+1223c2306
 < constexpr bool FRect::Empty() const { return SDL::RectEmptyFloat(this); }
 ---
 > constexpr bool FRect::Empty() const { return SDL::RectEmptyFloat(*this); }
-1229,1231c2323,2325
-=======
-1216c2310
-<   return SDL_RectEmptyFloat(r);
----
->   return SDL_RectEmptyFloat(&r);
-1219c2313
-< constexpr bool FRect::Empty() const { return SDL::RectEmptyFloat(this); }
----
-> constexpr bool FRect::Empty() const { return SDL::RectEmptyFloat(*this); }
-1225,1228c2319,2322
->>>>>>> 5383d3e5
-<  * Rectangles are considered equal if both are not nullptr and each of their x,
-<  * y, width and height are within `epsilon` of each other. If you don't know
-<  * what value to use for `epsilon`, you should call the FRect.Equal function
-<  * instead.
----
->  * Rectangles are considered equal if both are not nullptr and each of their
->  * x, y, width and height are within `epsilon` of each other. If you don't
->  * know what value to use for `epsilon`, you should call the FRect.Equal
-<<<<<<< HEAD
-1250,1251c2344,2345
-=======
->  * function instead.
-1246,1247c2340,2341
->>>>>>> 5383d3e5
+1250,1251c2333,2334
 < constexpr bool RectsEqualEpsilon(const FRectRaw& self,
 <                                  const FRectRaw& other,
 ---
 > constexpr bool RectsEqualEpsilon(const FRectRaw& a,
 >                                  const FRectRaw& b,
-<<<<<<< HEAD
-1254c2348
+1254c2337
 <   return SDL_RectsEqualEpsilon(self, other, epsilon);
 ---
 >   return SDL_RectsEqualEpsilon(&a, &b, epsilon);
-1260c2354
+1260c2343
 <   return SDL::RectsEqualEpsilon(this, other, epsilon);
 ---
 >   return SDL::RectsEqualEpsilon(*this, other, epsilon);
-1288c2382
+1288c2371
 < constexpr bool RectsEqualFloat(const FRectRaw& self, const FRectRaw& other)
 ---
 > constexpr bool RectsEqualFloat(const FRectRaw& a, const FRectRaw& b)
-1290c2384
+1290c2373
 <   return SDL_RectsEqualFloat(self, other);
 ---
 >   return SDL_RectsEqualFloat(&a, &b);
-1295c2389
+1295c2378
 <   return SDL::RectsEqualFloat(this, other);
 ---
 >   return SDL::RectsEqualFloat(*this, other);
-1311,1312c2405
-=======
-1250c2344
-<   return SDL_RectsEqualEpsilon(self, other, epsilon);
----
->   return SDL_RectsEqualEpsilon(&a, &b, epsilon);
-1256c2350
-<   return SDL::RectsEqualEpsilon(this, other, epsilon);
----
->   return SDL::RectsEqualEpsilon(*this, other, epsilon);
-1284c2378
-< constexpr bool RectsEqualFloat(const FRectRaw& self, const FRectRaw& other)
----
-> constexpr bool RectsEqualFloat(const FRectRaw& a, const FRectRaw& b)
-1286c2380
-<   return SDL_RectsEqualFloat(self, other);
----
->   return SDL_RectsEqualFloat(&a, &b);
-1291c2385
-<   return SDL::RectsEqualFloat(this, other);
----
->   return SDL::RectsEqualFloat(*this, other);
-1307,1308c2401
->>>>>>> 5383d3e5
+1311,1312c2394
 < constexpr bool HasRectIntersectionFloat(const FRectRaw& self,
 <                                         const FRectRaw& other)
 ---
 > constexpr bool HasRectIntersectionFloat(const FRectRaw& A, const FRectRaw& B)
-<<<<<<< HEAD
-1314c2407
+1314c2396
 <   return SDL_HasRectIntersectionFloat(self, other);
 ---
 >   return SDL_HasRectIntersectionFloat(&A, &B);
-1319c2412
+1319c2401
 <   return SDL::HasRectIntersectionFloat(this, other);
 ---
 >   return SDL::HasRectIntersectionFloat(*this, other);
-1329,1331c2422,2423
-=======
-1310c2403
-<   return SDL_HasRectIntersectionFloat(self, other);
----
->   return SDL_HasRectIntersectionFloat(&A, &B);
-1315c2408
-<   return SDL::HasRectIntersectionFloat(this, other);
----
->   return SDL::HasRectIntersectionFloat(*this, other);
-1325,1327c2418,2419
->>>>>>> 5383d3e5
+1329,1331c2411,2412
 <  * @param result an FRect structure filled in with the intersection of
 <  *               rectangles `A` and `B`.
 <  * @returns true if there is an intersection, false otherwise.
 ---
 >  * @returns a FRect structure filled in with the intersection of if there is
 >  *          intersection, std::nullopt otherwise.
-<<<<<<< HEAD
-1337,1338c2429
-=======
-1333,1334c2425
->>>>>>> 5383d3e5
+1337,1338c2418
 < constexpr FRect GetRectIntersectionFloat(const FRectRaw& self,
 <                                          const FRectRaw& other)
 ---
 > constexpr FRect GetRectIntersectionFloat(const FRectRaw& A, const FRectRaw& B)
-<<<<<<< HEAD
-1340c2431,2432
-=======
-1336c2427,2428
->>>>>>> 5383d3e5
+1340c2420,2421
 <   return SDL_GetRectIntersectionFloat(self, other);
 ---
 >   if (FRect r; SDL_GetRectIntersectionFloat(&A, &B, &r)) return r;
 >   return {};
-<<<<<<< HEAD
-1345c2437
+1345c2426
 <   return SDL::GetRectIntersectionFloat(this, other);
 ---
 >   return SDL::GetRectIntersectionFloat(*this, other);
-1353,1354c2445,2446
-<  * @param result an FRect structure filled in with the union of rectangles
-<  *               `A` and `B`.
+1353,1354c2434,2435
+<  * @param result an FRect structure filled in with the union of rectangles `A`
+<  *               and `B`.
 ---
 >  * @returns a FRect structure filled in with the union of rectangles `A` and
 >  *          `B`.
-1359c2451
+1359c2440
 < constexpr FRect GetRectUnionFloat(const FRectRaw& self, const FRectRaw& other)
 ---
 > constexpr FRect GetRectUnionFloat(const FRectRaw& A, const FRectRaw& B)
-1361c2453,2455
-=======
-1341c2433
-<   return SDL::GetRectIntersectionFloat(this, other);
----
->   return SDL::GetRectIntersectionFloat(*this, other);
-1349,1350c2441,2442
-<  * @param result an FRect structure filled in with the union of rectangles `A`
-<  *               and `B`.
----
->  * @returns a FRect structure filled in with the union of rectangles `A` and
->  *          `B`.
-1355c2447
-< constexpr FRect GetRectUnionFloat(const FRectRaw& self, const FRectRaw& other)
----
-> constexpr FRect GetRectUnionFloat(const FRectRaw& A, const FRectRaw& B)
-1357c2449,2451
->>>>>>> 5383d3e5
+1361c2442,2444
 <   return CheckError(SDL_GetRectUnionFloat(self, other));
 ---
 >   FRect r;
 >   CheckError(SDL_GetRectUnionFloat(&A, &B, &r));
 >   return r;
-<<<<<<< HEAD
-1366c2460
+1366c2449
 <   return SDL::GetRectUnionFloat(this, other);
 ---
 >   return SDL::GetRectUnionFloat(*this, other);
-1373,1374c2467,2468
-=======
-1362c2456
-<   return SDL::GetRectUnionFloat(this, other);
----
->   return SDL::GetRectUnionFloat(*this, other);
-1368,1369c2462,2463
->>>>>>> 5383d3e5
+1372,1373c2455,2456
 <  * If `clip` is not nullptr then only points inside of the clipping rectangle
 <  * are considered.
 ---
 >  * If `clip` is not std::nullopt then only points inside of the clipping
 >  * rectangle are considered.
-<<<<<<< HEAD
-1378d2471
+1377d2459
 <  * @param count the number of structures in the `points` array.
-1380,1383c2473,2474
-=======
-1373d2466
-<  * @param count the number of structures in the `points` array.
-1375,1378c2468,2469
->>>>>>> 5383d3e5
+1379,1382c2461,2462
 <  * @param result an FRect structure filled in with the minimal enclosing
 <  *               rectangle.
 <  * @returns true if any points were enclosed or false if all the points were
@@ -2390,11 +1895,7 @@
 ---
 >  * @returns a FRect structure filled in with the minimal enclosing rectangle or
 >  *          false if all the points were outside of the clipping rectangle.
-<<<<<<< HEAD
-1391c2482,2486
-=======
-1386c2477,2481
->>>>>>> 5383d3e5
+1390c2470,2474
 <   return SDL_GetRectEnclosingPointsFloat(points, clip);
 ---
 >   if (FRect result; SDL_GetRectEnclosingPointsFloat(
@@ -2402,116 +1903,11 @@
 >     return result;
 >   }
 >   return {};
-<<<<<<< HEAD
-1425c2520
+1424c2508
 <   return SDL_GetRectAndLineIntersectionFloat(rect, X1, Y1, X2, Y2);
 ---
 >   return SDL_GetRectAndLineIntersectionFloat(&rect, X1, Y1, X2, Y2);
-1433c2528
+1432c2516
 <   return SDL::GetRectAndLineIntersectionFloat(this, X1, Y1, X2, Y2);
 ---
->   return SDL::GetRectAndLineIntersectionFloat(*this, X1, Y1, X2, Y2);
-1436a2532,2623
-=======
-1420c2515
-<   return SDL_GetRectAndLineIntersectionFloat(rect, X1, Y1, X2, Y2);
----
->   return SDL_GetRectAndLineIntersectionFloat(&rect, X1, Y1, X2, Y2);
-1428c2523
-<   return SDL::GetRectAndLineIntersectionFloat(this, X1, Y1, X2, Y2);
----
->   return SDL::GetRectAndLineIntersectionFloat(*this, X1, Y1, X2, Y2);
-1431a2527,2618
->>>>>>> 5383d3e5
-> 
-> constexpr Point::operator FPoint() const { return {float(x), float(y)}; }
-> 
-> constexpr FPoint Point::operator/(float value) const
-> {
->   return FPoint(*this) / value;
-> }
-> constexpr FPoint Point::operator*(float value) const
-> {
->   return FPoint(*this) * value;
-> }
-> 
-> constexpr Point Point::GetClamped(const Rect& rect) const
-> {
->   Point p = *this;
->   p.Clamp(rect);
->   return p;
-> }
-> 
-> constexpr Point& Point::Clamp(const Rect& rect)
-> {
->   if (x < rect.x) x = rect.x;
->   if (x > rect.GetX2()) x = rect.GetX2();
->   if (y < rect.y) y = rect.y;
->   if (y > rect.GetY2()) y = rect.GetY2();
->   return *this;
-> }
-> 
-> constexpr Point Point::GetWrapped(const Rect& rect) const
-> {
->   Point p = *this;
->   p.Wrap(rect);
->   return p;
-> }
-> 
-> constexpr Point& Point::Wrap(const Rect& rect)
-> {
->   if (x < rect.x)
->     x = rect.x + rect.w - 1 - (rect.x - x + rect.w - 1) % rect.w;
->   else if (x >= rect.x + rect.w)
->     x = rect.x + (x - rect.x - rect.w) % rect.w;
-> 
->   if (y < rect.y)
->     y = rect.y + rect.h - 1 - (rect.y - y + rect.h - 1) % rect.h;
->   else if (y >= rect.y + rect.h)
->     y = rect.y + (y - rect.y - rect.h) % rect.h;
-> 
->   return *this;
-> }
-> 
-> constexpr FPoint FPoint::GetClamped(const FRect& rect) const
-> {
->   FPoint p = *this;
->   p.Clamp(rect);
->   return p;
-> }
-> 
-> constexpr FPoint& FPoint::Clamp(const FRect& rect)
-> {
->   if (x < rect.x) x = rect.x;
->   if (x > rect.GetX2()) x = rect.GetX2();
->   if (y < rect.y) y = rect.y;
->   if (y > rect.GetY2()) y = rect.GetY2();
->   return *this;
-> }
-> 
-> constexpr FPoint FPoint::GetWrapped(const FRect& rect) const
-> {
->   FPoint p = *this;
->   p.Wrap(rect);
->   return p;
-> }
-> 
-> constexpr FPoint& FPoint::Wrap(const FRect& rect)
-> {
->   if (x < rect.x)
->     x = rect.x + rect.w - 1 - SDL_fmod(rect.x - x + rect.w - 1, rect.w);
->   else if (x >= rect.x + rect.w)
->     x = rect.x + SDL_fmod(x - rect.x - rect.w, rect.w);
-> 
->   if (y < rect.y)
->     y = rect.y + rect.h - 1 - SDL_fmod(rect.y - y + rect.h - 1, rect.h);
->   else if (y >= rect.y + rect.h)
->     y = rect.y + SDL_fmod(y - rect.y - rect.h, rect.h);
-> 
->   return *this;
-> }
-> 
-> constexpr Rect::operator FRect() const
-> {
->   return {float(x), float(y), float(w), float(h)};
-> }+>   return SDL::GetRectAndLineIntersectionFloat(*this, X1, Y1, X2, Y2);