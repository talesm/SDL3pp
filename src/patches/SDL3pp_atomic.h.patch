<<<<<<< HEAD
11c11
<  * @defgroup CategoryAtomic Category Atomic
---
>  * @defgroup CategoryAtomic Atomic Operations
91a92,93
> #ifdef SDL3PP_DOC
> 
186a189,190
> #endif // SDL3PP_DOC
> 
213a218,222
>   /**
>    * Wraps AtomicInt.
>    *
>    * @param value the value for value.
>    */
302d310
<    * @param a a pointer to an AtomicInt to increment.
318d325
<    * @param a a pointer to an AtomicInt to decrement.
492c499,503
< public:
---
>   /**
>    * Wraps value.
>    *
>    * @param value the value to be wrapped
>    */
494c505
<     : m_value(value)
---
>     : AtomicU32Raw(value)
577a589
> /// A type representing an atomic of an arbitrary pointer.
583a596
>   /// Construcst from T
599d611
<    * @param a a pointer to a pointer.
620d631
<    * @param a a pointer to a pointer.
639d649
<    * @param a a pointer to a pointer.
749,752d758
< #endif // SDL_VERSION_ATLEAST(3, 4, 0)
< 
< #if SDL_VERSION_ATLEAST(3, 4, 0)
< 
760c766
<   return SDL::CompareAndSwapAtomicPointer(&m_value, oldval, newval);
---
>   return SDL_CompareAndSwapAtomicPointer(&m_value, oldval, newval);
766c772
<   return SDL::SetAtomicPointer(&m_value, v);
---
>   return SDL_SetAtomicPointer(&m_value, v);
772c778
<   return SDL::GetAtomicPointer(&m_value);
---
>   return SDL_GetAtomicPointer(&m_value);
=======
--- src/generated/SDL3pp_atomic.h
+++ include/SDL3pp/SDL3pp_atomic.h
@@ -7,7 +7,7 @@
 namespace SDL {
 
 /**
- * @defgroup CategoryAtomic Category Atomic
+ * @defgroup CategoryAtomic Atomic Operations
  *
  * Atomic operations.
  *
@@ -88,6 +88,8 @@
  */
 inline void MemoryBarrierAcquire() { SDL_MemoryBarrierAcquireFunction(); }
 
+#ifdef SDL3PP_DOC
+
 /**
  * Mark a compiler barrier.
  *
@@ -183,6 +185,8 @@
 #define SDL_CPUPauseInstruction()                                              \
   DoACPUPauseInACompilerAndArchitectureSpecificWay
 
+#endif // SDL3PP_DOC
+
 /**
  * A type representing an atomic integer value.
  *
@@ -210,6 +214,11 @@
  */
 struct AtomicInt : AtomicIntRaw
 {
+  /**
+   * Wraps AtomicInt.
+   *
+   * @param value the value for value.
+   */
   constexpr AtomicInt(int value)
     : AtomicIntRaw(value)
   {
@@ -298,7 +307,6 @@
    *
    * ***Note: If you don't know what this macro is for, you shouldn't use it!***
    *
-   * @param a a pointer to an AtomicInt to increment.
    * @returns the previous value of the atomic variable.
    *
    * @threadsafety It is safe to call this function from any thread.
@@ -314,7 +322,6 @@
    *
    * ***Note: If you don't know what this macro is for, you shouldn't use it!***
    *
-   * @param a a pointer to an AtomicInt to decrement.
    * @returns true if the variable reached zero after decrementing, false
    *          otherwise.
    *
@@ -488,9 +495,13 @@
  */
 struct AtomicU32 : AtomicU32Raw
 {
-public:
+  /**
+   * Wraps value.
+   *
+   * @param value the value to be wrapped
+   */
   constexpr AtomicU32(Uint32 value)
-    : m_value(value)
+    : AtomicU32Raw(value)
   {
   }
 
@@ -553,12 +564,14 @@
   Uint32 Get();
 };
 
+/// A type representing an atomic of an arbitrary pointer.
 template<class T>
 class AtomicPointer
 {
   T* m_value;
 
 public:
+  /// Construcst from T
   constexpr AtomicPointer(T* value)
     : m_value(value)
   {
@@ -574,7 +587,6 @@
    * ***Note: If you don't know what this function is for, you shouldn't use
    * it!***
    *
-   * @param a a pointer to a pointer.
    * @param oldval the old pointer value.
    * @param newval the new pointer value.
    * @returns true if the pointer was set, false otherwise.
@@ -595,7 +607,6 @@
    * ***Note: If you don't know what this function is for, you shouldn't use
    * it!***
    *
-   * @param a a pointer to a pointer.
    * @param v the desired pointer value.
    * @returns the previous value of the pointer.
    *
@@ -614,7 +625,6 @@
    * ***Note: If you don't know what this function is for, you shouldn't use
    * it!***
    *
-   * @param a a pointer to a pointer.
    * @returns the current value of a pointer.
    *
    * @threadsafety It is safe to call this function from any thread.
@@ -704,19 +714,19 @@
 template<class T>
 inline bool AtomicPointer<T>::CompareAndSwap(T* oldval, T* newval)
 {
-  return SDL::CompareAndSwapAtomicPointer(&m_value, oldval, newval);
+  return SDL_CompareAndSwapAtomicPointer(&m_value, oldval, newval);
 }
 
 template<class T>
 inline T* AtomicPointer<T>::Set(T* v)
 {
-  return SDL::SetAtomicPointer(&m_value, v);
+  return SDL_SetAtomicPointer(&m_value, v);
 }
 
 template<class T>
 inline T* AtomicPointer<T>::Get()
 {
-  return SDL::GetAtomicPointer(&m_value);
+  return SDL_GetAtomicPointer(&m_value);
 }
 
 /// @}
>>>>>>> 0aac8837
<|MERGE_RESOLUTION|>--- conflicted
+++ resolved
@@ -1,67 +1,6 @@
-<<<<<<< HEAD
-11c11
-<  * @defgroup CategoryAtomic Category Atomic
----
->  * @defgroup CategoryAtomic Atomic Operations
-91a92,93
-> #ifdef SDL3PP_DOC
-> 
-186a189,190
-> #endif // SDL3PP_DOC
-> 
-213a218,222
->   /**
->    * Wraps AtomicInt.
->    *
->    * @param value the value for value.
->    */
-302d310
-<    * @param a a pointer to an AtomicInt to increment.
-318d325
-<    * @param a a pointer to an AtomicInt to decrement.
-492c499,503
-< public:
----
->   /**
->    * Wraps value.
->    *
->    * @param value the value to be wrapped
->    */
-494c505
-<     : m_value(value)
----
->     : AtomicU32Raw(value)
-577a589
-> /// A type representing an atomic of an arbitrary pointer.
-583a596
->   /// Construcst from T
-599d611
-<    * @param a a pointer to a pointer.
-620d631
-<    * @param a a pointer to a pointer.
-639d649
-<    * @param a a pointer to a pointer.
-749,752d758
-< #endif // SDL_VERSION_ATLEAST(3, 4, 0)
-< 
-< #if SDL_VERSION_ATLEAST(3, 4, 0)
-< 
-760c766
-<   return SDL::CompareAndSwapAtomicPointer(&m_value, oldval, newval);
----
->   return SDL_CompareAndSwapAtomicPointer(&m_value, oldval, newval);
-766c772
-<   return SDL::SetAtomicPointer(&m_value, v);
----
->   return SDL_SetAtomicPointer(&m_value, v);
-772c778
-<   return SDL::GetAtomicPointer(&m_value);
----
->   return SDL_GetAtomicPointer(&m_value);
-=======
 --- src/generated/SDL3pp_atomic.h
 +++ include/SDL3pp/SDL3pp_atomic.h
-@@ -7,7 +7,7 @@
+@@ -8,7 +8,7 @@
  namespace SDL {
  
  /**
@@ -70,7 +9,7 @@
   *
   * Atomic operations.
   *
-@@ -88,6 +88,8 @@
+@@ -89,6 +89,8 @@
   */
  inline void MemoryBarrierAcquire() { SDL_MemoryBarrierAcquireFunction(); }
  
@@ -79,7 +18,7 @@
  /**
   * Mark a compiler barrier.
   *
-@@ -183,6 +185,8 @@
+@@ -184,6 +186,8 @@
  #define SDL_CPUPauseInstruction()                                              \
    DoACPUPauseInACompilerAndArchitectureSpecificWay
  
@@ -88,7 +27,7 @@
  /**
   * A type representing an atomic integer value.
   *
-@@ -210,6 +214,11 @@
+@@ -211,6 +215,11 @@
   */
  struct AtomicInt : AtomicIntRaw
  {
@@ -100,7 +39,7 @@
    constexpr AtomicInt(int value)
      : AtomicIntRaw(value)
    {
-@@ -298,7 +307,6 @@
+@@ -299,7 +308,6 @@
     *
     * ***Note: If you don't know what this macro is for, you shouldn't use it!***
     *
@@ -108,7 +47,7 @@
     * @returns the previous value of the atomic variable.
     *
     * @threadsafety It is safe to call this function from any thread.
-@@ -314,7 +322,6 @@
+@@ -315,7 +323,6 @@
     *
     * ***Note: If you don't know what this macro is for, you shouldn't use it!***
     *
@@ -116,7 +55,7 @@
     * @returns true if the variable reached zero after decrementing, false
     *          otherwise.
     *
-@@ -488,9 +495,13 @@
+@@ -489,9 +496,13 @@
   */
  struct AtomicU32 : AtomicU32Raw
  {
@@ -132,8 +71,8 @@
    {
    }
  
-@@ -553,12 +564,14 @@
-   Uint32 Get();
+@@ -575,12 +586,14 @@
+ #endif // SDL_VERSION_ATLEAST(3, 4, 0)
  };
  
 +/// A type representing an atomic of an arbitrary pointer.
@@ -147,7 +86,7 @@
    constexpr AtomicPointer(T* value)
      : m_value(value)
    {
-@@ -574,7 +587,6 @@
+@@ -596,7 +609,6 @@
     * ***Note: If you don't know what this function is for, you shouldn't use
     * it!***
     *
@@ -155,7 +94,7 @@
     * @param oldval the old pointer value.
     * @param newval the new pointer value.
     * @returns true if the pointer was set, false otherwise.
-@@ -595,7 +607,6 @@
+@@ -617,7 +629,6 @@
     * ***Note: If you don't know what this function is for, you shouldn't use
     * it!***
     *
@@ -163,7 +102,7 @@
     * @param v the desired pointer value.
     * @returns the previous value of the pointer.
     *
-@@ -614,7 +625,6 @@
+@@ -636,7 +647,6 @@
     * ***Note: If you don't know what this function is for, you shouldn't use
     * it!***
     *
@@ -171,7 +110,18 @@
     * @returns the current value of a pointer.
     *
     * @threadsafety It is safe to call this function from any thread.
-@@ -704,19 +714,19 @@
+@@ -746,10 +756,6 @@
+   return SDL_AddAtomicU32(a, v);
+ }
+ 
+-#endif // SDL_VERSION_ATLEAST(3, 4, 0)
+-
+-#if SDL_VERSION_ATLEAST(3, 4, 0)
+-
+ inline Uint32 AtomicU32::Add(int v) { return SDL::AddAtomicU32(this, v); }
+ 
+ #endif // SDL_VERSION_ATLEAST(3, 4, 0)
+@@ -757,19 +763,19 @@
  template<class T>
  inline bool AtomicPointer<T>::CompareAndSwap(T* oldval, T* newval)
  {
@@ -193,5 +143,4 @@
 +  return SDL_GetAtomicPointer(&m_value);
  }
  
- /// @}
->>>>>>> 0aac8837
+ /// @}