--- src/generated/SDL3pp_pixels.h
+++ include/SDL3pp/SDL3pp_pixels.h
@@ -9,7 +9,7 @@
 namespace SDL {
 
 /**
- * @defgroup CategoryPixels Category Pixels
+ * @defgroup CategoryPixels Pixel Formats and Conversion Routines
  *
  * SDL offers facilities for pixel management.
  *
@@ -209,6 +209,13 @@
 /**
  * Pixel type.
  *
+ * @name PixelTypes
+ * @{
+ */
+
+/**
+ * Pixel type.
+ *
  * @since This enum is available since SDL 3.2.0.
  */
 using PixelType = SDL_PixelType;
@@ -239,6 +246,13 @@
 
 constexpr PixelType PIXELTYPE_INDEX2 = SDL_PIXELTYPE_INDEX2; ///< INDEX2
 
+/// @}
+
+/**
+ * @name BitmapOrders
+ * @{
+ */
+
 /**
  * Bitmap pixel order, high bit -> low bit.
  *
@@ -252,6 +266,13 @@
 
 constexpr BitmapOrder BITMAPORDER_1234 = SDL_BITMAPORDER_1234; ///< 1234
 
+/// @}
+
+/**
+ * @name PackedOrders
+ * @{
+ */
+
 /**
  * Packed component order, high bit -> low bit.
  *
@@ -277,6 +298,13 @@
 
 constexpr PackedOrder PACKEDORDER_BGRA = SDL_PACKEDORDER_BGRA; ///< BGRA
 
+/// @}
+
+/**
+ * @name ArrayOrders
+ * @{
+ */
+
 /**
  * Array component order, low byte -> high byte.
  *
@@ -298,6 +326,13 @@
 
 constexpr ArrayOrder ARRAYORDER_ABGR = SDL_ARRAYORDER_ABGR; ///< ABGR
 
+/// @}
+
+/**
+ * @name PackedLayouts
+ * @{
+ */
+
 /**
  * Packed component layout.
  *
@@ -325,6 +360,13 @@
 constexpr PackedLayout PACKEDLAYOUT_1010102 =
   SDL_PACKEDLAYOUT_1010102; ///< 1010102
 
+/// @}
+
+/**
+ * @name PixelFormats
+ * @{
+ */
+
 /**
  * Pixel format.
  *
@@ -359,6 +401,11 @@
  * on big-endian CPUs.
  *
  * @since This enum is available since SDL 3.2.0.
+ *
+ * @cat wrap-state
+ *
+ * @sa wrap-state
+ * @sa PixelFormats
  */
 class PixelFormat
 {
@@ -376,12 +423,12 @@
   }
 
   /**
-   * A macro for defining custom non-FourCC pixel formats.
+   * Defining custom non-FourCC pixel formats.
    *
    * For example, defining PIXELFORMAT_RGBA8888 looks like this:
    *
-   * ```c
-   * PixelFormat.PixelFormat(PIXELTYPE_PACKED32, PACKEDORDER_RGBA,
+   * ```cpp
+   * PixelFormat format(PIXELTYPE_PACKED32, PACKEDORDER_RGBA,
    * PACKEDLAYOUT_8888, 32, 4)
    * ```
    *
@@ -403,7 +450,8 @@
                         PackedLayout layout,
                         int bits,
                         int bytes)
-    : m_format(SDL_DEFINE_PIXELFORMAT(type, order, layout, bits, bytes))
+    : m_format(PixelFormatRaw(
+        SDL_DEFINE_PIXELFORMAT(type, order, layout, bits, bytes)))
   {
   }
 
@@ -440,9 +488,9 @@
                               Uint32 Amask);
 
   /**
-   * A macro to retrieve the flags of an PixelFormat.
+   * Retrieve the flags of an PixelFormat.
    *
-   * This macro is generally not needed directly by an app, which should use
+   * This function is generally not needed directly by an app, which should use
    * specific tests, like PixelFormat.IsFourCC, instead.
    *
    * @returns the flags of `format`.
@@ -454,11 +502,9 @@
   constexpr Uint8 GetFlags() const;
 
   /**
-   * A macro to retrieve the type of an PixelFormat.
-   *
-   * This is usually a value from the PixelType enumeration.
+   * Retrieve the type.
    *
-   * @returns the type of `format`.
+   * @returns the type as PixelType.
    *
    * @threadsafety It is safe to call this function from any thread.
    *
@@ -467,12 +513,12 @@
   constexpr PixelType GetType() const;
 
   /**
-   * A macro to retrieve the order of an PixelFormat.
+   * Retrieve the order.
    *
    * This is usually a value from the BitmapOrder, PackedOrder, or ArrayOrder
    * enumerations, depending on the format type.
    *
-   * @returns the order of `format`.
+   * @returns the order.
    *
    * @threadsafety It is safe to call this function from any thread.
    *
@@ -481,12 +527,12 @@
   constexpr int GetOrder() const;
 
   /**
-   * A macro to retrieve the layout of an PixelFormat.
+   * Retrieve the layout.
    *
    * This is usually a value from the PackedLayout enumeration, or zero if a
    * layout doesn't make sense for the format type.
    *
-   * @returns the layout of `format`.
+   * @returns the layout
    *
    * @threadsafety It is safe to call this function from any thread.
    *
@@ -495,26 +541,23 @@
   constexpr PackedLayout GetLayout() const;
 
   /**
-   * A macro to determine an PixelFormat's bits per pixel.
-   *
-   * Note that this macro double-evaluates its parameter, so do not use
-   * expressions with side-effects here.
+   * Determine this's bits per pixel.
    *
    * FourCC formats will report zero here, as it rarely makes sense to measure
    * them per-pixel.
    *
-   * @returns the bits-per-pixel of `format`.
+   * @returns the bits-per-pixel.
    *
    * @threadsafety It is safe to call this function from any thread.
    *
    * @since This function is available since SDL 3.2.0.
    *
-   * @sa PixelFormat.GetBytesPerPixel
+   * @sa GetBytesPerPixel
    */
   constexpr int GetBitsPerPixel() const;
 
   /**
-   * A macro to determine an PixelFormat's bytes per pixel.
+   * Determine this's bytes per pixel.
    *
    * Note that this macro double-evaluates its parameter, so do not use
    * expressions with side-effects here.
@@ -522,21 +565,18 @@
    * FourCC formats do their best here, but many of them don't have a meaningful
    * measurement of bytes per pixel.
    *
-   * @returns the bytes-per-pixel of `format`.
+   * @return the bytes-per-pixel.
    *
    * @threadsafety It is safe to call this function from any thread.
    *
    * @since This function is available since SDL 3.2.0.
    *
-   * @sa PixelFormat.GetBitsPerPixel
+   * @sa GetBitsPerPixel
    */
   constexpr int GetBytesPerPixel() const;
 
   /**
-   * A macro to determine if an PixelFormat is an indexed format.
-   *
-   * Note that this macro double-evaluates its parameter, so do not use
-   * expressions with side-effects here.
+   * Determine if this is an indexed format.
    *
    * @returns true if the format is indexed, false otherwise.
    *
@@ -547,10 +587,7 @@
   constexpr bool IsIndexed() const;
 
   /**
-   * A macro to determine if an PixelFormat is a packed format.
-   *
-   * Note that this macro double-evaluates its parameter, so do not use
-   * expressions with side-effects here.
+   * Determine if this is a packed format.
    *
    * @returns true if the format is packed, false otherwise.
    *
@@ -561,10 +598,7 @@
   constexpr bool IsPacked() const;
 
   /**
-   * A macro to determine if an PixelFormat is an array format.
-   *
-   * Note that this macro double-evaluates its parameter, so do not use
-   * expressions with side-effects here.
+   * Determine if this is an array format.
    *
    * @returns true if the format is an array, false otherwise.
    *
@@ -575,10 +609,7 @@
   constexpr bool IsArray() const;
 
   /**
-   * A macro to determine if an PixelFormat is a 10-bit format.
-   *
-   * Note that this macro double-evaluates its parameter, so do not use
-   * expressions with side-effects here.
+   * Determine if this is a 10-bit format.
    *
    * @returns true if the format is 10-bit, false otherwise.
    *
@@ -589,10 +620,7 @@
   constexpr bool Is10Bit() const;
 
   /**
-   * A macro to determine if an PixelFormat is a floating point format.
-   *
-   * Note that this macro double-evaluates its parameter, so do not use
-   * expressions with side-effects here.
+   * Determine if this is a floating point format.
    *
    * @returns true if the format is a floating point, false otherwise.
    *
@@ -603,10 +631,7 @@
   constexpr bool IsFloat() const;
 
   /**
-   * A macro to determine if an PixelFormat has an alpha channel.
-   *
-   * Note that this macro double-evaluates its parameter, so do not use
-   * expressions with side-effects here.
+   * Determine if this has an alpha channel.
    *
    * @returns true if the format has alpha, false otherwise.
    *
@@ -617,13 +642,10 @@
   constexpr bool IsAlpha() const;
 
   /**
-   * A macro to determine if an PixelFormat is a "FourCC" format.
+   * Determine if this is a "FourCC" format.
    *
    * This covers custom and other unusual formats.
    *
-   * Note that this macro double-evaluates its parameter, so do not use
-   * expressions with side-effects here.
-   *
    * @returns true if the format has alpha, false otherwise.
    *
    * @threadsafety It is safe to call this function from any thread.
@@ -673,8 +695,8 @@
    * allocated), and hence should not be modified, especially the palette. Weird
    * errors such as `Blit combination not supported` may occur.
    *
-   * @returns a pointer to a PixelFormatDetails structure or nullptr on failure;
-   *          call GetError() for more information.
+   * @returns a PixelFormatDetails structure on success
+   * @throws Error on failure.
    *
    * @threadsafety It is safe to call this function from any thread.
    *
@@ -685,8 +707,64 @@
   /// Same as GetDetails()
   operator const PixelFormatDetails&() const;
 
+  /**
+   * Map an RGBA quadruple to a pixel value for a given pixel format.
+   *
+   * This function maps the RGBA color value to the specified pixel format and
+   * returns the pixel value best approximating the given RGBA color value for
+   * the given pixel format.
+   *
+   * If the specified pixel format has no alpha component the alpha value will
+   * be ignored (as it will be in formats with a palette).
+   *
+   * If the format has a palette (8-bit) the index of the closest matching color
+   * in the palette will be returned.
+   *
+   * If the pixel format bpp (color depth) is less than 32-bpp then the unused
+   * upper bits of the return value can safely be ignored (e.g., with a 16-bpp
+   * format the return value can be assigned to a Uint16, and similarly a Uint8
+   * for an 8-bpp format).
+   *
+   * @param c the color components of the pixel in the range 0-255.
+   * @param palette an optional palette for indexed formats, may be NULL.
+   * @returns a pixel value.
+   *
+   * @threadsafety It is safe to call this function from any thread, as long as
+   *               the palette is not modified.
+   *
+   * @since This function is available since SDL 3.2.0.
+   *
+   * @sa GetPixelFormatDetails()
+   * @sa Get()
+   * @sa MapRGBA()
+   * @sa Surface.MapColor()
+   */
   Uint32 Map(ColorRaw c, PaletteConstParam palette = {}) const;
 
+  /**
+   * Get RGBA values from a pixel in the specified format.
+   *
+   * This function uses the entire 8-bit [0..255] range when converting color
+   * components from pixel formats with less than 8-bits per RGB component
+   * (e.g., a completely white pixel in 16-bit RGB565 format would return [0xff,
+   * 0xff, 0xff] not [0xf8, 0xfc, 0xf8]).
+   *
+   * If the surface has no alpha component, the alpha will be returned as 0xff
+   * (100% opaque).
+   *
+   * @param pixel a pixel value.
+   * @param palette an optional palette for indexed formats, may be NULL.
+   * @returns a color value.
+   *
+   * @threadsafety It is safe to call this function from any thread, as long as
+   *               the palette is not modified.
+   *
+   * @since This function is available since SDL 3.2.0.
+   *
+   * @sa GetPixelFormatDetails()
+   * @sa GetRGBA()
+   * @sa Map()
+   */
   Color Get(Uint32 pixel, PaletteConstParam palette = {}) const;
 };
 
@@ -892,12 +970,14 @@
 
 constexpr PixelFormat PIXELFORMAT_XBGR32 = SDL_PIXELFORMAT_XBGR32; ///< XBGR32
 
+/// @}
+
 /**
- * A macro for defining custom FourCC pixel formats.
+ * A function for defining custom FourCC pixel formats.
  *
  * For example, defining PIXELFORMAT_YV12 looks like this:
  *
- * ```c
+ * ```cpp
  * DefinePixelFourCC('Y', 'V', '1', '2')
  * ```
  *
@@ -949,9 +1029,9 @@
 }
 
 /**
- * A macro to retrieve the flags of an PixelFormat.
+ * Retrieve the flags of an PixelFormat.
  *
- * This macro is generally not needed directly by an app, which should use
+ * This function is generally not needed directly by an app, which should use
  * specific tests, like PixelFormat.IsFourCC, instead.
  *
  * @param format an PixelFormat to check.
@@ -985,7 +1065,7 @@
  */
 constexpr PixelType PixelFormatType(PixelFormatRaw format)
 {
-  return SDL_PIXELTYPE(format);
+  return PixelType(SDL_PIXELTYPE(format));
 }
 
 constexpr PixelType PixelFormat::GetType() const
@@ -1031,7 +1111,7 @@
  */
 constexpr PackedLayout PixelFormatLayout(PixelFormatRaw format)
 {
-  return SDL_PIXELLAYOUT(format);
+  return PackedLayout(SDL_PIXELLAYOUT(format));
 }
 
 constexpr PackedLayout PixelFormat::GetLayout() const
@@ -1211,6 +1291,11 @@
 }
 
 /**
+ * @name ColorTypes
+ * @{
+ */
+
+/**
  * A macro to determine if an PixelFormat has an alpha channel.
  *
  * Note that this macro double-evaluates its parameter, so do not use
@@ -1273,6 +1358,13 @@
 constexpr ColorType COLOR_TYPE_YCBCR =
   SDL_COLOR_TYPE_YCBCR; ///< COLOR_TYPE_YCBCR
 
+/// @}
+
+/**
+ * @name ColorRanges
+ * @{
+ */
+
 /**
  * Colorspace color range, as described by
  * https://www.itu.int/rec/R-REC-BT.2100-2-201807-I/en
@@ -1292,6 +1384,13 @@
 /// Full range, e.g. 0-255 for 8-bit RGB and luma, and 1-255 for 8-bit chroma
 constexpr ColorRange COLOR_RANGE_FULL = SDL_COLOR_RANGE_FULL;
 
+/// @}
+
+/**
+ * @name ColorPrimaries
+ * @{
+ */
+
 /**
  * Colorspace color primaries, as described by
  * https://www.itu.int/rec/T-REC-H.273-201612-S/en
@@ -1345,6 +1444,13 @@
 constexpr ColorPrimaries COLOR_PRIMARIES_CUSTOM =
   SDL_COLOR_PRIMARIES_CUSTOM; ///< COLOR_PRIMARIES_CUSTOM
 
+/// @}
+
+/**
+ * @name TransferCharacteristics
+ * @{
+ */
+
 /**
  * Colorspace transfer characteristics.
  *
@@ -1415,6 +1521,13 @@
 constexpr TransferCharacteristics TRANSFER_CHARACTERISTICS_CUSTOM =
   SDL_TRANSFER_CHARACTERISTICS_CUSTOM; ///< TRANSFER_CHARACTERISTICS_CUSTOM
 
+/// @}
+
+/**
+ * @name MatrixCoefficients
+ * @{
+ */
+
 /**
  * Colorspace matrix coefficients.
  *
@@ -1474,6 +1587,13 @@
 constexpr MatrixCoefficients MATRIX_COEFFICIENTS_CUSTOM =
   SDL_MATRIX_COEFFICIENTS_CUSTOM; ///< MATRIX_COEFFICIENTS_CUSTOM
 
+/// @}
+
+/**
+ * @name ChromaLocations
+ * @{
+ */
+
 /**
  * Colorspace chroma sample location.
  *
@@ -1505,6 +1625,13 @@
  */
 constexpr ChromaLocation CHROMA_LOCATION_TOPLEFT = SDL_CHROMA_LOCATION_TOPLEFT;
 
+/// @}
+
+/**
+ * @name Colorspaces
+ * @{
+ */
+
 /**
  * Colorspace definitions.
  *
@@ -1514,6 +1641,9 @@
  *
  * @since This enum is available since SDL 3.2.0.
  *
+ * @cat wrap-state
+ *
+ * @sa Colorspaces
  * @sa ColorPrimaries
  * @sa ColorRange
  * @sa ColorType
@@ -1536,12 +1666,12 @@
   }
 
   /**
-   * A macro for defining custom Colorspace formats.
+   * Define custom Colorspace formats.
    *
    * For example, defining COLORSPACE_SRGB looks like this:
    *
-   * ```c
-   * Colorspace.Colorspace(COLOR_TYPE_RGB,
+   * ```cpp
+   * Colorspace colorspace(COLOR_TYPE_RGB,
    *                       COLOR_RANGE_FULL,
    *                       COLOR_PRIMARIES_BT709,
    *                       TRANSFER_CHARACTERISTICS_SRGB,
@@ -1571,8 +1701,12 @@
                        TransferCharacteristics transfer,
                        MatrixCoefficients matrix,
                        ChromaLocation chroma)
-    : m_cspace(
-        SDL_DEFINE_COLORSPACE(type, range, primaries, transfer, matrix, chroma))
+    : m_cspace(ColorspaceRaw(SDL_DEFINE_COLORSPACE(type,
+                                                   range,
+                                                   primaries,
+                                                   transfer,
+                                                   matrix,
+                                                   chroma)))
   {
   }
 
@@ -1584,7 +1718,7 @@
   constexpr operator ColorspaceRaw() const noexcept { return m_cspace; }
 
   /**
-   * A macro to retrieve the type of an Colorspace.
+   * Retrieve the type of a Colorspace.
    *
    * @returns the ColorType for `cspace`.
    *
@@ -1595,7 +1729,7 @@
   constexpr ColorType GetType() const;
 
   /**
-   * A macro to retrieve the range of an Colorspace.
+   * Retrieve the range of a Colorspace.
    *
    * @returns the ColorRange of `cspace`.
    *
@@ -1606,7 +1740,7 @@
   constexpr ColorRange GetRange() const;
 
   /**
-   * A macro to retrieve the chroma sample location of an Colorspace.
+   * Retrieve the chroma sample location of an Colorspace.
    *
    * @returns the ChromaLocation of `cspace`.
    *
@@ -1617,7 +1751,7 @@
   constexpr ChromaLocation GetChroma() const;
 
   /**
-   * A macro to retrieve the primaries of an Colorspace.
+   * Retrieve the primaries of an Colorspace.
    *
    * @returns the ColorPrimaries of `cspace`.
    *
@@ -1628,7 +1762,7 @@
   constexpr ColorPrimaries GetPrimaries() const;
 
   /**
-   * A macro to retrieve the transfer characteristics of an Colorspace.
+   * Retrieve the transfer characteristics of an Colorspace.
    *
    * @returns the TransferCharacteristics of `cspace`.
    *
@@ -1639,7 +1773,7 @@
   constexpr TransferCharacteristics GetTransfer() const;
 
   /**
-   * A macro to retrieve the matrix coefficients of an Colorspace.
+   * Retrieve the matrix coefficients of an Colorspace.
    *
    * @returns the MatrixCoefficients of `cspace`.
    *
@@ -1650,11 +1784,7 @@
   constexpr MatrixCoefficients GetMatrix() const;
 
   /**
-   * A macro to determine if an Colorspace uses BT601 (or BT470BG) matrix
-   * coefficients.
-   *
-   * Note that this macro double-evaluates its parameter, so do not use
-   * expressions with side-effects here.
+   * Determine if a Colorspace uses BT601 (or BT470BG) matrix coefficients.
    *
    * @returns true if BT601 or BT470BG, false otherwise.
    *
@@ -1665,7 +1795,7 @@
   constexpr bool IsMatrixBT601() const;
 
   /**
-   * A macro to determine if an Colorspace uses BT709 matrix coefficients.
+   * Determine if an Colorspace uses BT709 matrix coefficients.
    *
    * @returns true if BT709, false otherwise.
    *
@@ -1676,7 +1806,7 @@
   constexpr bool IsMatrixBT709() const;
 
   /**
-   * A macro to determine if an Colorspace uses BT2020_NCL matrix coefficients.
+   * Determine if an Colorspace uses BT2020_NCL matrix coefficients.
    *
    * @returns true if BT2020_NCL, false otherwise.
    *
@@ -1687,7 +1817,7 @@
   constexpr bool IsMatrixBT2020_NCL() const;
 
   /**
-   * A macro to determine if an Colorspace has a limited range.
+   * A function to determine if an Colorspace has a limited range.
    *
    * @returns true if limited range, false otherwise.
    *
@@ -1698,7 +1828,7 @@
   constexpr bool IsLimitedRange() const;
 
   /**
-   * A macro to determine if an Colorspace has a full range.
+   * A function to determine if an Colorspace has a full range.
    *
    * @returns true if full range, false otherwise.
    *
@@ -1747,6 +1877,8 @@
 /// The default colorspace for YUV surfaces if no colorspace is specified
 constexpr Colorspace COLORSPACE_YUV_DEFAULT = SDL_COLORSPACE_YUV_DEFAULT;
 
+/// @}
+
 /**
  * A macro for defining custom Colorspace formats.
  *
@@ -1952,7 +2084,7 @@
 }
 
 /**
- * A macro to determine if an Colorspace uses BT2020_NCL matrix coefficients.
+ * Determine if an Colorspace uses BT2020_NCL matrix coefficients.
  *
  * @param cspace an Colorspace to check.
  * @returns true if BT2020_NCL, false otherwise.
@@ -2049,6 +2181,9 @@
  * little-endian systems and PIXELFORMAT_RGBA8888 on big-endian systems).
  *
  * @since This struct is available since SDL 3.2.0.
+ *
+ * @cat wrap-extending-struct
+ * @sa FColor
  */
 struct Color : ColorRaw
 {
@@ -2065,27 +2200,27 @@
   /**
    * Constructs from its fields.
    *
-   * @param r the value for r.
-   * @param g the value for g.
-   * @param b the value for b.
-   * @param a the value for a.
+   * @param r the value for channel r.
+   * @param g the value for channel g.
+   * @param b the value for channel b.
+   * @param a the value for channel a.
    */
-  constexpr Color(Uint8 r, Uint8 g, Uint8 b, Uint8 a) noexcept
+  constexpr Color(Uint8 r, Uint8 g, Uint8 b, Uint8 a = 255) noexcept
     : ColorRaw{r, g, b, a}
   {
   }
 
   /**
-   * Get the r.
+   * Get the red component from the color.
    *
-   * @returns current r value.
+   * @returns The red component from the color.
    */
   constexpr Uint8 GetR() const noexcept { return r; }
 
   /**
-   * Set the r.
+   * Set the red component from the color.
    *
-   * @param newR the new r value.
+   * @param newR New red component value.
    * @returns Reference to self.
    */
   constexpr Color& SetR(Uint8 newR) noexcept
@@ -2095,16 +2230,17 @@
   }
 
   /**
-   * Get the g.
+   * Get the green component from the color.
+   *
+   * @returns The green component from the color.
    *
-   * @returns current g value.
    */
   constexpr Uint8 GetG() const noexcept { return g; }
 
   /**
-   * Set the g.
+   * Set the green component from the color.
    *
-   * @param newG the new g value.
+   * @param newG New green component value.
    * @returns Reference to self.
    */
   constexpr Color& SetG(Uint8 newG) noexcept
@@ -2114,16 +2250,17 @@
   }
 
   /**
-   * Get the b.
+   * Get the blue component from the color.
+   *
+   * @returns The blue component from the color.
    *
-   * @returns current b value.
    */
   constexpr Uint8 GetB() const noexcept { return b; }
 
   /**
-   * Set the b.
+   * Set the blue component from the color.
    *
-   * @param newB the new b value.
+   * @param newB New blue component value.
    * @returns Reference to self.
    */
   constexpr Color& SetB(Uint8 newB) noexcept
@@ -2133,16 +2270,17 @@
   }
 
   /**
-   * Get the a.
+   * Get the alpha component from the color.
+   *
+   * @returns The alpha component from the color.
    *
-   * @returns current a value.
    */
   constexpr Uint8 GetA() const noexcept { return a; }
 
   /**
-   * Set the a.
+   * Set the alpha component from the color.
    *
-   * @param newA the new a value.
+   * @param newA New alpha component value.
    * @returns Reference to self.
    */
   constexpr Color& SetA(Uint8 newA) noexcept
@@ -2151,12 +2289,63 @@
     return *this;
   }
 
-  Uint32 Map(const PixelFormatDetails& format,
-             PaletteConstParam palette = {}) const;
+  /**
+   * Map an RGBA quadruple to a pixel value for a given pixel format.
+   *
+   * This function maps the RGBA color value to the specified pixel format and
+   * returns the pixel value best approximating the given RGBA color value for
+   * the given pixel format.
+   *
+   * If the specified pixel format has no alpha component the alpha value will
+   * be ignored (as it will be in formats with a palette).
+   *
+   * If the format has a palette (8-bit) the index of the closest matching color
+   * in the palette will be returned.
+   *
+   * If the pixel format bpp (color depth) is less than 32-bpp then the unused
+   * upper bits of the return value can safely be ignored (e.g., with a 16-bpp
+   * format the return value can be assigned to a Uint16, and similarly a Uint8
+   * for an 8-bpp format).
+   *
+   * @param format a pointer to PixelFormatDetails describing the pixel
+   *               format.
+   * @param palette an optional palette for indexed formats, may be NULL.
+   * @returns a pixel value.
+   *
+   * @threadsafety It is safe to call this function from any thread, as long as
+   *               the palette is not modified.
+   */
+  Uint32 Map(const PixelFormatDetails& format, PaletteConstParam palette) const;
 
+  /**
+   * Get RGBA values from a pixel in the specified format.
+   *
+   * This function uses the entire 8-bit [0..255] range when converting color
+   * components from pixel formats with less than 8-bits per RGB component
+   * (e.g., a completely white pixel in 16-bit RGB565 format would return [0xff,
+   * 0xff, 0xff] not [0xf8, 0xfc, 0xf8]).
+   *
+   * If the surface has no alpha component, the alpha will be returned as 0xff
+   * (100% opaque).
+   *
+   * @param pixel a pixel value.
+   * @param format a pointer to PixelFormatDetails describing the pixel
+   *               format.
+   * @param palette an optional palette for indexed formats, may be NULL.
+   * @returns a color value.
+   *
+   * @threadsafety It is safe to call this function from any thread, as long as
+   *               the palette is not modified.
+   *
+   * @since This function is available since SDL 3.2.0.
+   *
+   * @sa PixelFormat.GetDetails()
+   * @sa GetRGBA()
+   * @sa Map()
+   */
   static Color Get(Uint32 pixel,
                    const PixelFormatDetails& format,
-                   PaletteConstParam palette = {});
+                   PaletteConstParam palette);
 };
 
 /**
@@ -2164,6 +2353,10 @@
  * color which uses the PIXELFORMAT_RGBA128_FLOAT format
  *
  * @since This struct is available since SDL 3.2.0.
+ *
+ * @cat wrap-extending-struct
+ *
+ * @sa Color
  */
 struct FColor : FColorRaw
 {
@@ -2185,22 +2378,22 @@
    * @param b the value for b.
    * @param a the value for a.
    */
-  constexpr FColor(float r, float g, float b, float a) noexcept
+  constexpr FColor(float r, float g, float b, float a = 1) noexcept
     : FColorRaw{r, g, b, a}
   {
   }
 
   /**
-   * Get the r.
+   * Get the red component from the color.
    *
-   * @returns current r value.
+   * @returns The red component from the color.
    */
   constexpr float GetR() const noexcept { return r; }
 
   /**
-   * Set the r.
+   * Set the red component from the color.
    *
-   * @param newR the new r value.
+   * @param newR New red component value.
    * @returns Reference to self.
    */
   constexpr FColor& SetR(float newR) noexcept
@@ -2210,16 +2403,17 @@
   }
 
   /**
-   * Get the g.
+   * Get the green component from the color.
+   *
+   * @returns The green component from the color.
    *
-   * @returns current g value.
    */
   constexpr float GetG() const noexcept { return g; }
 
   /**
-   * Set the g.
+   * Set the green component from the color.
    *
-   * @param newG the new g value.
+   * @param newG New green component value.
    * @returns Reference to self.
    */
   constexpr FColor& SetG(float newG) noexcept
@@ -2229,16 +2423,17 @@
   }
 
   /**
-   * Get the b.
+   * Get the blue component from the color.
+   *
+   * @returns The blue component from the color.
    *
-   * @returns current b value.
    */
   constexpr float GetB() const noexcept { return b; }
 
   /**
-   * Set the b.
+   * Set the blue component from the color.
    *
-   * @param newB the new b value.
+   * @param newB New blue component value.
    * @returns Reference to self.
    */
   constexpr FColor& SetB(float newB) noexcept
@@ -2248,16 +2443,17 @@
   }
 
   /**
-   * Get the a.
+   * Get the alpha component from the color.
+   *
+   * @returns The alpha component from the color.
    *
-   * @returns current a value.
    */
   constexpr float GetA() const noexcept { return a; }
 
   /**
-   * Set the a.
+   * Set the alpha component from the color.
    *
-   * @param newA the new a value.
+   * @param newA New alpha component value.
    * @returns Reference to self.
    */
   constexpr FColor& SetA(float newA) noexcept
@@ -2401,16 +2597,16 @@
    */
   void Destroy();
 
-  constexpr const ColorRaw* data() const
-  {
-    static_assert(false, "Not implemented");
-  }
+  /// Access specific pallete colors
+  constexpr const ColorRaw* data() const { return m_resource->colors; }
 
-  constexpr int size() const { static_assert(false, "Not implemented"); }
+  /// Returns number of colors in the palette.
+  constexpr int size() const { return m_resource->ncolors; }
 
+  /// Access specific pallete index
   constexpr ColorRaw operator[](int index) const
   {
-    static_assert(false, "Not implemented");
+    return m_resource->colors[index];
   }
 
   /**
@@ -2418,13 +2614,14 @@
    *
    * @param colors an array of Color structures to copy into the palette.
    * @param firstcolor the index of the first palette entry to modify.
-   * @param ncolors the number of entries to modify.
    * @throws Error on failure.
    *
    * @threadsafety It is safe to call this function from any thread, as long as
    *               the palette is not modified or destroyed in another thread.
    *
    * @since This function is available since SDL 3.2.0.
+   *
+   * @sa Palette.Palette
    */
   void SetColors(SpanRef<const ColorRaw> colors, int firstcolor = 0);
 };
@@ -2532,8 +2729,8 @@
  * errors such as `Blit combination not supported` may occur.
  *
  * @param format one of the PixelFormat values.
- * @returns a pointer to a PixelFormatDetails structure or nullptr on failure;
- *          call GetError() for more information.
+ * @returns a PixelFormatDetails structure on success
+ * @throws Error on failure.
  *
  * @threadsafety It is safe to call this function from any thread.
  *
@@ -2541,7 +2738,7 @@
  */
 inline const PixelFormatDetails& GetPixelFormatDetails(PixelFormatRaw format)
 {
-  return CheckError(SDL_GetPixelFormatDetails(format));
+  return *CheckError(SDL_GetPixelFormatDetails(format));
 }
 
 inline const PixelFormatDetails& PixelFormat::GetDetails() const
@@ -2579,7 +2776,6 @@
  * @param palette the Palette structure to modify.
  * @param colors an array of Color structures to copy into the palette.
  * @param firstcolor the index of the first palette entry to modify.
- * @param ncolors the number of entries to modify.
  * @throws Error on failure.
  *
  * @threadsafety It is safe to call this function from any thread, as long as
@@ -2591,7 +2787,8 @@
                              SpanRef<const ColorRaw> colors,
                              int firstcolor = 0)
 {
-  CheckError(SDL_SetPaletteColors(palette, colors, firstcolor));
+  CheckError(
+    SDL_SetPaletteColors(palette, colors.data(), firstcolor, colors.size()));
 }
 
 inline void Palette::SetColors(SpanRef<const ColorRaw> colors, int firstcolor)
@@ -2659,6 +2856,43 @@
   return SDL_MapRGB(&format, palette, r, g, b);
 }
 
+/**
+ * Map an RGBA quadruple to a pixel value for a given pixel format.
+ *
+ * This function maps the RGBA color value to the specified pixel format and
+ * returns the pixel value best approximating the given RGBA color value for
+ * the given pixel format.
+ *
+ * If the specified pixel format has no alpha component the alpha value will
+ * be ignored (as it will be in formats with a palette).
+ *
+ * If the format has a palette (8-bit) the index of the closest matching color
+ * in the palette will be returned.
+ *
+ * If the pixel format bpp (color depth) is less than 32-bpp then the unused
+ * upper bits of the return value can safely be ignored (e.g., with a 16-bpp
+ * format the return value can be assigned to a Uint16, and similarly a Uint8
+ * for an 8-bpp format).
+ *
+ * @param format a pointer to PixelFormatDetails describing the pixel
+ *               format.
+ * @param r the red component of the pixel in the range 0-255.
+ * @param g the green component of the pixel in the range 0-255.
+ * @param b the blue component of the pixel in the range 0-255.
+ * @param a the alpha component of the pixel in the range 0-255.
+ * @param palette an optional palette for indexed formats, may be nullptr.
+ * @returns a pixel value.
+ *
+ * @threadsafety It is safe to call this function from any thread, as long as
+ *               the palette is not modified.
+ *
+ * @since This function is available since SDL 3.2.0.
+ *
+ * @sa PixelFormat.GetDetails
+ * @sa GetRGBA
+ * @sa MapRGB
+ * @sa Surface.MapRGBA
+ */
 inline Uint32 MapRGBA(const PixelFormatDetails& format,
                       Uint8 r,
                       Uint8 g,
@@ -2666,7 +2900,7 @@
                       Uint8 a,
                       PaletteConstParam palette = {})
 {
-  static_assert(false, "Not implemented");
+  return SDL_MapRGBA(&format, palette, r, g, b, a);
 }
 
 /**
@@ -2688,11 +2922,8 @@
  * for an 8-bpp format).
  *
  * @param format a pointer to PixelFormatDetails describing the pixel format.
+ * @param c the color components of the pixel in the range 0-255.
  * @param palette an optional palette for indexed formats, may be nullptr.
- * @param r the red component of the pixel in the range 0-255.
- * @param g the green component of the pixel in the range 0-255.
- * @param b the blue component of the pixel in the range 0-255.
- * @param a the alpha component of the pixel in the range 0-255.
  * @returns a pixel value.
  *
  * @threadsafety It is safe to call this function from any thread, as long as
@@ -2709,18 +2940,18 @@
                        ColorRaw c,
                        PaletteConstParam palette = {})
 {
-  return SDL_MapRGBA(&format, c, palette);
+  return SDL_MapRGBA(&format, palette, c.r, c.g, c.b, c.a);
 }
 
 inline Uint32 Color::Map(const PixelFormatDetails& format,
                          PaletteConstParam palette) const
 {
-  static_assert(false, "Not implemented");
+  return MapColor(format, *this, palette);
 }
 
 inline Uint32 PixelFormat::Map(ColorRaw c, PaletteConstParam palette) const
 {
-  static_assert(false, "Not implemented");
+  return MapColor(GetDetails(), c, palette);
 }
 
 /**
<<<<<<< HEAD
@@ -2794,23 +3025,52 @@
   SDL_GetRGBA(pixelvalue, &format, palette, r, g, b, a);
=======
@@ -2798,23 +3029,52 @@
   SDL_GetRGBA(pixel, &format, palette, r, g, b, a);
>>>>>>> d1dca5ed
 }
 
+/**
+ * Get RGBA values from a pixel in the specified format.
+ *
+ * This function uses the entire 8-bit [0..255] range when converting color
+ * components from pixel formats with less than 8-bits per RGB component
+ * (e.g., a completely white pixel in 16-bit RGB565 format would return [0xff,
+ * 0xff, 0xff] not [0xf8, 0xfc, 0xf8]).
+ *
+ * If the surface has no alpha component, the alpha will be returned as 0xff
+ * (100% opaque).
+ *
+ * @param pixel a pixel value.
+ * @param format a pointer to PixelFormatDetails describing the pixel
+ *               format.
+ * @param palette an optional palette for indexed formats, may be nullptr.
+ * @returns a color value.
+ *
+ * @threadsafety It is safe to call this function from any thread, as long as
+ *               the palette is not modified.
+ *
+ * @since This function is available since SDL 3.2.0.
+ *
+ * @sa PixelFormat.GetDetails
+ * @sa GetRGB
+ * @sa MapRGB
+ * @sa MapRGBA
+ */
 inline Color GetColor(Uint32 pixel,
                       const PixelFormatDetails& format,
                       PaletteConstParam palette = {})
 {
-  static_assert(false, "Not implemented");
+  Color c;
+  GetRGBA(pixel, format, palette, &c.r, &c.g, &c.b, &c.a);
+  return c;
 }
 
 inline Color Color::Get(Uint32 pixel,
                         const PixelFormatDetails& format,
                         PaletteConstParam palette)
 {
-  static_assert(false, "Not implemented");
+  return GetColor(pixel, format, palette);
 }
 
 inline Color PixelFormat::Get(Uint32 pixel, PaletteConstParam palette) const
 {
-  static_assert(false, "Not implemented");
+  return GetColor(pixel, GetDetails(), palette);
 }
 
 /// @}<|MERGE_RESOLUTION|>--- conflicted
+++ resolved
@@ -1149,13 +1149,8 @@
  }
  
  /**
-<<<<<<< HEAD
-@@ -2794,23 +3025,52 @@
+@@ -2798,23 +3029,52 @@
    SDL_GetRGBA(pixelvalue, &format, palette, r, g, b, a);
-=======
-@@ -2798,23 +3029,52 @@
-   SDL_GetRGBA(pixel, &format, palette, r, g, b, a);
->>>>>>> d1dca5ed
  }
  
 +/**
