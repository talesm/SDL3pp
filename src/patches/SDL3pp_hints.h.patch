<<<<<<< HEAD
12c12
<  * @defgroup CategoryHints Category Hints
---
>  * @defgroup CategoryHints Configuration Variables
27a28,29
> #ifdef SDL3PP_DOC
> 
1353c1355
<  * The variable can also take the form of @file, in which case the named file
---
>  * The variable can also take the form of file, in which case the named file
4621a4624,4625
> #endif // SDL3PP_DOC
> 
4838c4842
<  * @param userdata a pointer to pass to the callback function.
---
>  * @returns a handle to be used on RemoveHintCallback()
4849c4853,4859
<   static_assert(false, "Not implemented");
---
>   using Wrapper = CallbackWrapper<HintCB>;
>   auto cb = Wrapper::Wrap(std::move(callback));
>   if (!SDL_AddHintCallback(name, &Wrapper::Call, cb)) {
>     Wrapper::release(cb);
>     throw Error{};
>   }
>   return HintCallbackHandle{cb};
4877,4879c4887
<  * @param callback an HintCallback function that will be called when the hint
<  *                 value changes.
<  * @param userdata a pointer being passed to the callback function.
---
>  * @param handle the handle for the HintCallback function to be removed
4889c4897
<   static_assert(false, "Not implemented");
---
>   CallbackWrapper<HintCB>::release(handle);
=======
--- src/generated/SDL3pp_hints.h
+++ include/SDL3pp/SDL3pp_hints.h
@@ -9,7 +9,7 @@
 namespace SDL {
 
 /**
- * @defgroup CategoryHints Category Hints
+ * @defgroup CategoryHints Configuration Variables
  *
  * This file contains functions to set and get configuration hints, as well as
  * listing each of them alphabetically.
@@ -25,6 +25,8 @@
  * @{
  */
 
+#ifdef SDL3PP_DOC
+
 /**
  * Specify the behavior of Alt+Tab while the keyboard is grabbed.
  *
@@ -1269,7 +1271,7 @@
  *
  * `0xAAAA/0xBBBB,0xCCCC/0xDDDD`
  *
- * The variable can also take the form of @file, in which case the named file
+ * The variable can also take the form of file, in which case the named file
  * will be loaded and interpreted as the value of the variable.
  *
  * This hint can be set anytime.
@@ -4277,6 +4279,8 @@
  */
 #define SDL_HINT_PEN_TOUCH_EVENTS "SDL_PEN_TOUCH_EVENTS"
 
+#endif // SDL3PP_DOC
+
 /**
  * An enumeration of hint priorities.
  *
@@ -4498,7 +4502,7 @@
  * @param name the hint to watch.
  * @param callback An HintCallback function that will be called when the hint
  *                 value changes.
- * @param userdata a pointer to pass to the callback function.
+ * @returns a handle to be used on RemoveHintCallback()
  * @throws Error on failure.
  *
  * @threadsafety It is safe to call this function from any thread.
@@ -4509,7 +4513,13 @@
  */
 inline HintCallbackHandle AddHintCallback(StringParam name, HintCB callback)
 {
-  static_assert(false, "Not implemented");
+  using Wrapper = CallbackWrapper<HintCB>;
+  auto cb = Wrapper::Wrap(std::move(callback));
+  if (!SDL_AddHintCallback(name, &Wrapper::Call, cb)) {
+    Wrapper::release(cb);
+    throw Error{};
+  }
+  return HintCallbackHandle{cb};
 }
 
 /**
@@ -4537,9 +4547,7 @@
  * Remove a function watching a particular hint.
  *
  * @param name the hint being watched.
- * @param callback an HintCallback function that will be called when the hint
- *                 value changes.
- * @param userdata a pointer being passed to the callback function.
+ * @param handle the handle for the HintCallback function to be removed
  *
  * @threadsafety It is safe to call this function from any thread.
  *
@@ -4549,7 +4557,7 @@
  */
 inline void RemoveHintCallback(StringParam name, HintCallbackHandle handle)
 {
-  static_assert(false, "Not implemented");
+  CallbackWrapper<HintCB>::release(handle);
 }
 
 /// @}
>>>>>>> 0aac8837
<|MERGE_RESOLUTION|>--- conflicted
+++ resolved
@@ -1,43 +1,3 @@
-<<<<<<< HEAD
-12c12
-<  * @defgroup CategoryHints Category Hints
----
->  * @defgroup CategoryHints Configuration Variables
-27a28,29
-> #ifdef SDL3PP_DOC
-> 
-1353c1355
-<  * The variable can also take the form of @file, in which case the named file
----
->  * The variable can also take the form of file, in which case the named file
-4621a4624,4625
-> #endif // SDL3PP_DOC
-> 
-4838c4842
-<  * @param userdata a pointer to pass to the callback function.
----
->  * @returns a handle to be used on RemoveHintCallback()
-4849c4853,4859
-<   static_assert(false, "Not implemented");
----
->   using Wrapper = CallbackWrapper<HintCB>;
->   auto cb = Wrapper::Wrap(std::move(callback));
->   if (!SDL_AddHintCallback(name, &Wrapper::Call, cb)) {
->     Wrapper::release(cb);
->     throw Error{};
->   }
->   return HintCallbackHandle{cb};
-4877,4879c4887
-<  * @param callback an HintCallback function that will be called when the hint
-<  *                 value changes.
-<  * @param userdata a pointer being passed to the callback function.
----
->  * @param handle the handle for the HintCallback function to be removed
-4889c4897
-<   static_assert(false, "Not implemented");
----
->   CallbackWrapper<HintCB>::release(handle);
-=======
 --- src/generated/SDL3pp_hints.h
 +++ include/SDL3pp/SDL3pp_hints.h
 @@ -9,7 +9,7 @@
@@ -58,7 +18,7 @@
  /**
   * Specify the behavior of Alt+Tab while the keyboard is grabbed.
   *
-@@ -1269,7 +1271,7 @@
+@@ -1350,7 +1352,7 @@
   *
   * `0xAAAA/0xBBBB,0xCCCC/0xDDDD`
   *
@@ -67,7 +27,7 @@
   * will be loaded and interpreted as the value of the variable.
   *
   * This hint can be set anytime.
-@@ -4277,6 +4279,8 @@
+@@ -4619,6 +4621,8 @@
   */
  #define SDL_HINT_PEN_TOUCH_EVENTS "SDL_PEN_TOUCH_EVENTS"
  
@@ -76,7 +36,7 @@
  /**
   * An enumeration of hint priorities.
   *
-@@ -4498,7 +4502,7 @@
+@@ -4835,7 +4839,7 @@
   * @param name the hint to watch.
   * @param callback An HintCallback function that will be called when the hint
   *                 value changes.
@@ -85,7 +45,7 @@
   * @throws Error on failure.
   *
   * @threadsafety It is safe to call this function from any thread.
-@@ -4509,7 +4513,13 @@
+@@ -4846,7 +4850,13 @@
   */
  inline HintCallbackHandle AddHintCallback(StringParam name, HintCB callback)
  {
@@ -100,7 +60,7 @@
  }
  
  /**
-@@ -4537,9 +4547,7 @@
+@@ -4874,9 +4884,7 @@
   * Remove a function watching a particular hint.
   *
   * @param name the hint being watched.
@@ -111,7 +71,7 @@
   *
   * @threadsafety It is safe to call this function from any thread.
   *
-@@ -4549,7 +4557,7 @@
+@@ -4886,7 +4894,7 @@
   */
  inline void RemoveHintCallback(StringParam name, HintCallbackHandle handle)
  {
@@ -119,5 +79,4 @@
 +  CallbackWrapper<HintCB>::release(handle);
  }
  
- /// @}
->>>>>>> 0aac8837
+ /// @}