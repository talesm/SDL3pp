<<<<<<< HEAD
11c11
<  * @defgroup CategoryMouse Category Mouse
---
>  * @defgroup CategoryMouse Mouse Support
240,245c240,242
<    * @param w the width of the cursor.
<    * @param h the height of the cursor.
<    * @param hot_x the x-axis offset from the left of the cursor image to the
<    *              mouse x position, in the range of 0 to `w` - 1.
<    * @param hot_y the y-axis offset from the top of the cursor image to the
<    *              mouse y position, in the range of 0 to `h` - 1.
---
>    * @param size the width and height of the cursor.
>    * @param hot the x position of the cursor hot spot, from the top-left, in the
>    *            range of 0 to `size.x` - 1 and 0 to `size.y` - 1.
262c259,260
<     : m_resource(CheckError(SDL_CreateCursor(data, mask, size, hot)))
---
>     : m_resource(
>         CheckError(SDL_CreateCursor(data, mask, size.x, size.y, hot.x, hot.y)))
280,281c278
<    * @param hot_x the x position of the cursor hot spot.
<    * @param hot_y the y position of the cursor hot spot.
---
>    * @param hot the x, y position of the cursor hot spot.
295c292
<     : m_resource(CheckError(SDL_CreateColorCursor(surface, hot)))
---
>     : m_resource(CheckError(SDL_CreateColorCursor(surface, hot.x, hot.y)))
434a432,435
> /**
>  * Represents a button index.
>  *
>  */
437c438
< constexpr MouseButton BUTTON_LEFT = SDL_BUTTON_LEFT; ///< LEFT
---
> constexpr MouseButton BUTTON_LEFT = SDL_BUTTON_LEFT; ///< Left button
439c440
< constexpr MouseButton BUTTON_MIDDLE = SDL_BUTTON_MIDDLE; ///< MIDDLE
---
> constexpr MouseButton BUTTON_MIDDLE = SDL_BUTTON_MIDDLE; ///< Middle button
441c442
< constexpr MouseButton BUTTON_RIGHT = SDL_BUTTON_RIGHT; ///< RIGHT
---
> constexpr MouseButton BUTTON_RIGHT = SDL_BUTTON_RIGHT; ///< Right button
443c444
< constexpr MouseButton BUTTON_X1 = SDL_BUTTON_X1; ///< X1
---
> constexpr MouseButton BUTTON_X1 = SDL_BUTTON_X1; ///< X1 button
445c446
< constexpr MouseButton BUTTON_X2 = SDL_BUTTON_X2; ///< X2
---
> constexpr MouseButton BUTTON_X2 = SDL_BUTTON_X2; ///< X2 button
473a475
> /** Returns mask for button */
499,503c501,502
<  * @param count a pointer filled in with the number of mice returned, may be
<  *              nullptr.
<  * @returns a 0 terminated array of mouse instance IDs or nullptr on failure;
<  *          call GetError() for more information. This should be freed with
<  *          free() when it is no longer needed.
---
>  * @returns a 0 terminated array of mouse instance IDs.
>  * @throws Error on failure.
512c511,516
< inline OwnArray<MouseID> GetMice() { return SDL_GetMice(); }
---
> inline OwnArray<MouseID> GetMice()
> {
>   int count;
>   auto data = CheckError(SDL_GetMice(&count));
>   return OwnArray<MouseID>{data, size_t(count)};
> }
543c547
< inline WindowRef GetMouseFocus() { return SDL_GetMouseFocus(); }
---
> inline WindowRef GetMouseFocus() { return {SDL_GetMouseFocus()}; }
661c665
<   SDL_WarpMouseInWindow(m_resource, p);
---
>   SDL_WarpMouseInWindow(m_resource, p.x, p.y);
675,676c679
<  * @param x the x coordinate.
<  * @param y the y coordinate.
---
>  * @param p the x, y coordinates;
687c690
<   CheckError(SDL_WarpMouseGlobal(p));
---
>   CheckError(SDL_WarpMouseGlobal(p.x, p.y));
689a693,716
> /**
>  * Set relative mouse mode for a window.
>  *
>  * While the window has focus and relative mouse mode is enabled, the cursor
>  * is hidden, the mouse position is constrained to the window, and SDL will
>  * report continuous relative mouse motion even if the mouse is at the edge of
>  * the window.
>  *
>  * If you'd like to keep the mouse position fixed while in relative mode you
>  * can use Window.SetMouseRect(). If you'd like the cursor to be at a
>  * specific location when relative mode ends, you should use
>  * Window.WarpMouse() before disabling relative mode.
>  *
>  * This function will flush any pending mouse motion for this window.
>  *
>  * @param enabled true to enable relative mode, false to disable.
>  * @throws Error on failure.
>  *
>  * @threadsafety This function should only be called on the main thread.
>  *
>  * @since This function is available since SDL 3.2.0.
>  *
>  * @sa Window.GetRelativeMouseMode
>  */
694a722,732
> /**
>  * Query whether relative mouse mode is enabled for a window.
>  *
>  * @returns true if relative mode is enabled for a window or false otherwise.
>  *
>  * @threadsafety This function should only be called on the main thread.
>  *
>  * @since This function is available since SDL 3.2.0.
>  *
>  * @sa Window.SetRelativeMouseMode
>  */
775,780c813,815
<  * @param w the width of the cursor.
<  * @param h the height of the cursor.
<  * @param hot_x the x-axis offset from the left of the cursor image to the mouse
<  *              x position, in the range of 0 to `w` - 1.
<  * @param hot_y the y-axis offset from the top of the cursor image to the mouse
<  *              y position, in the range of 0 to `h` - 1.
---
>  * @param size the width and height of the cursor.
>  * @param hot the x position of the cursor hot spot, from the top-left, in the
>  *            range of 0 to `size.x` - 1 and 0 to `size.y` - 1.
796,797c831
<                            int hot_x,
<                            int hot_y)
---
>                            const PointRaw& hot)
799c833
<   return Cursor(data, mask, size, hot_x, hot_y);
---
>   return Cursor(data, mask, size, hot);
816,817c850
<  * @param hot_x the x position of the cursor hot spot.
<  * @param hot_y the y position of the cursor hot spot.
---
>  * @param hot the position of the cursor hot spot.
830c863
< inline Cursor CreateColorCursor(SurfaceParam surface, int hot_x, int hot_y)
---
> inline Cursor CreateColorCursor(SurfaceParam surface, const PointRaw& hot)
832c865
<   return Cursor(surface, hot_x, hot_y);
---
>   return Cursor(surface, hot);
885c918
< inline CursorRef GetCursor() { return SDL_GetCursor(); }
---
> inline CursorRef GetCursor() { return {SDL_GetCursor()}; }
903c936
<   return CheckError(SDL_GetDefaultCursor());
---
>   return {CheckError(SDL_GetDefaultCursor())};
=======
--- src/generated/SDL3pp_mouse.h
+++ include/SDL3pp/SDL3pp_mouse.h
@@ -8,7 +8,7 @@
 namespace SDL {
 
 /**
- * @defgroup CategoryMouse Category Mouse
+ * @defgroup CategoryMouse Mouse Support
  *
  * Any GUI application has to deal with the mouse, and SDL provides functions to
  * manage mouse input and the displayed cursor.
@@ -237,12 +237,9 @@
    *
    * @param data the color value for each pixel of the cursor.
    * @param mask the mask value for each pixel of the cursor.
-   * @param w the width of the cursor.
-   * @param h the height of the cursor.
-   * @param hot_x the x-axis offset from the left of the cursor image to the
-   *              mouse x position, in the range of 0 to `w` - 1.
-   * @param hot_y the y-axis offset from the top of the cursor image to the
-   *              mouse y position, in the range of 0 to `h` - 1.
+   * @param size the width and height of the cursor.
+   * @param hot the x position of the cursor hot spot, from the top-left, in the
+   *            range of 0 to `size.x` - 1 and 0 to `size.y` - 1.
    * @post a new cursor with the specified parameters on success.
    * @throws Error on failure.
    *
@@ -259,7 +256,8 @@
          const Uint8* mask,
          const PointRaw& size,
          const PointRaw& hot)
-    : m_resource(CheckError(SDL_CreateCursor(data, mask, size, hot)))
+    : m_resource(
+        CheckError(SDL_CreateCursor(data, mask, size.x, size.y, hot.x, hot.y)))
   {
   }
 
@@ -277,8 +275,7 @@
    * smaller image will be upscaled and be used instead.
    *
    * @param surface an Surface structure representing the cursor image.
-   * @param hot_x the x position of the cursor hot spot.
-   * @param hot_y the y position of the cursor hot spot.
+   * @param hot the x, y position of the cursor hot spot.
    * @post the new cursor on success.
    * @throws Error on failure.
    *
@@ -292,7 +289,7 @@
    * @sa Cursor.Set
    */
   Cursor(SurfaceParam surface, const PointRaw& hot)
-    : m_resource(CheckError(SDL_CreateColorCursor(surface, hot)))
+    : m_resource(CheckError(SDL_CreateColorCursor(surface, hot.x, hot.y)))
   {
   }
 
@@ -420,17 +417,21 @@
 constexpr MouseWheelDirection MOUSEWHEEL_FLIPPED =
   SDL_MOUSEWHEEL_FLIPPED; ///< The scroll direction is flipped / natural
 
+/**
+ * Represents a button index.
+ *
+ */
 using MouseButton = Uint8;
 
-constexpr MouseButton BUTTON_LEFT = SDL_BUTTON_LEFT; ///< LEFT
+constexpr MouseButton BUTTON_LEFT = SDL_BUTTON_LEFT; ///< Left button
 
-constexpr MouseButton BUTTON_MIDDLE = SDL_BUTTON_MIDDLE; ///< MIDDLE
+constexpr MouseButton BUTTON_MIDDLE = SDL_BUTTON_MIDDLE; ///< Middle button
 
-constexpr MouseButton BUTTON_RIGHT = SDL_BUTTON_RIGHT; ///< RIGHT
+constexpr MouseButton BUTTON_RIGHT = SDL_BUTTON_RIGHT; ///< Right button
 
-constexpr MouseButton BUTTON_X1 = SDL_BUTTON_X1; ///< X1
+constexpr MouseButton BUTTON_X1 = SDL_BUTTON_X1; ///< X1 button
 
-constexpr MouseButton BUTTON_X2 = SDL_BUTTON_X2; ///< X2
+constexpr MouseButton BUTTON_X2 = SDL_BUTTON_X2; ///< X2 button
 
 /**
  * A bitmask of pressed mouse buttons, as reported by GetMouseState, etc.
@@ -459,6 +460,7 @@
 
 constexpr MouseButtonFlags BUTTON_X2MASK = SDL_BUTTON_X2MASK; ///< X2MASK
 
+/** Returns mask for button */
 constexpr MouseButtonFlags ButtonMask(MouseButton button)
 {
   return SDL_BUTTON_MASK(button);
@@ -484,11 +486,8 @@
  * functionality, including some game controllers, KVM switches, etc. You should
  * wait for input from a device before you consider it actively in use.
  *
- * @param count a pointer filled in with the number of mice returned, may be
- *              nullptr.
- * @returns a 0 terminated array of mouse instance IDs or nullptr on failure;
- *          call GetError() for more information. This should be freed with
- *          free() when it is no longer needed.
+ * @returns a 0 terminated array of mouse instance IDs.
+ * @throws Error on failure.
  *
  * @threadsafety This function should only be called on the main thread.
  *
@@ -497,7 +496,12 @@
  * @sa GetMouseNameForID
  * @sa HasMouse
  */
-inline OwnArray<MouseID> GetMice() { return SDL_GetMice(); }
+inline OwnArray<MouseID> GetMice()
+{
+  int count;
+  auto data = CheckError(SDL_GetMice(&count));
+  return OwnArray<MouseID>{data, size_t(count)};
+}
 
 /**
  * Get the name of a mouse.
@@ -528,7 +532,7 @@
  *
  * @since This function is available since SDL 3.2.0.
  */
-inline WindowRef GetMouseFocus() { return SDL_GetMouseFocus(); }
+inline WindowRef GetMouseFocus() { return {SDL_GetMouseFocus()}; }
 
 /**
  * Query SDL's cache for the synchronous mouse button state and the
@@ -646,7 +650,7 @@
 
 inline void Window::WarpMouse(const FPointRaw& p)
 {
-  SDL_WarpMouseInWindow(m_resource, p);
+  SDL_WarpMouseInWindow(m_resource, p.x, p.y);
 }
 
 /**
@@ -660,8 +664,7 @@
  * Note that this function will appear to succeed, but not actually move the
  * mouse when used over Microsoft Remote Desktop.
  *
- * @param x the x coordinate.
- * @param y the y coordinate.
+ * @param p the x, y coordinates;
  * @throws Error on failure.
  *
  * @threadsafety This function should only be called on the main thread.
@@ -672,14 +675,49 @@
  */
 inline void WarpMouse(const FPointRaw& p)
 {
-  CheckError(SDL_WarpMouseGlobal(p));
+  CheckError(SDL_WarpMouseGlobal(p.x, p.y));
 }
 
+/**
+ * Set relative mouse mode for a window.
+ *
+ * While the window has focus and relative mouse mode is enabled, the cursor
+ * is hidden, the mouse position is constrained to the window, and SDL will
+ * report continuous relative mouse motion even if the mouse is at the edge of
+ * the window.
+ *
+ * If you'd like to keep the mouse position fixed while in relative mode you
+ * can use Window.SetMouseRect(). If you'd like the cursor to be at a
+ * specific location when relative mode ends, you should use
+ * Window.WarpMouse() before disabling relative mode.
+ *
+ * This function will flush any pending mouse motion for this window.
+ *
+ * @param enabled true to enable relative mode, false to disable.
+ * @throws Error on failure.
+ *
+ * @threadsafety This function should only be called on the main thread.
+ *
+ * @since This function is available since SDL 3.2.0.
+ *
+ * @sa Window.GetRelativeMouseMode
+ */
 inline void Window::SetRelativeMouseMode(bool enabled)
 {
   CheckError(SDL_SetWindowRelativeMouseMode(m_resource, enabled));
 }
 
+/**
+ * Query whether relative mouse mode is enabled for a window.
+ *
+ * @returns true if relative mode is enabled for a window or false otherwise.
+ *
+ * @threadsafety This function should only be called on the main thread.
+ *
+ * @since This function is available since SDL 3.2.0.
+ *
+ * @sa Window.SetRelativeMouseMode
+ */
 inline bool Window::GetRelativeMouseMode() const
 {
   return SDL_GetWindowRelativeMouseMode(m_resource);
@@ -760,12 +798,9 @@
  *
  * @param data the color value for each pixel of the cursor.
  * @param mask the mask value for each pixel of the cursor.
- * @param w the width of the cursor.
- * @param h the height of the cursor.
- * @param hot_x the x-axis offset from the left of the cursor image to the mouse
- *              x position, in the range of 0 to `w` - 1.
- * @param hot_y the y-axis offset from the top of the cursor image to the mouse
- *              y position, in the range of 0 to `h` - 1.
+ * @param size the width and height of the cursor.
+ * @param hot the x position of the cursor hot spot, from the top-left, in the
+ *            range of 0 to `size.x` - 1 and 0 to `size.y` - 1.
  * @returns a new cursor with the specified parameters on success.
  * @throws Error on failure.
  *
@@ -781,10 +816,9 @@
 inline Cursor CreateCursor(const Uint8* data,
                            const Uint8* mask,
                            const PointRaw& size,
-                           int hot_x,
-                           int hot_y)
+                           const PointRaw& hot)
 {
-  return Cursor(data, mask, size, hot_x, hot_y);
+  return Cursor(data, mask, size, hot);
 }
 
 /**
@@ -801,8 +835,7 @@
  * and be used instead.
  *
  * @param surface an Surface structure representing the cursor image.
- * @param hot_x the x position of the cursor hot spot.
- * @param hot_y the y position of the cursor hot spot.
+ * @param hot the position of the cursor hot spot.
  * @returns the new cursor on success.
  * @throws Error on failure.
  *
@@ -815,9 +848,9 @@
  * @sa Cursor.Destroy
  * @sa Cursor.Set
  */
-inline Cursor CreateColorCursor(SurfaceParam surface, int hot_x, int hot_y)
+inline Cursor CreateColorCursor(SurfaceParam surface, const PointRaw& hot)
 {
-  return Cursor(surface, hot_x, hot_y);
+  return Cursor(surface, hot);
 }
 
 /**
@@ -870,7 +903,7 @@
  *
  * @sa Cursor.Set
  */
-inline CursorRef GetCursor() { return SDL_GetCursor(); }
+inline CursorRef GetCursor() { return {SDL_GetCursor()}; }
 
 /**
  * Get the default cursor.
@@ -888,7 +921,7 @@
  */
 inline CursorRef GetDefaultCursor()
 {
-  return CheckError(SDL_GetDefaultCursor());
+  return {CheckError(SDL_GetDefaultCursor())};
 }
 
 /**
>>>>>>> 0aac8837
<|MERGE_RESOLUTION|>--- conflicted
+++ resolved
@@ -1,174 +1,3 @@
-<<<<<<< HEAD
-11c11
-<  * @defgroup CategoryMouse Category Mouse
----
->  * @defgroup CategoryMouse Mouse Support
-240,245c240,242
-<    * @param w the width of the cursor.
-<    * @param h the height of the cursor.
-<    * @param hot_x the x-axis offset from the left of the cursor image to the
-<    *              mouse x position, in the range of 0 to `w` - 1.
-<    * @param hot_y the y-axis offset from the top of the cursor image to the
-<    *              mouse y position, in the range of 0 to `h` - 1.
----
->    * @param size the width and height of the cursor.
->    * @param hot the x position of the cursor hot spot, from the top-left, in the
->    *            range of 0 to `size.x` - 1 and 0 to `size.y` - 1.
-262c259,260
-<     : m_resource(CheckError(SDL_CreateCursor(data, mask, size, hot)))
----
->     : m_resource(
->         CheckError(SDL_CreateCursor(data, mask, size.x, size.y, hot.x, hot.y)))
-280,281c278
-<    * @param hot_x the x position of the cursor hot spot.
-<    * @param hot_y the y position of the cursor hot spot.
----
->    * @param hot the x, y position of the cursor hot spot.
-295c292
-<     : m_resource(CheckError(SDL_CreateColorCursor(surface, hot)))
----
->     : m_resource(CheckError(SDL_CreateColorCursor(surface, hot.x, hot.y)))
-434a432,435
-> /**
->  * Represents a button index.
->  *
->  */
-437c438
-< constexpr MouseButton BUTTON_LEFT = SDL_BUTTON_LEFT; ///< LEFT
----
-> constexpr MouseButton BUTTON_LEFT = SDL_BUTTON_LEFT; ///< Left button
-439c440
-< constexpr MouseButton BUTTON_MIDDLE = SDL_BUTTON_MIDDLE; ///< MIDDLE
----
-> constexpr MouseButton BUTTON_MIDDLE = SDL_BUTTON_MIDDLE; ///< Middle button
-441c442
-< constexpr MouseButton BUTTON_RIGHT = SDL_BUTTON_RIGHT; ///< RIGHT
----
-> constexpr MouseButton BUTTON_RIGHT = SDL_BUTTON_RIGHT; ///< Right button
-443c444
-< constexpr MouseButton BUTTON_X1 = SDL_BUTTON_X1; ///< X1
----
-> constexpr MouseButton BUTTON_X1 = SDL_BUTTON_X1; ///< X1 button
-445c446
-< constexpr MouseButton BUTTON_X2 = SDL_BUTTON_X2; ///< X2
----
-> constexpr MouseButton BUTTON_X2 = SDL_BUTTON_X2; ///< X2 button
-473a475
-> /** Returns mask for button */
-499,503c501,502
-<  * @param count a pointer filled in with the number of mice returned, may be
-<  *              nullptr.
-<  * @returns a 0 terminated array of mouse instance IDs or nullptr on failure;
-<  *          call GetError() for more information. This should be freed with
-<  *          free() when it is no longer needed.
----
->  * @returns a 0 terminated array of mouse instance IDs.
->  * @throws Error on failure.
-512c511,516
-< inline OwnArray<MouseID> GetMice() { return SDL_GetMice(); }
----
-> inline OwnArray<MouseID> GetMice()
-> {
->   int count;
->   auto data = CheckError(SDL_GetMice(&count));
->   return OwnArray<MouseID>{data, size_t(count)};
-> }
-543c547
-< inline WindowRef GetMouseFocus() { return SDL_GetMouseFocus(); }
----
-> inline WindowRef GetMouseFocus() { return {SDL_GetMouseFocus()}; }
-661c665
-<   SDL_WarpMouseInWindow(m_resource, p);
----
->   SDL_WarpMouseInWindow(m_resource, p.x, p.y);
-675,676c679
-<  * @param x the x coordinate.
-<  * @param y the y coordinate.
----
->  * @param p the x, y coordinates;
-687c690
-<   CheckError(SDL_WarpMouseGlobal(p));
----
->   CheckError(SDL_WarpMouseGlobal(p.x, p.y));
-689a693,716
-> /**
->  * Set relative mouse mode for a window.
->  *
->  * While the window has focus and relative mouse mode is enabled, the cursor
->  * is hidden, the mouse position is constrained to the window, and SDL will
->  * report continuous relative mouse motion even if the mouse is at the edge of
->  * the window.
->  *
->  * If you'd like to keep the mouse position fixed while in relative mode you
->  * can use Window.SetMouseRect(). If you'd like the cursor to be at a
->  * specific location when relative mode ends, you should use
->  * Window.WarpMouse() before disabling relative mode.
->  *
->  * This function will flush any pending mouse motion for this window.
->  *
->  * @param enabled true to enable relative mode, false to disable.
->  * @throws Error on failure.
->  *
->  * @threadsafety This function should only be called on the main thread.
->  *
->  * @since This function is available since SDL 3.2.0.
->  *
->  * @sa Window.GetRelativeMouseMode
->  */
-694a722,732
-> /**
->  * Query whether relative mouse mode is enabled for a window.
->  *
->  * @returns true if relative mode is enabled for a window or false otherwise.
->  *
->  * @threadsafety This function should only be called on the main thread.
->  *
->  * @since This function is available since SDL 3.2.0.
->  *
->  * @sa Window.SetRelativeMouseMode
->  */
-775,780c813,815
-<  * @param w the width of the cursor.
-<  * @param h the height of the cursor.
-<  * @param hot_x the x-axis offset from the left of the cursor image to the mouse
-<  *              x position, in the range of 0 to `w` - 1.
-<  * @param hot_y the y-axis offset from the top of the cursor image to the mouse
-<  *              y position, in the range of 0 to `h` - 1.
----
->  * @param size the width and height of the cursor.
->  * @param hot the x position of the cursor hot spot, from the top-left, in the
->  *            range of 0 to `size.x` - 1 and 0 to `size.y` - 1.
-796,797c831
-<                            int hot_x,
-<                            int hot_y)
----
->                            const PointRaw& hot)
-799c833
-<   return Cursor(data, mask, size, hot_x, hot_y);
----
->   return Cursor(data, mask, size, hot);
-816,817c850
-<  * @param hot_x the x position of the cursor hot spot.
-<  * @param hot_y the y position of the cursor hot spot.
----
->  * @param hot the position of the cursor hot spot.
-830c863
-< inline Cursor CreateColorCursor(SurfaceParam surface, int hot_x, int hot_y)
----
-> inline Cursor CreateColorCursor(SurfaceParam surface, const PointRaw& hot)
-832c865
-<   return Cursor(surface, hot_x, hot_y);
----
->   return Cursor(surface, hot);
-885c918
-< inline CursorRef GetCursor() { return SDL_GetCursor(); }
----
-> inline CursorRef GetCursor() { return {SDL_GetCursor()}; }
-903c936
-<   return CheckError(SDL_GetDefaultCursor());
----
->   return {CheckError(SDL_GetDefaultCursor())};
-=======
 --- src/generated/SDL3pp_mouse.h
 +++ include/SDL3pp/SDL3pp_mouse.h
 @@ -8,7 +8,7 @@
@@ -225,7 +54,7 @@
    {
    }
  
-@@ -420,17 +417,21 @@
+@@ -432,17 +429,21 @@
  constexpr MouseWheelDirection MOUSEWHEEL_FLIPPED =
    SDL_MOUSEWHEEL_FLIPPED; ///< The scroll direction is flipped / natural
  
@@ -252,7 +81,7 @@
  
  /**
   * A bitmask of pressed mouse buttons, as reported by GetMouseState, etc.
-@@ -459,6 +460,7 @@
+@@ -471,6 +472,7 @@
  
  constexpr MouseButtonFlags BUTTON_X2MASK = SDL_BUTTON_X2MASK; ///< X2MASK
  
@@ -260,7 +89,7 @@
  constexpr MouseButtonFlags ButtonMask(MouseButton button)
  {
    return SDL_BUTTON_MASK(button);
-@@ -484,11 +486,8 @@
+@@ -496,11 +498,8 @@
   * functionality, including some game controllers, KVM switches, etc. You should
   * wait for input from a device before you consider it actively in use.
   *
@@ -274,7 +103,7 @@
   *
   * @threadsafety This function should only be called on the main thread.
   *
-@@ -497,7 +496,12 @@
+@@ -509,7 +508,12 @@
   * @sa GetMouseNameForID
   * @sa HasMouse
   */
@@ -288,7 +117,7 @@
  
  /**
   * Get the name of a mouse.
-@@ -528,7 +532,7 @@
+@@ -540,7 +544,7 @@
   *
   * @since This function is available since SDL 3.2.0.
   */
@@ -297,7 +126,7 @@
  
  /**
   * Query SDL's cache for the synchronous mouse button state and the
-@@ -646,7 +650,7 @@
+@@ -658,7 +662,7 @@
  
  inline void Window::WarpMouse(const FPointRaw& p)
  {
@@ -306,7 +135,7 @@
  }
  
  /**
-@@ -660,8 +664,7 @@
+@@ -672,8 +676,7 @@
   * Note that this function will appear to succeed, but not actually move the
   * mouse when used over Microsoft Remote Desktop.
   *
@@ -316,7 +145,7 @@
   * @throws Error on failure.
   *
   * @threadsafety This function should only be called on the main thread.
-@@ -672,14 +675,49 @@
+@@ -684,14 +687,49 @@
   */
  inline void WarpMouse(const FPointRaw& p)
  {
@@ -367,7 +196,7 @@
  inline bool Window::GetRelativeMouseMode() const
  {
    return SDL_GetWindowRelativeMouseMode(m_resource);
-@@ -760,12 +798,9 @@
+@@ -772,12 +810,9 @@
   *
   * @param data the color value for each pixel of the cursor.
   * @param mask the mask value for each pixel of the cursor.
@@ -383,7 +212,7 @@
   * @returns a new cursor with the specified parameters on success.
   * @throws Error on failure.
   *
-@@ -781,10 +816,9 @@
+@@ -793,10 +828,9 @@
  inline Cursor CreateCursor(const Uint8* data,
                             const Uint8* mask,
                             const PointRaw& size,
@@ -396,7 +225,7 @@
  }
  
  /**
-@@ -801,8 +835,7 @@
+@@ -813,8 +847,7 @@
   * and be used instead.
   *
   * @param surface an Surface structure representing the cursor image.
@@ -406,7 +235,7 @@
   * @returns the new cursor on success.
   * @throws Error on failure.
   *
-@@ -815,9 +848,9 @@
+@@ -827,9 +860,9 @@
   * @sa Cursor.Destroy
   * @sa Cursor.Set
   */
@@ -418,7 +247,7 @@
  }
  
  /**
-@@ -870,7 +903,7 @@
+@@ -882,7 +915,7 @@
   *
   * @sa Cursor.Set
   */
@@ -427,7 +256,7 @@
  
  /**
   * Get the default cursor.
-@@ -888,7 +921,7 @@
+@@ -900,7 +933,7 @@
   */
  inline CursorRef GetDefaultCursor()
  {
@@ -435,5 +264,4 @@
 +  return {CheckError(SDL_GetDefaultCursor())};
  }
  
- /**
->>>>>>> 0aac8837
+ /**