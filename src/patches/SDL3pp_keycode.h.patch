11c11
<  * @defgroup CategoryKeycode Category Keycode
---
>  * @defgroup CategoryKeycode Keyboard Keycodes
35a36,54
> // To remove clash with old names:
> #undef KMOD_ALT
> #undef KMOD_CAPS
> #undef KMOD_CTRL
> #undef KMOD_GUI
> #undef KMOD_LALT
> #undef KMOD_LCTRL
> #undef KMOD_LGUI
> #undef KMOD_LSHIFT
> #undef KMOD_MODE
> #undef KMOD_NONE
> #undef KMOD_NUM
> #undef KMOD_RALT
> #undef KMOD_RCTRL
> #undef KMOD_RGUI
> #undef KMOD_RSHIFT
> #undef KMOD_SCROLL
> #undef KMOD_SHIFT
> 
160a180
>   /// Has Extended flag.
162a183
>   /// Has Scancode flag.
<<<<<<< HEAD
207c228
< constexpr Keycode KEYCODE_RETURN = SDLK_RETURN; ///< '\r'
---
> constexpr Keycode KEYCODE_RETURN = SDLK_RETURN; ///< '\\r'
209c230
< constexpr Keycode KEYCODE_ESCAPE = SDLK_ESCAPE; ///< '\x1B'
---
> constexpr Keycode KEYCODE_ESCAPE = SDLK_ESCAPE; ///< '\\x1B'
211c232
< constexpr Keycode KEYCODE_BACKSPACE = SDLK_BACKSPACE; ///< '\b'
---
> constexpr Keycode KEYCODE_BACKSPACE = SDLK_BACKSPACE; ///< '\\b'
213c234
< constexpr Keycode KEYCODE_TAB = SDLK_TAB; ///< '\t'
=======
205c226
< constexpr Keycode KEYCODE_RETURN = SDLK_RETURN; ///< '@r'
---
> constexpr Keycode KEYCODE_RETURN = SDLK_RETURN; ///< '\\r'
207c228
< constexpr Keycode KEYCODE_ESCAPE = SDLK_ESCAPE; ///< '@x1B'
---
> constexpr Keycode KEYCODE_ESCAPE = SDLK_ESCAPE; ///< '\\x1B'
209c230
< constexpr Keycode KEYCODE_BACKSPACE = SDLK_BACKSPACE; ///< '@b'
---
> constexpr Keycode KEYCODE_BACKSPACE = SDLK_BACKSPACE; ///< '\\b'
211c232
< constexpr Keycode KEYCODE_TAB = SDLK_TAB; ///< '@t'
>>>>>>> 5383d3e5
---
> constexpr Keycode KEYCODE_TAB = SDLK_TAB; ///< '\\t'
283c304
< constexpr Keycode KEYCODE_BACKSLASH = SDLK_BACKSLASH; ///< '\\'
---
> constexpr Keycode KEYCODE_BACKSLASH = SDLK_BACKSLASH; ///< '\\b'
<<<<<<< HEAD
353c374
< constexpr Keycode KEYCODE_DELETE = SDLK_DELETE; ///< '\x7F'
---
> constexpr Keycode KEYCODE_DELETE = SDLK_DELETE; ///< '\\x7F'
355c376
< constexpr Keycode KEYCODE_PLUSMINUS = SDLK_PLUSMINUS; ///< '\xB1'
=======
351c372
< constexpr Keycode KEYCODE_DELETE = SDLK_DELETE; ///< '@x7F'
---
> constexpr Keycode KEYCODE_DELETE = SDLK_DELETE; ///< '\\x7F'
353c374
< constexpr Keycode KEYCODE_PLUSMINUS = SDLK_PLUSMINUS; ///< '@xB1'
>>>>>>> 5383d3e5
---
> constexpr Keycode KEYCODE_PLUSMINUS = SDLK_PLUSMINUS; ///< '\\xB1'
864c885
< constexpr bool SDLK_EXTENDED_MASK() { return ::SDLK_EXTENDED_MASK(); }
---
> constexpr Keycode KEYCODE_EXTENDED_MASK = SDLK_EXTENDED_MASK; ///< EXTENDED_MASK
868c889
<   return SDL::SDLK_EXTENDED_MASK(m_keycode);
---
>   return m_keycode & SDLK_EXTENDED_MASK;
871c892
< constexpr bool SDLK_SCANCODE_MASK() { return ::SDLK_SCANCODE_MASK(); }
---
> constexpr Keycode KEYCODE_SCANCODE_MASK = SDLK_SCANCODE_MASK; ///< SCANCODE_MASK
875c896
<   return SDL::SDLK_SCANCODE_MASK(m_keycode);
---
>   return m_keycode & SDLK_SCANCODE_MASK;
877a899,904
> /**
>  * Transform scancode to keycode
>  *
>  * @param x scancode
>  * @return keycode
>  */<|MERGE_RESOLUTION|>--- conflicted
+++ resolved
@@ -26,58 +26,32 @@
 >   /// Has Extended flag.
 162a183
 >   /// Has Scancode flag.
-<<<<<<< HEAD
 207c228
-< constexpr Keycode KEYCODE_RETURN = SDLK_RETURN; ///< '\r'
+< constexpr Keycode KEYCODE_RETURN = SDLK_RETURN; ///< '@r'
 ---
 > constexpr Keycode KEYCODE_RETURN = SDLK_RETURN; ///< '\\r'
 209c230
-< constexpr Keycode KEYCODE_ESCAPE = SDLK_ESCAPE; ///< '\x1B'
+< constexpr Keycode KEYCODE_ESCAPE = SDLK_ESCAPE; ///< '@x1B'
 ---
 > constexpr Keycode KEYCODE_ESCAPE = SDLK_ESCAPE; ///< '\\x1B'
 211c232
-< constexpr Keycode KEYCODE_BACKSPACE = SDLK_BACKSPACE; ///< '\b'
+< constexpr Keycode KEYCODE_BACKSPACE = SDLK_BACKSPACE; ///< '@b'
 ---
 > constexpr Keycode KEYCODE_BACKSPACE = SDLK_BACKSPACE; ///< '\\b'
 213c234
-< constexpr Keycode KEYCODE_TAB = SDLK_TAB; ///< '\t'
-=======
-205c226
-< constexpr Keycode KEYCODE_RETURN = SDLK_RETURN; ///< '@r'
----
-> constexpr Keycode KEYCODE_RETURN = SDLK_RETURN; ///< '\\r'
-207c228
-< constexpr Keycode KEYCODE_ESCAPE = SDLK_ESCAPE; ///< '@x1B'
----
-> constexpr Keycode KEYCODE_ESCAPE = SDLK_ESCAPE; ///< '\\x1B'
-209c230
-< constexpr Keycode KEYCODE_BACKSPACE = SDLK_BACKSPACE; ///< '@b'
----
-> constexpr Keycode KEYCODE_BACKSPACE = SDLK_BACKSPACE; ///< '\\b'
-211c232
 < constexpr Keycode KEYCODE_TAB = SDLK_TAB; ///< '@t'
->>>>>>> 5383d3e5
 ---
 > constexpr Keycode KEYCODE_TAB = SDLK_TAB; ///< '\\t'
 283c304
 < constexpr Keycode KEYCODE_BACKSLASH = SDLK_BACKSLASH; ///< '\\'
 ---
 > constexpr Keycode KEYCODE_BACKSLASH = SDLK_BACKSLASH; ///< '\\b'
-<<<<<<< HEAD
 353c374
-< constexpr Keycode KEYCODE_DELETE = SDLK_DELETE; ///< '\x7F'
+< constexpr Keycode KEYCODE_DELETE = SDLK_DELETE; ///< '@x7F'
 ---
 > constexpr Keycode KEYCODE_DELETE = SDLK_DELETE; ///< '\\x7F'
 355c376
-< constexpr Keycode KEYCODE_PLUSMINUS = SDLK_PLUSMINUS; ///< '\xB1'
-=======
-351c372
-< constexpr Keycode KEYCODE_DELETE = SDLK_DELETE; ///< '@x7F'
----
-> constexpr Keycode KEYCODE_DELETE = SDLK_DELETE; ///< '\\x7F'
-353c374
 < constexpr Keycode KEYCODE_PLUSMINUS = SDLK_PLUSMINUS; ///< '@xB1'
->>>>>>> 5383d3e5
 ---
 > constexpr Keycode KEYCODE_PLUSMINUS = SDLK_PLUSMINUS; ///< '\\xB1'
 864c885
