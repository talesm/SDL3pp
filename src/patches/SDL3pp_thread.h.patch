--- conflicted
+++ resolved
@@ -9,7 +9,6 @@
   *
   * SDL offers cross-platform thread management functions. These are mostly
   * concerned with starting threads, setting their priority, and dealing with
-<<<<<<< HEAD
 @@ -24,7 +24,7 @@
   *
   * If you're going to work with threads, you almost certainly need to have a
@@ -19,27 +18,11 @@
   *
   * @{
   */
-@@ -136,6 +136,13 @@
-  */
- using ThreadFunction = SDL_ThreadFunction;
- 
-+/**
-+ * The function passed to Thread.Thread() as the new thread's entry point.
-+ *
-+ * @returns a value that can be reported through Thread.Wait().
-+ *
-+ * @since This datatype is available since SDL 3.2.0.
-+ */
- using ThreadCB = std::function<int()>;
- 
- /**
-=======
-@@ -138,7 +138,6 @@
+@@ -139,7 +139,6 @@
  /**
   * The function passed to Thread.Thread() as the new thread's entry point.
   *
 - * @param data what was passed as `data` to Thread.Thread().
   * @returns a value that can be reported through Thread.Wait().
   *
-  * @since This datatype is available since SDL 3.2.0.
->>>>>>> bcfe70bb
+  * @since This datatype is available since SDL 3.2.0.