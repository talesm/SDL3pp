<<<<<<< HEAD
4a5
> #include "SDL3pp_keyboard.h"
5a7
> #include "SDL3pp_video.h"
10c12
<  * @defgroup CategorySystem Category System
---
>  * @defgroup CategorySystem Platform-specific Functionality
22a25,30
> /*
>  * Platform specific functions for Windows
>  */
> #if defined(SDL_PLATFORM_WINDOWS) || defined(SDL3PP_DOC)
> 
> /// MSG
66a75,79
> #endif // SDL_PLATFORM_WINDOWS
> 
> #if defined(SDL_PLATFORM_WIN32) || defined(SDL_PLATFORM_WINGDK) ||             \
>   defined(SDL3PP_DOC)
> 
104a118,120
> #endif // defined(SDL_PLATFORM_WIN32) || defined(SDL_PLATFORM_WINGDK)
> 
> /// this is defined in Xlib's headers, just need a simple declaration here
144a161,163
> /* Platform specific functions for Linux*/
> #if defined(SDL_PLATFORM_LINUX) || defined(SDL3PP_DOC)
> 
181a201,207
> #endif // SDL_PLATFORM_LINUX
> 
> /*
>  * Platform specific functions for iOS
>  */
> #if defined(SDL_PLATFORM_IOS) || defined(SDL3PP_DOC)
> 
255a282,288
> #endif // defined(SDL_PLATFORM_IOS)
> 
> /*
>  * Platform specific functions for Android
>  */
> #if defined(SDL_PLATFORM_ANDROID) || defined(SDL3PP_DOC)
> 
500a534
>  * @param userdata an app-controlled pointer that is passed to the callback.
507d540
<  *
579d611
<  * @param userdata an app-controlled pointer that is passed to the callback.
591c623,628
<   static_assert(false, "Not implemented");
---
>   using Wrapper = CallbackWrapper<RequestAndroidPermissionCB>;
>   auto callback = Wrapper::Wrap(std::move(cb));
>   if (!RequestAndroidPermission(
>         std::move(permission), &Wrapper::CallOnce, callback)) {
>     Wrapper::release(callback);
>   }
646a684,685
> #endif // defined(SDL_PLATFORM_ANDROID)
> 
812a852,853
> #if defined(SDL_PLATFORM_IOS) || defined(SDL3PP_DOC)
> 
832a874,878
> #endif // defined(SDL_PLATFORM_IOS)
> 
> #if defined(SDL_PLATFORM_GDK) || defined(SDL3PP_DOC)
> 
> /// XTaskQueueHandle
834a881
> /// XUserHandle
869a917
> #endif // defined(SDL_PLATFORM_GDK)
=======
--- src/generated/SDL3pp_system.h
+++ include/SDL3pp/SDL3pp_system.h
@@ -2,12 +2,14 @@
 #define SDL3PP_SYSTEM_H_
 
 #include <SDL3/SDL_system.h>
+#include "SDL3pp_keyboard.h"
 #include "SDL3pp_stdinc.h"
+#include "SDL3pp_video.h"
 
 namespace SDL {
 
 /**
- * @defgroup CategorySystem Category System
+ * @defgroup CategorySystem Platform-specific Functionality
  *
  * Platform-specific SDL API functions. These are functions that deal with needs
  * of specific operating systems, that didn't make sense to offer as
@@ -20,6 +22,12 @@
  * @{
  */
 
+/*
+ * Platform specific functions for Windows
+ */
+#if defined(SDL_PLATFORM_WINDOWS) || defined(SDL3PP_DOC)
+
+/// MSG
 using MSG = ::MSG;
 
 /**
@@ -94,7 +102,6 @@
  * should continue to be processed, or false to prevent further processing.
  *
  * @param callback the WindowsMessageHook function to call.
- * @param userdata a pointer to pass to every iteration of `callback`.
  *
  * @since This function is available since SDL 3.2.0.
  *
@@ -103,9 +110,14 @@
  */
 inline void SetWindowsMessageHook(WindowsMessageHookCB callback)
 {
-  static_assert(false, "Not implemented");
+  using Wrapper = UniqueCallbackWrapper<WindowsMessageHookCB>;
+  SetWindowsMessageHook(&Wrapper::CallSuffixed,
+                        Wrapper::Wrap(std::move(callback)));
 }
+#endif // SDL_PLATFORM_WINDOWS
 
+#if defined(SDL_PLATFORM_WIN32) || defined(SDL_PLATFORM_WINGDK) ||             \
+  defined(SDL3PP_DOC)
 /**
  * Get the D3D9 adapter index that matches the specified display.
  *
@@ -144,6 +156,9 @@
   CheckError(SDL_GetDXGIOutputInfo(displayID, adapterIndex, outputIndex));
 }
 
+#endif // defined(SDL_PLATFORM_WIN32) || defined(SDL_PLATFORM_WINGDK)
+
+/// this is defined in Xlib's headers, just need a simple declaration here
 using XEvent = ::XEvent;
 
 /**
@@ -214,15 +229,18 @@
  * continue to be processed, or false to prevent further processing.
  *
  * @param callback the X11EventHook function to call.
- * @param userdata a pointer to pass to every iteration of `callback`.
  *
  * @since This function is available since SDL 3.2.0.
  */
 inline void SetX11EventHook(X11EventHookCB callback)
 {
-  static_assert(false, "Not implemented");
+  using Wrapper = UniqueCallbackWrapper<X11EventHookCB>;
+  SDL_SetX11EventHook(&Wrapper::Call, Wrapper::Wrap(std::move(callback)));
 }
 
+/* Platform specific functions for Linux*/
+#if defined(SDL_PLATFORM_LINUX) || defined(SDL3PP_DOC)
+
 /**
  * Sets the UNIX nice value for a thread.
  *
@@ -260,6 +278,13 @@
     SDL_SetLinuxThreadPriorityAndPolicy(threadID, sdlPriority, schedPolicy));
 }
 
+#endif // SDL_PLATFORM_LINUX
+
+/*
+ * Platform specific functions for iOS
+ */
+#if defined(SDL_PLATFORM_IOS) || defined(SDL3PP_DOC)
+
 /**
  * The prototype for an Apple iOS animation callback.
  *
@@ -365,7 +390,6 @@
  * @param window the window for which the animation callback should be set.
  * @param interval the number of frames after which **callback** will be called.
  * @param callback the function to call for every frame.
- * @param callbackParam a pointer that is passed to `callback`.
  * @throws Error on failure.
  *
  * @since This function is available since SDL 3.2.0.
@@ -376,7 +400,8 @@
                                     int interval,
                                     iOSAnimationCB callback)
 {
-  static_assert(false, "Not implemented");
+  using Wrapper = UniqueCallbackWrapper<iOSAnimationCB>;
+  SetiOSAnimationCallback(&Wrapper::Call, Wrapper::Wrap(std::move(callback)));
 }
 
 /**
@@ -392,6 +417,13 @@
  */
 inline void SetiOSEventPump(bool enabled) { SDL_SetiOSEventPump(enabled); }
 
+#endif // defined(SDL_PLATFORM_IOS)
+
+/*
+ * Platform specific functions for Android
+ */
+#if defined(SDL_PLATFORM_ANDROID) || defined(SDL3PP_DOC)
+
 /**
  * Get the Android Java Native Interface Environment of the current thread.
  *
@@ -520,8 +552,6 @@
 constexpr Uint32 ANDROID_EXTERNAL_STORAGE_WRITE =
   SDL_ANDROID_EXTERNAL_STORAGE_WRITE;
 
-#error "RequestAndroidPermissionCB (plc)"
-
 /**
  * Get the path used for internal storage for this Android application.
  *
@@ -635,6 +665,21 @@
 using RequestAndroidPermissionCallback = SDL_RequestAndroidPermissionCallback;
 
 /**
+ * Callback that presents a response from a RequestAndroidPermission call.
+ *
+ * @param userdata an app-controlled pointer that is passed to the callback.
+ * @param permission the Android-specific permission name that was requested.
+ * @param granted true if permission is granted, false if denied.
+ *
+ * @since This datatype is available since SDL 3.2.0.
+ *
+ * @sa RequestAndroidPermission
+ * @sa RequestAndroidPermissionCallback
+ */
+using RequestAndroidPermissionCB =
+  std::function<void(const char* permission, bool granted)>;
+
+/**
  * Request permissions at runtime, asynchronously.
  *
  * You do not need to call this for built-in functionality of SDL; recording
@@ -700,7 +745,6 @@
  *
  * @param permission the permission to request.
  * @param cb the callback to trigger when the request has a response.
- * @param userdata an app-controlled pointer that is passed to the callback.
  * @returns true if the request was submitted, false if there was an error
  *          submitting. The result of the request is only ever reported through
  *          the callback, not this return value.
@@ -712,7 +756,12 @@
 inline bool RequestAndroidPermission(StringParam permission,
                                      RequestAndroidPermissionCB cb)
 {
-  static_assert(false, "Not implemented");
+  using Wrapper = CallbackWrapper<RequestAndroidPermissionCB>;
+  auto callback = Wrapper::Wrap(std::move(cb));
+  if (!RequestAndroidPermission(
+        std::move(permission), &Wrapper::CallOnce, callback)) {
+    Wrapper::release(callback);
+  }
 }
 
 /**
@@ -768,6 +817,8 @@
   CheckError(SDL_SendAndroidMessage(command, param));
 }
 
+#endif // defined(SDL_PLATFORM_ANDROID)
+
 /**
  * Query if the current device is a tablet.
  *
@@ -934,6 +985,8 @@
   SDL_OnApplicationDidEnterForeground();
 }
 
+#if defined(SDL_PLATFORM_IOS) || defined(SDL3PP_DOC)
+
 /**
  * Let iOS apps with external event handling report
  * onApplicationDidChangeStatusBarOrientation.
@@ -954,8 +1007,14 @@
   SDL_OnApplicationDidChangeStatusBarOrientation();
 }
 
+#endif // defined(SDL_PLATFORM_IOS)
+
+#if defined(SDL_PLATFORM_GDK) || defined(SDL3PP_DOC)
+
+/// XTaskQueueHandle
 using XTaskQueueHandle = ::XTaskQueueHandle;
 
+/// XUserHandle
 using XUserHandle = ::XUserHandle;
 
 /**
@@ -991,6 +1050,7 @@
 {
   return SDL_GetGDKDefaultUser(outUserHandle);
 }
+#endif // defined(SDL_PLATFORM_GDK)
 
 /// @}
 
>>>>>>> 0aac8837
<|MERGE_RESOLUTION|>--- conflicted
+++ resolved
@@ -1,81 +1,3 @@
-<<<<<<< HEAD
-4a5
-> #include "SDL3pp_keyboard.h"
-5a7
-> #include "SDL3pp_video.h"
-10c12
-<  * @defgroup CategorySystem Category System
----
->  * @defgroup CategorySystem Platform-specific Functionality
-22a25,30
-> /*
->  * Platform specific functions for Windows
->  */
-> #if defined(SDL_PLATFORM_WINDOWS) || defined(SDL3PP_DOC)
-> 
-> /// MSG
-66a75,79
-> #endif // SDL_PLATFORM_WINDOWS
-> 
-> #if defined(SDL_PLATFORM_WIN32) || defined(SDL_PLATFORM_WINGDK) ||             \
->   defined(SDL3PP_DOC)
-> 
-104a118,120
-> #endif // defined(SDL_PLATFORM_WIN32) || defined(SDL_PLATFORM_WINGDK)
-> 
-> /// this is defined in Xlib's headers, just need a simple declaration here
-144a161,163
-> /* Platform specific functions for Linux*/
-> #if defined(SDL_PLATFORM_LINUX) || defined(SDL3PP_DOC)
-> 
-181a201,207
-> #endif // SDL_PLATFORM_LINUX
-> 
-> /*
->  * Platform specific functions for iOS
->  */
-> #if defined(SDL_PLATFORM_IOS) || defined(SDL3PP_DOC)
-> 
-255a282,288
-> #endif // defined(SDL_PLATFORM_IOS)
-> 
-> /*
->  * Platform specific functions for Android
->  */
-> #if defined(SDL_PLATFORM_ANDROID) || defined(SDL3PP_DOC)
-> 
-500a534
->  * @param userdata an app-controlled pointer that is passed to the callback.
-507d540
-<  *
-579d611
-<  * @param userdata an app-controlled pointer that is passed to the callback.
-591c623,628
-<   static_assert(false, "Not implemented");
----
->   using Wrapper = CallbackWrapper<RequestAndroidPermissionCB>;
->   auto callback = Wrapper::Wrap(std::move(cb));
->   if (!RequestAndroidPermission(
->         std::move(permission), &Wrapper::CallOnce, callback)) {
->     Wrapper::release(callback);
->   }
-646a684,685
-> #endif // defined(SDL_PLATFORM_ANDROID)
-> 
-812a852,853
-> #if defined(SDL_PLATFORM_IOS) || defined(SDL3PP_DOC)
-> 
-832a874,878
-> #endif // defined(SDL_PLATFORM_IOS)
-> 
-> #if defined(SDL_PLATFORM_GDK) || defined(SDL3PP_DOC)
-> 
-> /// XTaskQueueHandle
-834a881
-> /// XUserHandle
-869a917
-> #endif // defined(SDL_PLATFORM_GDK)
-=======
 --- src/generated/SDL3pp_system.h
 +++ include/SDL3pp/SDL3pp_system.h
 @@ -2,12 +2,14 @@
@@ -107,31 +29,19 @@
  using MSG = ::MSG;
  
  /**
-@@ -94,7 +102,6 @@
-  * should continue to be processed, or false to prevent further processing.
-  *
-  * @param callback the WindowsMessageHook function to call.
-- * @param userdata a pointer to pass to every iteration of `callback`.
-  *
-  * @since This function is available since SDL 3.2.0.
-  *
-@@ -103,9 +110,14 @@
-  */
- inline void SetWindowsMessageHook(WindowsMessageHookCB callback)
- {
--  static_assert(false, "Not implemented");
-+  using Wrapper = UniqueCallbackWrapper<WindowsMessageHookCB>;
-+  SetWindowsMessageHook(&Wrapper::CallSuffixed,
-+                        Wrapper::Wrap(std::move(callback)));
+@@ -64,6 +72,11 @@
+   SDL_SetWindowsMessageHook(callback, userdata);
  }
+ 
 +#endif // SDL_PLATFORM_WINDOWS
- 
++
 +#if defined(SDL_PLATFORM_WIN32) || defined(SDL_PLATFORM_WINGDK) ||             \
 +  defined(SDL3PP_DOC)
++
  /**
   * Get the D3D9 adapter index that matches the specified display.
   *
-@@ -144,6 +156,9 @@
+@@ -102,6 +115,9 @@
    CheckError(SDL_GetDXGIOutputInfo(displayID, adapterIndex, outputIndex));
  }
  
@@ -141,19 +51,8 @@
  using XEvent = ::XEvent;
  
  /**
-@@ -214,15 +229,18 @@
-  * continue to be processed, or false to prevent further processing.
-  *
-  * @param callback the X11EventHook function to call.
-- * @param userdata a pointer to pass to every iteration of `callback`.
-  *
-  * @since This function is available since SDL 3.2.0.
-  */
- inline void SetX11EventHook(X11EventHookCB callback)
- {
--  static_assert(false, "Not implemented");
-+  using Wrapper = UniqueCallbackWrapper<X11EventHookCB>;
-+  SDL_SetX11EventHook(&Wrapper::Call, Wrapper::Wrap(std::move(callback)));
+@@ -142,6 +158,9 @@
+   SDL_SetX11EventHook(callback, userdata);
  }
  
 +/* Platform specific functions for Linux*/
@@ -162,7 +61,7 @@
  /**
   * Sets the UNIX nice value for a thread.
   *
-@@ -260,6 +278,13 @@
+@@ -179,6 +198,13 @@
      SDL_SetLinuxThreadPriorityAndPolicy(threadID, sdlPriority, schedPolicy));
  }
  
@@ -176,25 +75,7 @@
  /**
   * The prototype for an Apple iOS animation callback.
   *
-@@ -365,7 +390,6 @@
-  * @param window the window for which the animation callback should be set.
-  * @param interval the number of frames after which **callback** will be called.
-  * @param callback the function to call for every frame.
-- * @param callbackParam a pointer that is passed to `callback`.
-  * @throws Error on failure.
-  *
-  * @since This function is available since SDL 3.2.0.
-@@ -376,7 +400,8 @@
-                                     int interval,
-                                     iOSAnimationCB callback)
- {
--  static_assert(false, "Not implemented");
-+  using Wrapper = UniqueCallbackWrapper<iOSAnimationCB>;
-+  SetiOSAnimationCallback(&Wrapper::Call, Wrapper::Wrap(std::move(callback)));
- }
- 
- /**
-@@ -392,6 +417,13 @@
+@@ -253,6 +279,13 @@
   */
  inline void SetiOSEventPump(bool enabled) { SDL_SetiOSEventPump(enabled); }
  
@@ -208,38 +89,22 @@
  /**
   * Get the Android Java Native Interface Environment of the current thread.
   *
-@@ -520,8 +552,6 @@
- constexpr Uint32 ANDROID_EXTERNAL_STORAGE_WRITE =
-   SDL_ANDROID_EXTERNAL_STORAGE_WRITE;
- 
--#error "RequestAndroidPermissionCB (plc)"
--
+@@ -498,13 +531,13 @@
  /**
-  * Get the path used for internal storage for this Android application.
+  * Callback that presents a response from a RequestAndroidPermission call.
   *
-@@ -635,6 +665,21 @@
- using RequestAndroidPermissionCallback = SDL_RequestAndroidPermissionCallback;
- 
- /**
-+ * Callback that presents a response from a RequestAndroidPermission call.
-+ *
 + * @param userdata an app-controlled pointer that is passed to the callback.
-+ * @param permission the Android-specific permission name that was requested.
-+ * @param granted true if permission is granted, false if denied.
-+ *
-+ * @since This datatype is available since SDL 3.2.0.
-+ *
-+ * @sa RequestAndroidPermission
-+ * @sa RequestAndroidPermissionCallback
-+ */
-+using RequestAndroidPermissionCB =
-+  std::function<void(const char* permission, bool granted)>;
-+
-+/**
-  * Request permissions at runtime, asynchronously.
+  * @param permission the Android-specific permission name that was requested.
+  * @param granted true if permission is granted, false if denied.
   *
-  * You do not need to call this for built-in functionality of SDL; recording
-@@ -700,7 +745,6 @@
+  * @since This datatype is available since SDL 3.2.0.
+  *
+  * @sa RequestAndroidPermission
+- *
+  * @sa RequestAndroidPermissionCallback
+  */
+ using RequestAndroidPermissionCB =
+@@ -576,7 +609,6 @@
   *
   * @param permission the permission to request.
   * @param cb the callback to trigger when the request has a response.
@@ -247,7 +112,7 @@
   * @returns true if the request was submitted, false if there was an error
   *          submitting. The result of the request is only ever reported through
   *          the callback, not this return value.
-@@ -712,7 +756,12 @@
+@@ -588,7 +620,12 @@
  inline bool RequestAndroidPermission(StringParam permission,
                                       RequestAndroidPermissionCB cb)
  {
@@ -261,7 +126,7 @@
  }
  
  /**
-@@ -768,6 +817,8 @@
+@@ -644,6 +681,8 @@
    CheckError(SDL_SendAndroidMessage(command, param));
  }
  
@@ -270,7 +135,7 @@
  /**
   * Query if the current device is a tablet.
   *
-@@ -934,6 +985,8 @@
+@@ -810,6 +849,8 @@
    SDL_OnApplicationDidEnterForeground();
  }
  
@@ -279,7 +144,7 @@
  /**
   * Let iOS apps with external event handling report
   * onApplicationDidChangeStatusBarOrientation.
-@@ -954,8 +1007,14 @@
+@@ -830,8 +871,14 @@
    SDL_OnApplicationDidChangeStatusBarOrientation();
  }
  
@@ -294,12 +159,11 @@
  using XUserHandle = ::XUserHandle;
  
  /**
-@@ -991,6 +1050,7 @@
+@@ -867,6 +914,7 @@
  {
    return SDL_GetGDKDefaultUser(outUserHandle);
  }
 +#endif // defined(SDL_PLATFORM_GDK)
  
  /// @}
- 
->>>>>>> 0aac8837
+ 