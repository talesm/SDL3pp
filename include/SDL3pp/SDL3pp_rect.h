#ifndef SDL3PP_RECT_H_
#define SDL3PP_RECT_H_

#include <SDL3/SDL_rect.h>
#include "SDL3pp_error.h"
#include "SDL3pp_optionalRef.h"
#include "SDL3pp_spanRef.h"
#include "SDL3pp_stdinc.h"

namespace SDL {

/**
 * @defgroup CategoryRect Rectangle Functions
 *
 * Some helper functions for managing rectangles and 2D points, in both integer
 * and floating point versions.
 *
 * @{
 */

/// Alias to raw representation for Point.
using PointRaw = SDL_Point;

// Forward decl
struct Point;

/// Alias to raw representation for FPoint.
using FPointRaw = SDL_FPoint;

// Forward decl
struct FPoint;

/// Alias to raw representation for Rect.
using RectRaw = SDL_Rect;

// Forward decl
struct Rect;

/// Alias to raw representation for FRect.
using FRectRaw = SDL_FRect;

// Forward decl
struct FRect;

/// Comparison operator for Point.
constexpr bool operator==(const PointRaw& lhs, const PointRaw& rhs)
{
  return lhs.x == rhs.x && lhs.y == rhs.y;
}

/// Comparison operator for FPoint.
constexpr bool operator==(const FPointRaw& lhs, const FPointRaw& rhs)
{
  return lhs.x == rhs.x && lhs.y == rhs.y;
}

/// Comparison operator for Rect.
constexpr bool operator==(const RectRaw& lhs, const RectRaw& rhs)
{
  return SDL_RectsEqual(&lhs, &rhs);
}

/// Comparison operator for FRect.
constexpr bool operator==(const FRectRaw& lhs, const FRectRaw& rhs)
{
  return SDL_RectsEqualFloat(&lhs, &rhs);
}

/**
 * The structure that defines a point (using integers).
 *
 * Inspired by
 * https://github.com/libSDL2pp/libSDL2pp/blob/master/SDL2pp/Point.hh
 *
 * @since This struct is available since SDL 3.2.0.
 *
 * @cat wrap-extending-struct
 *
 * @sa Rect.GetEnclosingPoints
 * @sa Point.InRect
 */
struct Point : PointRaw
{
  /**
   * Wraps Point.
   *
   * @param p the value to be wrapped
   */
  constexpr Point(const PointRaw& p = {})
    : PointRaw(p)
  {
  }

  /**
   * Constructs from its fields.
   *
   * @param x the value for x.
   * @param y the value for y.
   */
  constexpr Point(int x, int y)
    : PointRaw{x, y}
  {
  }

  /**
   * Wraps Point.
   *
   * @param p the value to be wrapped
   */
  constexpr explicit Point(const FPointRaw& p)
    : SDL_Point{int(p.x), int(p.y)}
  {
  }

  /**
   * Check if valid.
   *
   * @returns True if valid state, false otherwise.
   */
  constexpr explicit operator bool() const { return *this != PointRaw{}; }

  /**
   * Get x coordinate
   *
   * @returns x coordinate
   */
  constexpr int GetX() const { return x; }

  /**
   * Set the x coordinate.
   *
   * @param newX the new x coordinate.
   * @returns Reference to self.
   */
  constexpr Point& SetX(int newX)
  {
    x = newX;
    return *this;
  }

  /**
   * Get y coordinate
   *
   * @returns y coordinate
   */
  constexpr int GetY() const { return y; }

  /**
   * Set the y coordinate.
   *
   * @param newY the new y coordinate.
   * @returns Reference to self.
   */
  constexpr Point& SetY(int newY)
  {
    y = newY;
    return *this;
  }

  /**
   * Determine whether a point resides inside a rectangle.
   *
   * A point is considered part of a rectangle if both `p` and `r` are not
   * nullptr, and `p`'s x and y coordinates are >= to the rectangle's top left
   * corner, and < the rectangle's x+w and y+h. So a 1x1 rectangle considers
   * point (0,0) as "inside" and (0,1) as not.
   *
   * Note that this is a forced-inline function in a header, and not a public
   * API function available in the SDL library (which is to say, the code is
   * embedded in the calling program and the linker and dynamic loader will not
   * be able to find this function inside SDL itself).
   *
   * @param r the rectangle to test.
   * @returns true if this is contained by `r`, false otherwise.
   *
   * @threadsafety It is safe to call this function from any thread.
   *
   * @since This function is available since SDL 3.2.0.
   */
  constexpr bool InRect(const RectRaw& r) const;

  /**
   * Get point's memberwise negation
   *
   * @returns New Point representing memberwise negation
   *
   */
  constexpr Point operator-() const { return Point(-x, -y); }

  /**
   * Get point's memberwise addition with another point
   *
   * @param[in] other Point to add
   *
   * @returns New Point representing memberwise addition with another point
   *
   */
  constexpr Point operator+(const Point& other) const
  {
    return Point(x + other.x, y + other.y);
  }

  /**
   * Get point's memberwise subtraction with another point
   *
   * @param[in] other Point to subtract
   *
   * @returns New Point representing memberwise subtraction of another point
   *
   */
  constexpr Point operator-(const Point& other) const
  {
    return Point(x - other.x, y - other.y);
  }

  /**
   * Get point's memberwise division by an integer
   *
   * @param[in] value Divisor
   *
   * @returns New Point representing memberwise division of
   *          point by an integer
   *
   */
  constexpr Point operator/(int value) const
  {
    return Point(x / value, y / value);
  }

  /**
   * Get point's memberwise division by an integer
   *
   * @param[in] value Divisor
   *
   * @returns New Point representing memberwise division of
   *          point by an integer
   *
   */
  constexpr FPoint operator/(float value) const;

  /**
   * Get point's memberwise division by another point
   *
   * @param[in] other Divisor
   *
   * @returns New Point representing memberwise division of
   *          point by another point
   *
   */
  constexpr Point operator/(const Point& other) const
  {
    return Point(x / other.x, y / other.y);
  }

  /**
   * Get point's memberwise remainder from division
   *        by an integer
   *
   * @param[in] value Divisor
   *
   * @returns New Point representing memberwise remainder
   *          from division by an integer
   *
   */
  constexpr Point operator%(int value) const
  {
    return Point(x % value, y % value);
  }

  /**
   * Get point's memberwise remainder from division
   *        by another point
   *
   * @param[in] other Divisor
   *
   * @returns New Point representing memberwise remainder
   *          from division by another point
   *
   */
  constexpr Point operator%(const Point& other) const
  {
    return Point(x % other.x, y % other.y);
  }

  /**
   * Get point's memberwise multiplication by an
   *        integer
   *
   * @param[in] value Multiplier
   *
   * @returns New Point representing memberwise multiplication
   *          of point by an integer
   *
   */
  constexpr Point operator*(int value) const
  {
    return Point(x * value, y * value);
  }

  /**
   * Get point's memberwise multiplication by an
   *        integer
   *
   * @param[in] value Multiplier
   *
   * @returns New Point representing memberwise multiplication
   *          of point by an integer
   *
   */
  constexpr FPoint operator*(float value) const;

  /**
   * Get point's memberwise multiplication by another
   *        point
   *
   * @param[in] other Multiplier
   *
   * @returns New Point representing memberwise multiplication
   *          of point by another point
   *
   */
  constexpr Point operator*(const Point& other) const
  {
    return Point(x * other.x, y * other.y);
  }

  /**
   * Memberwise add another point
   *
   * @param[in] other Point to add to the current one
   *
   * @returns Reference to self
   *
   */
  constexpr Point& operator+=(const Point& other)
  {
    x += other.x;
    y += other.y;
    return *this;
  }

  /**
   * Memberwise subtract another point
   *
   * @param[in] other Point to subtract from the current one
   *
   * @returns Reference to self
   *
   */
  constexpr Point& operator-=(const Point& other)
  {
    x -= other.x;
    y -= other.y;
    return *this;
  }

  /**
   * Memberwise divide by an integer
   *
   * @param[in] value Divisor
   *
   * @returns Reference to self
   *
   */
  constexpr Point& operator/=(int value)
  {
    x /= value;
    y /= value;
    return *this;
  }

  /**
   * Memberwise divide by another point
   *
   * @param[in] other Divisor
   *
   * @returns Reference to self
   *
   */
  constexpr Point& operator/=(const Point& other)
  {
    x /= other.x;
    y /= other.y;
    return *this;
  }

  /**
   * Memberwise remainder from division by an integer
   *
   * @param[in] value Divisor
   *
   * @returns Reference to self
   *
   */
  constexpr Point& operator%=(int value)
  {
    x %= value;
    y %= value;
    return *this;
  }

  /**
   * Memberwise remainder from division by another
   *        point
   *
   * @param[in] other Divisor
   *
   * @returns Reference to self
   *
   */
  constexpr Point& operator%=(const Point& other)
  {
    x %= other.x;
    y %= other.y;
    return *this;
  }

  /**
   * Memberwise multiply by an integer
   *
   * @param[in] value Multiplier
   *
   * @returns Reference to self
   *
   */
  constexpr Point& operator*=(int value)
  {
    x *= value;
    y *= value;
    return *this;
  }

  /**
   * Memberwise multiply by another point
   *
   * @param[in] other Multiplier
   *
   * @returns Reference to self
   *
   */
  constexpr Point& operator*=(const Point& other)
  {
    x *= other.x;
    y *= other.y;
    return *this;
  }

  /**
   * Get a point with coordinates modified so it fits
   *        into a given rect
   *
   * @param[in] rect Rectangle to clamp with
   *
   * @returns Clamped point
   *
   */
  constexpr Point GetClamped(const Rect& rect) const;

  /**
   * Clamp point coordinates to make it fit into a
   *        given rect
   *
   * @param[in] rect Rectangle to clamp with
   *
   * @returns Reference to self
   *
   */
  constexpr Point& Clamp(const Rect& rect);

  /**
   * Get a point wrapped within a specified rect
   *
   * @param[in] rect Rectangle to wrap with
   *
   * @returns Wrapped point
   *
   */
  constexpr Point GetWrapped(const Rect& rect) const;

  /**
   * Wrap point coordinates within a specified rect
   *
   * @param[in] rect Rectangle to wrap with
   *
   * @returns Reference to self
   *
   */
  constexpr Point& Wrap(const Rect& rect);

  /**
   * Converts to FPoint
   *
   * @return FPoint
   */
  constexpr operator FPoint() const;
};

/**
 * The structure that defines a point (using floating point values).
 *
 * @since This struct is available since SDL 3.2.0.
 *
 * @cat wrap-extending-struct
 *
 * @sa FRect.GetEnclosingPoints
 * @sa FPoint.InRect
 */
struct FPoint : FPointRaw
{
  /**
   * Wraps FPoint.
   *
   * @param p the value to be wrapped
   */
  constexpr FPoint(const FPointRaw& p = {})
    : FPointRaw(p)
  {
  }

  /**
   * Constructs from its fields.
   *
   * @param x the value for x.
   * @param y the value for y.
   */
  constexpr FPoint(float x, float y)
    : FPointRaw{x, y}
  {
  }

  /**
   * Check if valid.
   *
   * @returns True if valid state, false otherwise.
   */
  constexpr explicit operator bool() const { return *this != FPointRaw{}; }

  /**
   * Get the x coordinate.
   *
   * @returns current x value.
   */
  constexpr float GetX() const { return x; }

  /**
   * Set the x coordinate.
   *
   * @param newX the new x coordinate.
   * @returns Reference to self.
   */
  constexpr FPoint& SetX(float newX)
  {
    x = newX;
    return *this;
  }

  /**
   * Get the y coordinate.
   *
   * @returns current y coordinate.
   */
  constexpr float GetY() const { return y; }

  /**
   * Set the y coordinate.
   *
   * @param newY the new y coordinate.
   * @returns Reference to self.
   */
  constexpr FPoint& SetY(float newY)
  {
    y = newY;
    return *this;
  }

  /**
   * Determine whether a point resides inside a floating point rectangle.
   *
   * A point is considered part of a rectangle if both `p` and `r` are not
   * nullptr, and `p`'s x and y coordinates are >= to the rectangle's top left
   * corner, and <= the rectangle's x+w and y+h. So a 1x1 rectangle considers
   * point (0,0) and (0,1) as "inside" and (0,2) as not.
   *
   * Note that this is a forced-inline function in a header, and not a public
   * API function available in the SDL library (which is to say, the code is
   * embedded in the calling program and the linker and dynamic loader will not
   * be able to find this function inside SDL itself).
   *
   * @param r the rectangle to test.
   * @returns true if this is contained by `r`, false otherwise.
   *
   * @threadsafety It is safe to call this function from any thread.
   *
   * @since This function is available since SDL 3.2.0.
   */
  constexpr bool InRect(const FRectRaw& r) const;

  /**
   * Get point's memberwise negation
   *
   * @returns New Point representing memberwise negation
   *
   */
  constexpr FPoint operator-() const { return FPoint(-x, -y); }

  /**
   * Get point's memberwise addition with another point
   *
   * @param[in] other Point to add
   *
   * @returns New Point representing memberwise addition with another point
   *
   */
  constexpr FPoint operator+(const FPoint& other) const
  {
    return FPoint(x + other.x, y + other.y);
  }

  /**
   * Get point's memberwise subtraction with another point
   *
   * @param[in] other Point to subtract
   *
   * @returns New Point representing memberwise subtraction of another point
   *
   */
  constexpr FPoint operator-(const FPoint& other) const
  {
    return FPoint(x - other.x, y - other.y);
  }

  /**
   * Get point's memberwise division by an float
   *
   * @param[in] value Divisor
   *
   * @returns New Point representing memberwise division of
   *          point by an float
   *
   */
  constexpr FPoint operator/(float value) const
  {
    return FPoint(x / value, y / value);
  }

  /**
   * Get point's memberwise division by another point
   *
   * @param[in] other Divisor
   *
   * @returns New Point representing memberwise division of
   *          point by another point
   *
   */
  constexpr FPoint operator/(const FPoint& other) const
  {
    return FPoint(x / other.x, y / other.y);
  }

  /**
   * Get point's memberwise multiplication by an
   *        float
   *
   * @param[in] value Multiplier
   *
   * @returns New Point representing memberwise multiplication
   *          of point by an float
   *
   */
  constexpr FPoint operator*(float value) const
  {
    return FPoint(x * value, y * value);
  }

  /**
   * Get point's memberwise multiplication by another
   *        point
   *
   * @param[in] other Multiplier
   *
   * @returns New Point representing memberwise multiplication
   *          of point by another point
   *
   */
  constexpr FPoint operator*(const FPoint& other) const
  {
    return FPoint(x * other.x, y * other.y);
  }

  /**
   * Memberwise add another point
   *
   * @param[in] other Point to add to the current one
   *
   * @returns Reference to self
   *
   */
  constexpr FPoint& operator+=(const FPoint& other)
  {
    x += other.x;
    y += other.y;
    return *this;
  }

  /**
   * Memberwise subtract another point
   *
   * @param[in] other Point to subtract from the current one
   *
   * @returns Reference to self
   *
   */
  constexpr FPoint& operator-=(const FPoint& other)
  {
    x -= other.x;
    y -= other.y;
    return *this;
  }

  /**
   * Memberwise divide by an float
   *
   * @param[in] value Divisor
   *
   * @returns Reference to self
   *
   */
  constexpr FPoint& operator/=(float value)
  {
    x /= value;
    y /= value;
    return *this;
  }

  /**
   * Memberwise divide by another point
   *
   * @param[in] other Divisor
   *
   * @returns Reference to self
   *
   */
  constexpr FPoint& operator/=(const FPoint& other)
  {
    x /= other.x;
    y /= other.y;
    return *this;
  }

  /**
   * Memberwise multiply by an float
   *
   * @param[in] value Multiplier
   *
   * @returns Reference to self
   *
   */
  constexpr FPoint& operator*=(float value)
  {
    x *= value;
    y *= value;
    return *this;
  }

  /**
   * Memberwise multiply by another point
   *
   * @param[in] other Multiplier
   *
   * @returns Reference to self
   *
   */
  constexpr FPoint& operator*=(const FPoint& other)
  {
    x *= other.x;
    y *= other.y;
    return *this;
  }

  /**
   * Get a point with coordinates modified so it fits
   *        into a given rect
   *
   * @param[in] rect Rectangle to clamp with
   *
   * @returns Clamped point
   *
   */
  constexpr FPoint GetClamped(const FRect& rect) const;

  /**
   * Clamp point coordinates to make it fit into a
   *        given rect
   *
   * @param[in] rect Rectangle to clamp with
   *
   * @returns Reference to self
   *
   */
  constexpr FPoint& Clamp(const FRect& rect);

  /**
   * Get a point wrapped within a specified rect
   *
   * @param[in] rect Rectangle to wrap with
   *
   * @returns Wrapped point
   *
   */
  constexpr FPoint GetWrapped(const FRect& rect) const;

  /**
   * Wrap point coordinates within a specified rect
   *
   * @param[in] rect Rectangle to wrap with
   *
   * @returns Reference to self
   *
   */
  constexpr FPoint& Wrap(const FRect& rect);
};

/**
 * A rectangle, with the origin at the upper left (using integers).
 *
 * @since This struct is available since SDL 3.2.0.
 *
 * @cat wrap-extending-struct
 *
 * @sa Rect.Empty
 * @sa Rect.Equal
 * @sa Rect.HasIntersection
 * @sa Rect.GetIntersection
 * @sa Rect.GetLineIntersection
 * @sa Rect.GetUnion
 * @sa Rect.GetEnclosingPoints
 */
struct Rect : RectRaw
{
  /**
   * Wraps Rect.
   *
   * @param r the value to be wrapped
   */
  constexpr Rect(const RectRaw& r = {})
    : RectRaw(r)
  {
  }

  /**
   * Constructs from its fields.
   *
   * @param x the left x.
   * @param y the top y.
   * @param w the width.
   * @param h the height.
   */
  constexpr Rect(int x, int y, int w, int h)
    : RectRaw{x, y, w, h}
  {
  }

  /**
   * Construct from offset and size
   *
   * @param corner the top-left corner
   * @param size the size
   */
  constexpr Rect(const PointRaw& corner, const PointRaw& size)
    : Rect{corner.x, corner.y, size.x, size.y}
  {
  }

  /// Compares with the underlying type
  constexpr bool operator==(const RectRaw& other) const { return Equal(other); }

  /// Compares with the underlying type
  constexpr bool operator==(const Rect& other) const
  {
    return *this == (const RectRaw&)(other);
  }

  /// @sa Empty()
  constexpr explicit operator bool() const { return !Empty(); }

  /**
   * Get left x coordinate.
   *
   * @returns coordinate of the left x
   */
  constexpr int GetX() const { return x; }

  /**
   * Set the left x coordinate.
   *
   * @param newX the new left x.
   * @returns Reference to self.
   */
  constexpr Rect& SetX(int newX)
  {
    x = newX;
    return *this;
  }

  /**
   * Get top y coordinate.
   *
   * @returns coordinate of the top y.
   */
  constexpr int GetY() const { return y; }

  /**
   * Set the top y coordinate.
   *
   * @param newY the new top y.
   * @returns Reference to self.
   */
  constexpr Rect& SetY(int newY)
  {
    y = newY;
    return *this;
  }

  /**
   * Get width of the rect
   *
   * @returns Width of the rect
   */
  constexpr int GetW() const { return w; }

  /**
   * Set the width of the rect.
   *
   * @param newW the new width.
   * @returns Reference to self.
   */
  constexpr Rect& SetW(int newW)
  {
    w = newW;
    return *this;
  }

  /**
   * Get height of the rect
   *
   * @returns Height of the rect
   */
  constexpr int GetH() const { return h; }

  /**
   * Set the height of the rect.
   *
   * @param newH the new height.
   * @returns Reference to self.
   */
  constexpr Rect& SetH(int newH)
  {
    h = newH;
    return *this;
  }

  /**
   * Calculate a minimal rectangle enclosing a set of points.
   *
   * If `clip` is not nullptr then only points inside of the clipping rectangle
   * are considered.
   *
   * @param points a span of SDL_Point structures representing points to be
   *               enclosed.
   * @param clip an SDL_Rect used for clipping or std::nullopt to enclose all
   *             points.
   * @returns a SDL_Rect structure filled in with the minimal enclosing
   *          rectangle or an empty rect if all the points were outside of the
   *          clipping rectangle.
   *
   * @since This function is available since SDL 3.2.0.
   */
  static Rect GetEnclosingPoints(
    SpanRef<const PointRaw> points,
    OptionalRef<const RectRaw> clip = std::nullopt);

  /**
   * Construct the rect from given center coordinates, width and height
   *
   * @param[in] cx X coordinate of the rectangle center
   * @param[in] cy Y coordinate of the rectangle center
   * @param[in] w Width of the rectangle
   * @param[in] h Height of the rectangle
   *
   */
  static constexpr Rect FromCenter(int cx, int cy, int w, int h)
  {
    return Rect(cx - w / 2, cy - h / 2, w, h);
  }

  /**
   * Construct the rect from given center coordinates and size
   *
   * @param[in] center Coordinates of the rectangle center
   * @param[in] size Dimensions of the rectangle
   *
   */
  static constexpr Rect FromCenter(Point center, Point size)
  {
    return Rect(center - size / 2, size);
  }

  /**
   * Construct the rect from given corners coordinates
   *
   * @param[in] x1 X coordinate of the top left rectangle corner
   * @param[in] y1 Y coordinate of the top left rectangle corner
   * @param[in] x2 X coordinate of the bottom right rectangle corner
   * @param[in] y2 Y coordinate of the bottom right rectangle corner
   *
   */
  static constexpr Rect FromCorners(int x1, int y1, int x2, int y2)
  {
    return Rect(x1, y1, x2 - x1 + 1, y2 - y1 + 1);
  }

  /**
   * Construct the rect from given centers coordinates
   *
   * @param[in] p1 Coordinates of the top left rectangle corner
   * @param[in] p2 Coordinates of the bottom right rectangle corner
   *
   */
  static constexpr Rect FromCorners(Point p1, Point p2)
  {
    return Rect(p1, p2 - p1 + Point(1, 1));
  }

  /**
   * Get X coordinate of the rect second corner
   *
   * @returns X coordinate of the rect second corner
   *
   */
  constexpr int GetX2() const { return x + w - 1; }

  /**
   * Set X coordinate of the rect second corner
   *
   * @param[in] x2 New X coordinate value
   *
   * This modifies rectangle width internally
   *
   * @returns Reference to self
   *
   */
  constexpr Rect& SetX2(int x2)
  {
    w = x2 - x + 1;
    return *this;
  }

  /**
   * Get Y coordinate of the rect second corner
   *
   * @returns Y coordinate of the rect second corner
   *
   */
  constexpr int GetY2() const { return y + h - 1; }

  /**
   * Set Y coordinate of the rect second corner
   *
   * @param[in] y2 New Y coordinate value
   *
   * This modifies rectangle height internally
   *
   * @returns Reference to self
   *
   */
  constexpr Rect& SetY2(int y2)
  {
    h = y2 - y + 1;
    return *this;
  }

  /**
   * Get top left corner of the rect
   *
   * @returns Top left corner of the rect
   *
   */
  constexpr Point GetTopLeft() const { return Point(x, y); }

  /**
   * Get top right corner of the rect
   *
   * @returns Top right corner of the rect
   *
   */
  constexpr Point GetTopRight() const { return Point(GetX2(), y); }

  /**
   * Get bottom left corner of the rect
   *
   * @returns bottom left corner of the rect
   *
   */
  constexpr Point GetBottomLeft() const { return Point(x, GetY2()); }

  /**
   * Get bottom right corner of the rect
   *
   * @returns Bottom right corner of the rect
   *
   */
  constexpr Point GetBottomRight() const { return Point(GetX2(), GetY2()); }

  /**
   * Get size of the rect
   *
   * @returns Size of the rect
   *
   */
  constexpr Point GetSize() const { return Point(w, h); }

  /**
   * Get centroid of the rect
   *
   * @returns Centroid of the rect
   *
   */
  constexpr Point GetCentroid() const { return Point(x + w / 2, y + h / 2); }

  /**
   * Calculate the intersection of a rectangle and line segment
   *
   * @param[in,out] p1 Starting coordinates of the line
   * @param[in,out] p2 Ending coordinates of the line
   *
   * @returns True if there is an intersection, false otherwise
   *
   * This function is used to clip a line segment to a
   * rectangle. A line segment contained entirely within the
   * rectangle or that does not intersect will remain unchanged.
   * A line segment that crosses the rectangle at either or both
   * ends will be clipped to the boundary of the rectangle and
   * the new coordinates saved in p1 and/or p2 as necessary.
   *
   */
  bool GetLineIntersection(PointRaw* p1, PointRaw* p2) const
  {
    return GetLineIntersection(p1 ? &p1->x : nullptr,
                               p1 ? &p1->y : nullptr,
                               p2 ? &p2->x : nullptr,
                               p2 ? &p2->y : nullptr);
  }

  /**
   * Calculate the intersection of a rectangle and line segment.
   *
   * This function is used to clip a line segment to a rectangle. A line segment
   * contained entirely within the rectangle or that does not intersect will
   * remain unchanged. A line segment that crosses the rectangle at either or
   * both ends will be clipped to the boundary of the rectangle and the new
   * coordinates saved in `X1`, `Y1`, `X2`, and/or `Y2` as necessary.
   *
   * @param X1 a pointer to the starting X-coordinate of the line.
   * @param Y1 a pointer to the starting Y-coordinate of the line.
   * @param X2 a pointer to the ending X-coordinate of the line.
   * @param Y2 a pointer to the ending Y-coordinate of the line.
   * @returns true if there is an intersection, false otherwise.
   *
   * @since This function is available since SDL 3.2.0.
   */
  bool GetLineIntersection(int* X1, int* Y1, int* X2, int* Y2) const;

  /**
   * Convert an SDL_Rect to SDL_FRect
   *
   * @return A FRect filled in with the floating point representation of
   *              `rect`.
   *
   * @threadsafety It is safe to call this function from any thread.
   *
   * @since This function is available since SDL 3.2.0.
   */
  constexpr operator SDL_FRect() const;

  /// @sa operator ToFRect()
  constexpr operator FRect() const;

  /**
   * Determine whether a rectangle has no area.
   *
   * A rectangle is considered "empty" for this function if `r` is nullptr, or
   * if `r`'s width and/or height are <= 0.
   *
   * Note that this is a forced-inline function in a header, and not a public
   * API function available in the SDL library (which is to say, the code is
   * embedded in the calling program and the linker and dynamic loader will not
   * be able to find this function inside SDL itself).
   *
   * @returns true if the rectangle is "empty", false otherwise.
   *
   * @threadsafety It is safe to call this function from any thread.
   *
   * @since This function is available since SDL 3.2.0.
   */
  constexpr bool Empty() const;

  /**
   * Determine whether two rectangles are equal.
   *
   * Rectangles are considered equal if both are not nullptr and each of their
   * x, y, width and height match.
   *
   * Note that this is a forced-inline function in a header, and not a public
   * API function available in the SDL library (which is to say, the code is
   * embedded in the calling program and the linker and dynamic loader will not
   * be able to find this function inside SDL itself).
   *
   * @param other the second rectangle to test.
   * @returns true if the rectangles are equal, false otherwise.
   *
   * @threadsafety It is safe to call this function from any thread.
   *
   * @since This function is available since SDL 3.2.0.
   */
  constexpr bool Equal(const RectRaw& other) const;

  /**
   * Check whether the rect contains given point
   *
   * @param p Point to check
   *
   * @returns True if the point is contained in the rect
   *
   */
  constexpr bool Contains(const PointRaw& p) const
  {
    return SDL_PointInRect(&p, this);
  }

  /**
   * Check whether the rect contains given point
   *
   * @param other Point to check
   *
   * @returns True if the point is contained in the rect
   *
   */
  constexpr bool Contains(const RectRaw& other) const
  {
    return GetUnion(other) == *this;
  }

  /**
   * Determine whether two rectangles intersect.
   *
   * @param other an SDL_Rect structure representing the second rectangle.
   * @returns true if there is an intersection, false otherwise.
   *
   * @threadsafety It is safe to call this function from any thread.
   *
   * @since This function is available since SDL 3.2.0.
   *
   * @sa Rect.GetIntersection
   */
  constexpr bool HasIntersection(const RectRaw& other) const;

  /**
   * Calculate the intersection of two rectangles.
   *
   * If `result` is nullptr then this function will return false.
   *
   * @param other an SDL_Rect structure representing the second rectangle.
   * @returns a Rect structure filled in with the intersection of if there is
   *          intersection, std::nullopt otherwise.
   *
   * @since This function is available since SDL 3.2.0.
   *
   * @sa Rect.HasIntersection
   */
  constexpr Rect GetIntersection(const RectRaw& other) const;

  /**
   * Calculate the union of two rectangles.
   *
   * @param other an SDL_Rect structure representing the second rectangle.
   * @returns Rect representing union of two rectangles
   * @throws Error on failure.
   *
   * @since This function is available since SDL 3.2.0.
   */
  constexpr Rect GetUnion(const RectRaw& other) const;

  /**
   * Get a rect extended by specified amount of pixels
   *
   * @param[in] amount Number of pixels to extend by
   *
   * @returns Extended rect
   *
   */
  constexpr Rect GetExtension(unsigned int amount) const
  {
    Rect r = *this;
    r.Extend(amount);
    return r;
  }

  /**
   * Get a rect extended by specified amount of pixels
   *
   * @param[in] hAmount Number of pixels to extend by
   *                    in horizontal direction
   * @param[in] vAmount Number of pixels to extend by
   *                    in vertical direction
   *
   * @returns Extended rect
   *
   */
  constexpr Rect GetExtension(unsigned int hAmount, unsigned int vAmount) const
  {
    Rect r = *this;
    r.Extend(hAmount, vAmount);
    return r;
  }

  /**
   * Extend a rect by specified amount of pixels
   *
   * @param[in] amount Number of pixels to extend by
   *
   * @returns Reference to self
   *
   */
  constexpr Rect& Extend(unsigned int amount) { return Extend(amount, amount); }

  /**
   * Extend a rect by specified amount of pixels
   *
   * @param[in] hAmount Number of pixels to extend by
   *                    in horizontal direction
   * @param[in] vAmount Number of pixels to extend by
   *                    in vertical direction
   *
   * @returns Reference to self
   *
   */
  constexpr Rect& Extend(unsigned int hAmount, unsigned int vAmount)
  {
    x -= hAmount;
    y -= vAmount;
    w += hAmount * 2;
    h += vAmount * 2;
    return *this;
  }

  /**
   * Get rectangle moved by a given offset
   *
   * @param[in] offset Point specifying an offset
   *
   * @returns Moved rectangle
   *
   */
  constexpr Rect operator+(const Point& offset) const
  {
    return Rect(x + offset.x, y + offset.y, w, h);
  }

  /**
   * Get rectangle moved by an opposite of given offset
   *
   * @param[in] offset Point specifying an offset
   *
   * @returns Moved rectangle
   *
   */
  constexpr Rect operator-(const Point& offset) const
  {
    return Rect(x - offset.x, y - offset.y, w, h);
  }

  /**
   * Move by then given offset
   *
   * @param[in] offset Point specifying an offset
   *
   * @returns Reference to self
   *
   */
  constexpr Rect& operator+=(const Point& offset)
  {
    x += offset.x;
    y += offset.y;
    return *this;
  }

  /**
   * Move by an opposite of the given offset
   *
   * @param[in] offset Point specifying an offset
   *
   * @returns Reference to self
   *
   */
  constexpr Rect& operator-=(const Point& offset)
  {
    x -= offset.x;
    y -= offset.y;
    return *this;
  }
};

/**
<<<<<<< HEAD
 * A rectangle stored using floating point values.
 *
 * The origin of the coordinate space is in the top-left, with increasing
 * values moving down and right. The properties `x` and `y` represent the
 * coordinates of the top-left corner of the rectangle.
=======
 * A rectangle, with the origin at the upper left (using floating point values).
>>>>>>> 5383d3e5
 *
 * @since This struct is available since SDL 3.2.0.
 *
 * @cat wrap-extending-struct
 *
 * @sa FRect.Empty
 * @sa FRect.Equal
 * @sa FRect.EqualEpsilon
 * @sa FRect.HasIntersection
 * @sa FRect.GetIntersection
 * @sa FRect.GetLineIntersection
 * @sa FRect.GetUnion
 * @sa FRect.GetEnclosingPoints
 * @sa FPoint.InRect
 */
struct FRect : FRectRaw
{
  /**
   * Wraps FRect.
   *
   * @param r the value to be wrapped
   */
  constexpr FRect(const FRectRaw& r = {})
    : FRectRaw(r)
  {
  }

  /**
   * Constructs from its fields.
   *
   * @param x the left x.
   * @param y the top y.
   * @param w the width.
   * @param h the height.
   */
  constexpr FRect(float x, float y, float w, float h)
    : FRectRaw{x, y, w, h}
  {
  }

  /**
   * Constructs from top-left corner plus size
   */
  constexpr FRect(FPoint corner, FPoint size)
    : FRect{corner.x, corner.y, size.x, size.y}
  {
  }

  /// Compares with the underlying type
  constexpr bool operator==(const FRectRaw& other) const
  {
    return Equal(other);
  }

  /// Compares with the underlying type
  constexpr bool operator==(const FRect& other) const
  {
    return *this == (const FRectRaw&)(other);
  }

  /// @sa Empty()
  constexpr operator bool() const { return !Empty(); }

  /**
   * Get left x coordinate.
   *
   * @returns coordinate of the left x
   */
  constexpr float GetX() const { return x; }

  /**
   * Set the left x coordinate.
   *
   * @param newX the new left x.
   * @returns Reference to self.
   */
  constexpr FRect& SetX(float newX)
  {
    x = newX;
    return *this;
  }

  /**
   * Get top y coordinate.
   *
   * @returns coordinate of the top y.
   */
  constexpr float GetY() const { return y; }

  /**
   * Set the top y coordinate.
   *
   * @param newY the new top y.
   * @returns Reference to self.
   */
  constexpr FRect& SetY(float newY)
  {
    y = newY;
    return *this;
  }

  /**
   * Get width of the rect
   *
   * @returns Width of the rect
   */
  constexpr float GetW() const { return w; }

  /**
   * Set the width of the rect.
   *
   * @param newW the new width.
   * @returns Reference to self.
   */
  constexpr FRect& SetW(float newW)
  {
    w = newW;
    return *this;
  }

  /**
   * Get height of the rect
   *
   * @returns Height of the rect
   */
  constexpr float GetH() const { return h; }

  /**
   * Set the height of the rect.
   *
   * @param newH the new height.
   * @returns Reference to self.
   */
  constexpr FRect& SetH(float newH)
  {
    h = newH;
    return *this;
  }

  /**
   * Calculate a minimal rectangle enclosing a set of points with float
   * precision.
   *
   * If `clip` is not nullptr then only points inside of the clipping rectangle
   * are considered.
   *
   * @param points a span of SDL_Point structures representing points to be
   *               enclosed.
   * @param clip an SDL_Rect used for clipping or std::nullopt to enclose all
   *             points.
   * @returns a FRect structure filled in with the minimal enclosing
   *          rectangle or an empty FRect if all the points were outside of
   *          the clipping rectangle.
   *
   * @since This function is available since SDL 3.2.0.
   */
  static constexpr FRect GetEnclosingPoints(
    SpanRef<const FPointRaw> points,
    OptionalRef<const FRectRaw> clip = std::nullopt);

  /**
   * Construct the rect from given center coordinates, width and height
   *
   * @param[in] cx X coordinate of the rectangle center
   * @param[in] cy Y coordinate of the rectangle center
   * @param[in] w Width of the rectangle
   * @param[in] h Height of the rectangle
   *
   */
  static constexpr FRect FromCenter(float cx, float cy, float w, float h)
  {
    return FRect(cx - w / 2, cy - h / 2, w, h);
  }

  /**
   * Construct the rect from given center coordinates and size
   *
   * @param[in] center Coordinates of the rectangle center
   * @param[in] size Dimensions of the rectangle
   *
   */
  static constexpr FRect FromCenter(FPoint center, FPoint size)
  {
    return FRect(center - size / 2, size);
  }

  /**
   * Construct the rect from given corners coordinates
   *
   * @param[in] x1 X coordinate of the top left rectangle corner
   * @param[in] y1 Y coordinate of the top left rectangle corner
   * @param[in] x2 X coordinate of the bottom right rectangle corner
   * @param[in] y2 Y coordinate of the bottom right rectangle corner
   *
   */
  static constexpr FRect FromCorners(float x1, float y1, float x2, float y2)
  {
    return FRect(x1, y1, x2 - x1 + 1, y2 - y1 + 1);
  }

  /**
   * Construct the rect from given centers coordinates
   *
   * @param[in] p1 Coordinates of the top left rectangle corner
   * @param[in] p2 Coordinates of the bottom right rectangle corner
   *
   */
  static constexpr FRect FromCorners(FPoint p1, FPoint p2)
  {
    return FRect(p1, p2 - p1 + FPoint(1, 1));
  }

  /**
   * Get X coordinate of the rect second corner
   *
   * @returns X coordinate of the rect second corner
   *
   */
  constexpr float GetX2() const { return x + w - 1; }

  /**
   * Set X coordinate of the rect second corner
   *
   * @param[in] x2 New X coordinate value
   *
   * This modifies rectangle width internally
   *
   * @returns Reference to self
   *
   */
  constexpr FRect& SetX2(float x2)
  {
    w = x2 - x + 1;
    return *this;
  }

  /**
   * Get Y coordinate of the rect second corner
   *
   * @returns Y coordinate of the rect second corner
   *
   */
  constexpr float GetY2() const { return y + h - 1; }

  /**
   * Set Y coordinate of the rect second corner
   *
   * @param[in] y2 New Y coordinate value
   *
   * This modifies rectangle height internally
   *
   * @returns Reference to self
   *
   */
  constexpr FRect& SetY2(float y2)
  {
    h = y2 - y + 1;
    return *this;
  }

  /**
   * Get top left corner of the rect
   *
   * @returns Top left corner of the rect
   *
   */
  constexpr FPoint GetTopLeft() const { return FPoint(x, y); }

  /**
   * Get top right corner of the rect
   *
   * @returns Top right corner of the rect
   *
   */
  constexpr FPoint GetTopRight() const { return FPoint(GetX2(), y); }

  /**
   * Get bottom left corner of the rect
   *
   * @returns bottom left corner of the rect
   *
   */
  constexpr FPoint GetBottomLeft() const { return FPoint(x, GetY2()); }

  /**
   * Get bottom right corner of the rect
   *
   * @returns Bottom right corner of the rect
   *
   */
  constexpr FPoint GetBottomRight() const { return FPoint(GetX2(), GetY2()); }

  /**
   * Get size of the rect
   *
   * @returns Size of the rect
   *
   */
  constexpr FPoint GetSize() const { return FPoint(w, h); }

  /**
   * Get centroid of the rect
   *
   * @returns Centroid of the rect
   *
   */
  constexpr FPoint GetCentroid() const { return FPoint(x + w / 2, y + h / 2); }

  /**
   * Calculate the intersection of a rectangle and line segment with float
   * precision.
   *
   * This function is used to clip a line segment to a rectangle. A line segment
   * contained entirely within the rectangle or that does not intersect will
   * remain unchanged. A line segment that crosses the rectangle at either or
   * both ends will be clipped to the boundary of the rectangle and the new
   * coordinates saved in `X1`, `Y1`, `X2`, and/or `Y2` as necessary.
   *
   * @param X1 a pointer to the starting X-coordinate of the line.
   * @param Y1 a pointer to the starting Y-coordinate of the line.
   * @param X2 a pointer to the ending X-coordinate of the line.
   * @param Y2 a pointer to the ending Y-coordinate of the line.
   * @returns true if there is an intersection, false otherwise.
   *
   * @since This function is available since SDL 3.2.0.
   */
  bool GetLineIntersection(float* X1, float* Y1, float* X2, float* Y2) const;

  /**
   * Determine whether a floating point rectangle takes no space.
   *
   * @param[in,out] p1 Starting coordinates of the line
   * @param[in,out] p2 Ending coordinates of the line
   *
   * @returns True if there is an intersection, false otherwise
   *
   * This function is used to clip a line segment to a
   * rectangle. A line segment contained entirely within the
   * rectangle or that does not intersect will remain unchanged.
   * A line segment that crosses the rectangle at either or both
   * ends will be clipped to the boundary of the rectangle and
   * the new coordinates saved in p1 and/or p2 as necessary.
   *
   */
  bool GetLineIntersection(FPoint* p1, FPoint* p2) const
  {
    return GetLineIntersection(p1 ? &p1->x : nullptr,
                               p1 ? &p1->y : nullptr,
                               p2 ? &p2->x : nullptr,
                               p2 ? &p2->y : nullptr);
  }

  /**
   * Determine whether a rectangle has no area.
   *
   * A rectangle is considered "empty" for this function if `r` is NULL, or if
   * `r`'s width and/or height are <= 0.
   *
   * Note that this is a forced-inline function in a header, and not a public
   * API function available in the SDL library (which is to say, the code is
   * embedded in the calling program and the linker and dynamic loader will not
   * be able to find this function inside SDL itself).
   *
   * @returns true if the rectangle is "empty", false otherwise.
   *
   * @threadsafety It is safe to call this function from any thread.
   *
   * @since This function is available since SDL 3.2.0.
   */
  constexpr bool Empty() const;

  /**
   * Determine whether two floating point rectangles are equal, within some
   * given epsilon.
   *
   * Rectangles are considered equal if both are not nullptr and each of their
   * x, y, width and height are within `epsilon` of each other. If you don't
   * know what value to use for `epsilon`, you should call the FRect.Equal
   * function instead.
   *
   * Note that this is a forced-inline function in a header, and not a public
   * API function available in the SDL library (which is to say, the code is
   * embedded in the calling program and the linker and dynamic loader will not
   * be able to find this function inside SDL itself).
   *
   * @param other the second rectangle to test.
   * @param epsilon the epsilon value for comparison.
   * @returns true if the rectangles are equal, false otherwise.
   *
   * @threadsafety It is safe to call this function from any thread.
   *
   * @since This function is available since SDL 3.2.0.
   *
   * @sa FRect.Equal
   */
  constexpr bool EqualEpsilon(const FRectRaw& other, const float epsilon) const;

  /**
   * Determine whether two rectangles are equal.
   *
   * Rectangles are considered equal if both are not nullptr and each of their
   * x, y, width and height are within FLT_EPSILON of each other. This is often
   * a reasonable way to compare two floating point rectangles and deal with the
   * slight precision variations in floating point calculations that tend to pop
   * up.
   *
   * Note that this is a forced-inline function in a header, and not a public
   * API function available in the SDL library (which is to say, the code is
   * embedded in the calling program and the linker and dynamic loader will not
   * be able to find this function inside SDL itself).
   *
   * @param other the second rectangle to test.
   * @returns true if the rectangles are equal, false otherwise.
   *
   * @threadsafety It is safe to call this function from any thread.
   *
   * @since This function is available since SDL 3.2.0.
   *
   * @sa FRect.EqualEpsilon
   */
  constexpr bool Equal(const FRectRaw& other) const;

  /**
   * Check whether the rect contains given point
   *
   * @param p Point to check
   *
   * @returns True if the point is contained in the rect
   *
   */
  constexpr bool Contains(const FPointRaw& p) const
  {
    return SDL_PointInRectFloat(&p, this);
  }

  /**
   * Check whether the rect contains given point
   *
   * @param other Point to check
   *
   * @returns True if the point is contained in the rect
   *
   */
  constexpr bool Contains(const FRectRaw& other) const
  {
    return GetUnion(other) == *this;
  }

  /**
   * Determine whether two rectangles intersect.
   *
   * @param other an SDL_Rect structure representing the second rectangle.
   * @returns true if there is an intersection, false otherwise.
   *
   * @threadsafety It is safe to call this function from any thread.
   *
   * @since This function is available since SDL 3.2.0.
   *
   * @sa Rect.GetIntersection
   */
  constexpr bool HasIntersection(const FRectRaw& other) const;

  /**
   * Calculate the intersection of two rectangles with float precision.
   *
   * If `result` is nullptr then this function will return false.
   *
   * @param other an SDL_Rect structure representing the second rectangle.
   * @returns an SDL_Rect structure filled in with the intersection of
   *          if there is intersection, an empty FRect otherwise.
   *
   * @since This function is available since SDL 3.2.0.
   *
   * @sa FRect.HasIntersection
   */
  constexpr FRect GetIntersection(const FRectRaw& other) const;

  /**
   * Calculate the union of two rectangles with float precision.
   *
   * @param other an SDL_Rect structure representing the second rectangle.
   * @returns Rect representing union of two rectangles
   * @throws Error on failure.
   *
   * @since This function is available since SDL 3.2.0.
   */
  constexpr FRect GetUnion(const FRectRaw& other) const;

  /**
   * Get a rect extended by specified amount of pixels
   *
   * @param[in] amount Number of pixels to extend by
   *
   * @returns Extended rect
   *
   */
  constexpr FRect GetExtension(unsigned int amount) const
  {
    FRect r = *this;
    r.Extend(amount);
    return r;
  }

  /**
   * Get a rect extended by specified amount of pixels
   *
   * @param[in] hAmount Number of pixels to extend by
   *                    in horizontal direction
   * @param[in] vAmount Number of pixels to extend by
   *                    in vertical direction
   *
   * @returns Extended rect
   *
   */
  constexpr FRect GetExtension(float hAmount, float vAmount) const
  {
    FRect r = *this;
    r.Extend(hAmount, vAmount);
    return r;
  }

  /**
   * Extend a rect by specified amount of pixels
   *
   * @param[in] amount Number of pixels to extend by
   *
   * @returns Reference to self
   *
   */
  constexpr FRect& Extend(float amount) { return Extend(amount, amount); }

  /**
   * Extend a rect by specified amount of pixels
   *
   * @param[in] hAmount Number of pixels to extend by
   *                    in horizontal direction
   * @param[in] vAmount Number of pixels to extend by
   *                    in vertical direction
   *
   * @returns Reference to self
   *
   */
  constexpr FRect& Extend(float hAmount, float vAmount)
  {
    x -= hAmount;
    y -= vAmount;
    w += hAmount * 2;
    h += vAmount * 2;
    return *this;
  }

  /**
   * Get rectangle moved by a given offset
   *
   * @param[in] offset Point specifying an offset
   *
   * @returns Moved rectangle
   *
   */
  constexpr FRect operator+(const FPoint& offset) const
  {
    return FRect(x + offset.x, y + offset.y, w, h);
  }

  /**
   * Get rectangle moved by an opposite of given offset
   *
   * @param[in] offset Point specifying an offset
   *
   * @returns Moved rectangle
   *
   */
  constexpr FRect operator-(const FPoint& offset) const
  {
    return FRect(x - offset.x, y - offset.y, w, h);
  }

  /**
   * Move by then given offset
   *
   * @param[in] offset Point specifying an offset
   *
   * @returns Reference to self
   *
   */
  constexpr FRect& operator+=(const FPoint& offset)
  {
    x += offset.x;
    y += offset.y;
    return *this;
  }

  /**
   * Move by an opposite of the given offset
   *
   * @param[in] offset Point specifying an offset
   *
   * @returns Reference to self
   *
   */
  constexpr FRect& operator-=(const FPoint& offset)
  {
    x -= offset.x;
    y -= offset.y;
    return *this;
  }
};

/**
 * Convert an Rect to FRect
 *
 * @param rect a pointer to an Rect.
 * @returns the floating point representation of `rect`.
 *
 * @threadsafety It is safe to call this function from any thread.
 *
 * @since This function is available since SDL 3.2.0.
 */
constexpr FRect RectToFRect(const RectRaw& rect)
{
  FRect frect;
  SDL_RectToFRect(&rect, &frect);
  return frect;
}

constexpr Rect::operator SDL_FRect() const { return RectToFRect(*this); }

/**
 * Determine whether a point resides inside a rectangle.
 *
 * A point is considered part of a rectangle if both `p` and `r` are not
 * nullptr, and `p`'s x and y coordinates are >= to the rectangle's top left
 * corner, and < the rectangle's x+w and y+h. So a 1x1 rectangle considers point
 * (0,0) as "inside" and (0,1) as not.
 *
 * Note that this is a forced-inline function in a header, and not a public API
 * function available in the SDL library (which is to say, the code is embedded
 * in the calling program and the linker and dynamic loader will not be able to
 * find this function inside SDL itself).
 *
 * @param p the point to test.
 * @param r the rectangle to test.
 * @returns true if `p` is contained by `r`, false otherwise.
 *
 * @threadsafety It is safe to call this function from any thread.
 *
 * @since This function is available since SDL 3.2.0.
 */
constexpr bool PointInRect(const PointRaw& p, const RectRaw& r)
{
  return SDL_PointInRect(&p, &r);
}

constexpr bool Point::InRect(const RectRaw& r) const
{
  return SDL::PointInRect(*this, r);
}

/**
 * Determine whether a rectangle has no area.
 *
 * A rectangle is considered "empty" for this function if `r` is nullptr, or if
 * `r`'s width and/or height are <= 0.
 *
 * Note that this is a forced-inline function in a header, and not a public API
 * function available in the SDL library (which is to say, the code is embedded
 * in the calling program and the linker and dynamic loader will not be able to
 * find this function inside SDL itself).
 *
 * @param r the rectangle to test.
 * @returns true if the rectangle is "empty", false otherwise.
 *
 * @threadsafety It is safe to call this function from any thread.
 *
 * @since This function is available since SDL 3.2.0.
 */
constexpr bool RectEmpty(const RectRaw& r) { return SDL_RectEmpty(&r); }

constexpr bool Rect::Empty() const { return SDL::RectEmpty(*this); }

/**
 * Determine whether two rectangles are equal.
 *
 * Rectangles are considered equal if both are not nullptr and each of their x,
 * y, width and height match.
 *
 * Note that this is a forced-inline function in a header, and not a public API
 * function available in the SDL library (which is to say, the code is embedded
 * in the calling program and the linker and dynamic loader will not be able to
 * find this function inside SDL itself).
 *
 * @param a the first rectangle to test.
 * @param b the second rectangle to test.
 * @returns true if the rectangles are equal, false otherwise.
 *
 * @threadsafety It is safe to call this function from any thread.
 *
 * @since This function is available since SDL 3.2.0.
 */
constexpr bool RectsEqual(const RectRaw& a, const RectRaw& b)
{
  return SDL_RectsEqual(&a, &b);
}

constexpr bool Rect::Equal(const RectRaw& other) const
{
  return SDL::RectsEqual(*this, other);
}

/**
 * Determine whether two rectangles intersect.
 *
 * If either pointer is nullptr the function will return false.
 *
 * @param A an Rect structure representing the first rectangle.
 * @param B an Rect structure representing the second rectangle.
 * @returns true if there is an intersection, false otherwise.
 *
 * @threadsafety It is safe to call this function from any thread.
 *
 * @since This function is available since SDL 3.2.0.
 *
 * @sa Rect.GetIntersection
 */
constexpr bool HasRectIntersection(const RectRaw& A, const RectRaw& B)
{
  return SDL_HasRectIntersection(&A, &B);
}

constexpr bool Rect::HasIntersection(const RectRaw& other) const
{
  return SDL::HasRectIntersection(*this, other);
}

/**
 * Calculate the intersection of two rectangles.
 *
 * If `result` is nullptr then this function will return false.
 *
 * @param A an Rect structure representing the first rectangle.
 * @param B an Rect structure representing the second rectangle.
 * @returns a Rect structure filled in with the intersection of if there is
 *          intersection, std::nullopt otherwise.
 *
 * @since This function is available since SDL 3.2.0.
 *
 * @sa Rect.HasIntersection
 */
constexpr Rect GetRectIntersection(const RectRaw& A, const RectRaw& B)
{
  if (Rect result; SDL_GetRectIntersection(&A, &B, &result)) return result;
  return {};
}

constexpr Rect Rect::GetIntersection(const RectRaw& other) const
{
  return SDL::GetRectIntersection(*this, other);
}

/**
 * Calculate the union of two rectangles.
 *
 * @param A an Rect structure representing the first rectangle.
 * @param B an Rect structure representing the second rectangle.
 * @returns Rect representing union of two rectangles
 * @throws Error on failure.
 *
 * @since This function is available since SDL 3.2.0.
 */
constexpr Rect GetRectUnion(const RectRaw& A, const RectRaw& B)
{
  Rect r;
  CheckError(SDL_GetRectUnion(&A, &B, &r));
  return r;
}

constexpr Rect Rect::GetUnion(const RectRaw& other) const
{
  return SDL::GetRectUnion(*this, other);
}

/**
 * Calculate a minimal rectangle enclosing a set of points.
 *
 * If `clip` is not nullopt then only points inside of the clipping rectangle
 * are considered.
 *
 * @param points an array of Point structures representing points to be
 *               enclosed.
 * @param clip an Rect used for clipping or nullptr to enclose all points.
 * @returns Result if any points were enclosed or empty rect if all the points
 * were outside of the clipping rectangle.
 *
 * @since This function is available since SDL 3.2.0.
 */
inline Rect GetRectEnclosingPoints(
  SpanRef<const PointRaw> points,
  OptionalRef<const RectRaw> clip = std::nullopt)
{
  if (Rect result;
      SDL_GetRectEnclosingPoints(points.data(), points.size(), clip, &result)) {
    return result;
  }
  return {};
}

inline Rect Rect::GetEnclosingPoints(SpanRef<const PointRaw> points,
                                     OptionalRef<const RectRaw> clip)
{
  return SDL::GetRectEnclosingPoints(points, clip);
}

/**
 * Calculate the intersection of a rectangle and line segment.
 *
 * This function is used to clip a line segment to a rectangle. A line segment
 * contained entirely within the rectangle or that does not intersect will
 * remain unchanged. A line segment that crosses the rectangle at either or both
 * ends will be clipped to the boundary of the rectangle and the new coordinates
 * saved in `X1`, `Y1`, `X2`, and/or `Y2` as necessary.
 *
 * @param rect an Rect structure representing the rectangle to intersect.
 * @param X1 a pointer to the starting X-coordinate of the line.
 * @param Y1 a pointer to the starting Y-coordinate of the line.
 * @param X2 a pointer to the ending X-coordinate of the line.
 * @param Y2 a pointer to the ending Y-coordinate of the line.
 * @returns true if there is an intersection, false otherwise.
 *
 * @since This function is available since SDL 3.2.0.
 */
inline bool GetRectAndLineIntersection(const RectRaw& rect,
                                       int* X1,
                                       int* Y1,
                                       int* X2,
                                       int* Y2)
{
  return SDL_GetRectAndLineIntersection(&rect, X1, Y1, X2, Y2);
}

inline bool Rect::GetLineIntersection(int* X1, int* Y1, int* X2, int* Y2) const
{
  return SDL::GetRectAndLineIntersection(*this, X1, Y1, X2, Y2);
}

/**
 * Determine whether a point resides inside a floating point rectangle.
 *
 * A point is considered part of a rectangle if both `p` and `r` are not
 * nullptr, and `p`'s x and y coordinates are >= to the rectangle's top left
 * corner, and <= the rectangle's x+w and y+h. So a 1x1 rectangle considers
 * point (0,0) and (0,1) as "inside" and (0,2) as not.
 *
 * Note that this is a forced-inline function in a header, and not a public API
 * function available in the SDL library (which is to say, the code is embedded
 * in the calling program and the linker and dynamic loader will not be able to
 * find this function inside SDL itself).
 *
 * @param p the point to test.
 * @param r the rectangle to test.
 * @returns true if `p` is contained by `r`, false otherwise.
 *
 * @threadsafety It is safe to call this function from any thread.
 *
 * @since This function is available since SDL 3.2.0.
 */
constexpr bool PointInRectFloat(const FPointRaw& p, const FRectRaw& r)
{
  return SDL_PointInRectFloat(&p, &r);
}

constexpr bool FPoint::InRect(const FRectRaw& r) const
{
  return SDL::PointInRectFloat(*this, r);
}

/**
 * Determine whether a floating point rectangle takes no space.
 *
 * A rectangle is considered "empty" for this function if `r` is nullptr, or
 * if `r`'s width and/or height are < 0.0f.
 *
 * Note that this is a forced-inline function in a header, and not a public API
 * function available in the SDL library (which is to say, the code is embedded
 * in the calling program and the linker and dynamic loader will not be able to
 * find this function inside SDL itself).
 *
 * @param r the rectangle to test.
 * @returns true if the rectangle is "empty", false otherwise.
 *
 * @threadsafety It is safe to call this function from any thread.
 *
 * @since This function is available since SDL 3.2.0.
 */
constexpr bool RectEmptyFloat(const FRectRaw& r)
{
  return SDL_RectEmptyFloat(&r);
}

constexpr bool FRect::Empty() const { return SDL::RectEmptyFloat(*this); }

/**
 * Determine whether two floating point rectangles are equal, within some given
 * epsilon.
 *
 * Rectangles are considered equal if both are not nullptr and each of their
 * x, y, width and height are within `epsilon` of each other. If you don't
 * know what value to use for `epsilon`, you should call the FRect.Equal
 * function instead.
 *
 * Note that this is a forced-inline function in a header, and not a public API
 * function available in the SDL library (which is to say, the code is embedded
 * in the calling program and the linker and dynamic loader will not be able to
 * find this function inside SDL itself).
 *
 * @param a the first rectangle to test.
 * @param b the second rectangle to test.
 * @param epsilon the epsilon value for comparison.
 * @returns true if the rectangles are equal, false otherwise.
 *
 * @threadsafety It is safe to call this function from any thread.
 *
 * @since This function is available since SDL 3.2.0.
 *
 * @sa FRect.Equal
 */
constexpr bool RectsEqualEpsilon(const FRectRaw& a,
                                 const FRectRaw& b,
                                 const float epsilon)
{
  return SDL_RectsEqualEpsilon(&a, &b, epsilon);
}

constexpr bool FRect::EqualEpsilon(const FRectRaw& other,
                                   const float epsilon) const
{
  return SDL::RectsEqualEpsilon(*this, other, epsilon);
}

/**
 * Determine whether two floating point rectangles are equal, within a default
 * epsilon.
 *
 * Rectangles are considered equal if both are not nullptr and each of their x,
 * y, width and height are within FLT_EPSILON of each other. This is often a
 * reasonable way to compare two floating point rectangles and deal with the
 * slight precision variations in floating point calculations that tend to pop
 * up.
 *
 * Note that this is a forced-inline function in a header, and not a public API
 * function available in the SDL library (which is to say, the code is embedded
 * in the calling program and the linker and dynamic loader will not be able to
 * find this function inside SDL itself).
 *
 * @param a the first rectangle to test.
 * @param b the second rectangle to test.
 * @returns true if the rectangles are equal, false otherwise.
 *
 * @threadsafety It is safe to call this function from any thread.
 *
 * @since This function is available since SDL 3.2.0.
 *
 * @sa FRect.EqualEpsilon
 */
constexpr bool RectsEqualFloat(const FRectRaw& a, const FRectRaw& b)
{
  return SDL_RectsEqualFloat(&a, &b);
}

constexpr bool FRect::Equal(const FRectRaw& other) const
{
  return SDL::RectsEqualFloat(*this, other);
}

/**
 * Determine whether two rectangles intersect with float precision.
 *
 * If either pointer is nullptr the function will return false.
 *
 * @param A an FRect structure representing the first rectangle.
 * @param B an FRect structure representing the second rectangle.
 * @returns true if there is an intersection, false otherwise.
 *
 * @since This function is available since SDL 3.2.0.
 *
 * @sa Rect.GetIntersection
 */
constexpr bool HasRectIntersectionFloat(const FRectRaw& A, const FRectRaw& B)
{
  return SDL_HasRectIntersectionFloat(&A, &B);
}

constexpr bool FRect::HasIntersection(const FRectRaw& other) const
{
  return SDL::HasRectIntersectionFloat(*this, other);
}

/**
 * Calculate the intersection of two rectangles with float precision.
 *
 * If `result` is nullptr then this function will return false.
 *
 * @param A an FRect structure representing the first rectangle.
 * @param B an FRect structure representing the second rectangle.
 * @returns a FRect structure filled in with the intersection of if there is
 *          intersection, std::nullopt otherwise.
 *
 * @since This function is available since SDL 3.2.0.
 *
 * @sa FRect.HasIntersection
 */
constexpr FRect GetRectIntersectionFloat(const FRectRaw& A, const FRectRaw& B)
{
  if (FRect r; SDL_GetRectIntersectionFloat(&A, &B, &r)) return r;
  return {};
}

constexpr FRect FRect::GetIntersection(const FRectRaw& other) const
{
  return SDL::GetRectIntersectionFloat(*this, other);
}

/**
 * Calculate the union of two rectangles with float precision.
 *
 * @param A an FRect structure representing the first rectangle.
 * @param B an FRect structure representing the second rectangle.
 * @returns a FRect structure filled in with the union of rectangles `A` and
 *          `B`.
 * @throws Error on failure.
 *
 * @since This function is available since SDL 3.2.0.
 */
constexpr FRect GetRectUnionFloat(const FRectRaw& A, const FRectRaw& B)
{
  FRect r;
  CheckError(SDL_GetRectUnionFloat(&A, &B, &r));
  return r;
}

constexpr FRect FRect::GetUnion(const FRectRaw& other) const
{
  return SDL::GetRectUnionFloat(*this, other);
}

/**
 * Calculate a minimal rectangle enclosing a set of points with float precision.
 *
 * If `clip` is not std::nullopt then only points inside of the clipping
 * rectangle are considered.
 *
 * @param points an array of FPoint structures representing points to be
 *               enclosed.
 * @param clip an FRect used for clipping or nullptr to enclose all points.
 * @returns a FRect structure filled in with the minimal enclosing rectangle or
 *          false if all the points were outside of the clipping rectangle.
 *
 * @since This function is available since SDL 3.2.0.
 */
constexpr FRect GetRectEnclosingPointsFloat(
  SpanRef<const FPointRaw> points,
  OptionalRef<const FRectRaw> clip = std::nullopt)
{
  if (FRect result; SDL_GetRectEnclosingPointsFloat(
        points.data(), points.size(), clip, &result)) {
    return result;
  }
  return {};
}

constexpr FRect FRect::GetEnclosingPoints(SpanRef<const FPointRaw> points,
                                          OptionalRef<const FRectRaw> clip)
{
  return SDL::GetRectEnclosingPointsFloat(points, clip);
}

/**
 * Calculate the intersection of a rectangle and line segment with float
 * precision.
 *
 * This function is used to clip a line segment to a rectangle. A line segment
 * contained entirely within the rectangle or that does not intersect will
 * remain unchanged. A line segment that crosses the rectangle at either or both
 * ends will be clipped to the boundary of the rectangle and the new coordinates
 * saved in `X1`, `Y1`, `X2`, and/or `Y2` as necessary.
 *
 * @param rect an FRect structure representing the rectangle to intersect.
 * @param X1 a pointer to the starting X-coordinate of the line.
 * @param Y1 a pointer to the starting Y-coordinate of the line.
 * @param X2 a pointer to the ending X-coordinate of the line.
 * @param Y2 a pointer to the ending Y-coordinate of the line.
 * @returns true if there is an intersection, false otherwise.
 *
 * @since This function is available since SDL 3.2.0.
 */
inline bool GetRectAndLineIntersectionFloat(const FRectRaw& rect,
                                            float* X1,
                                            float* Y1,
                                            float* X2,
                                            float* Y2)
{
  return SDL_GetRectAndLineIntersectionFloat(&rect, X1, Y1, X2, Y2);
}

inline bool FRect::GetLineIntersection(float* X1,
                                       float* Y1,
                                       float* X2,
                                       float* Y2) const
{
  return SDL::GetRectAndLineIntersectionFloat(*this, X1, Y1, X2, Y2);
}

/// @}

constexpr Point::operator FPoint() const { return {float(x), float(y)}; }

constexpr FPoint Point::operator/(float value) const
{
  return FPoint(*this) / value;
}
constexpr FPoint Point::operator*(float value) const
{
  return FPoint(*this) * value;
}

constexpr Point Point::GetClamped(const Rect& rect) const
{
  Point p = *this;
  p.Clamp(rect);
  return p;
}

constexpr Point& Point::Clamp(const Rect& rect)
{
  if (x < rect.x) x = rect.x;
  if (x > rect.GetX2()) x = rect.GetX2();
  if (y < rect.y) y = rect.y;
  if (y > rect.GetY2()) y = rect.GetY2();
  return *this;
}

constexpr Point Point::GetWrapped(const Rect& rect) const
{
  Point p = *this;
  p.Wrap(rect);
  return p;
}

constexpr Point& Point::Wrap(const Rect& rect)
{
  if (x < rect.x)
    x = rect.x + rect.w - 1 - (rect.x - x + rect.w - 1) % rect.w;
  else if (x >= rect.x + rect.w)
    x = rect.x + (x - rect.x - rect.w) % rect.w;

  if (y < rect.y)
    y = rect.y + rect.h - 1 - (rect.y - y + rect.h - 1) % rect.h;
  else if (y >= rect.y + rect.h)
    y = rect.y + (y - rect.y - rect.h) % rect.h;

  return *this;
}

constexpr FPoint FPoint::GetClamped(const FRect& rect) const
{
  FPoint p = *this;
  p.Clamp(rect);
  return p;
}

constexpr FPoint& FPoint::Clamp(const FRect& rect)
{
  if (x < rect.x) x = rect.x;
  if (x > rect.GetX2()) x = rect.GetX2();
  if (y < rect.y) y = rect.y;
  if (y > rect.GetY2()) y = rect.GetY2();
  return *this;
}

constexpr FPoint FPoint::GetWrapped(const FRect& rect) const
{
  FPoint p = *this;
  p.Wrap(rect);
  return p;
}

constexpr FPoint& FPoint::Wrap(const FRect& rect)
{
  if (x < rect.x)
    x = rect.x + rect.w - 1 - SDL_fmod(rect.x - x + rect.w - 1, rect.w);
  else if (x >= rect.x + rect.w)
    x = rect.x + SDL_fmod(x - rect.x - rect.w, rect.w);

  if (y < rect.y)
    y = rect.y + rect.h - 1 - SDL_fmod(rect.y - y + rect.h - 1, rect.h);
  else if (y >= rect.y + rect.h)
    y = rect.y + SDL_fmod(y - rect.y - rect.h, rect.h);

  return *this;
}

constexpr Rect::operator FRect() const
{
  return {float(x), float(y), float(w), float(h)};
}

} // namespace SDL

#endif /* SDL3PP_RECT_H_ */<|MERGE_RESOLUTION|>--- conflicted
+++ resolved
@@ -1411,15 +1411,11 @@
 };
 
 /**
-<<<<<<< HEAD
  * A rectangle stored using floating point values.
  *
- * The origin of the coordinate space is in the top-left, with increasing
- * values moving down and right. The properties `x` and `y` represent the
- * coordinates of the top-left corner of the rectangle.
-=======
- * A rectangle, with the origin at the upper left (using floating point values).
->>>>>>> 5383d3e5
+ * The origin of the coordinate space is in the top-left, with increasing values
+ * moving down and right. The properties `x` and `y` represent the coordinates
+ * of the top-left corner of the rectangle.
  *
  * @since This struct is available since SDL 3.2.0.
  *
@@ -1463,7 +1459,7 @@
   /**
    * Constructs from top-left corner plus size
    */
-  constexpr FRect(FPoint corner, FPoint size)
+  constexpr FRect(const FPointRaw& corner, const FPointRaw& size)
     : FRect{corner.x, corner.y, size.x, size.y}
   {
   }
@@ -1818,7 +1814,8 @@
   constexpr bool EqualEpsilon(const FRectRaw& other, const float epsilon) const;
 
   /**
-   * Determine whether two rectangles are equal.
+   * Determine whether two floating point rectangles are equal, within a default
+   * epsilon.
    *
    * Rectangles are considered equal if both are not nullptr and each of their
    * x, y, width and height are within FLT_EPSILON of each other. This is often
@@ -1869,9 +1866,9 @@
   }
 
   /**
-   * Determine whether two rectangles intersect.
-   *
-   * @param other an SDL_Rect structure representing the second rectangle.
+   * Determine whether two rectangles intersect with float precision.
+   *
+   * @param other an FRect structure representing the second rectangle.
    * @returns true if there is an intersection, false otherwise.
    *
    * @threadsafety It is safe to call this function from any thread.
@@ -1887,8 +1884,8 @@
    *
    * If `result` is nullptr then this function will return false.
    *
-   * @param other an SDL_Rect structure representing the second rectangle.
-   * @returns an SDL_Rect structure filled in with the intersection of
+   * @param other an FRect structure representing the second rectangle.
+   * @returns an FRect structure filled in with the intersection of
    *          if there is intersection, an empty FRect otherwise.
    *
    * @since This function is available since SDL 3.2.0.
@@ -1900,7 +1897,7 @@
   /**
    * Calculate the union of two rectangles with float precision.
    *
-   * @param other an SDL_Rect structure representing the second rectangle.
+   * @param other an FRect structure representing the second rectangle.
    * @returns Rect representing union of two rectangles
    * @throws Error on failure.
    *
@@ -2045,7 +2042,7 @@
   return frect;
 }
 
-constexpr Rect::operator SDL_FRect() const { return RectToFRect(*this); }
+constexpr Rect::operator SDL_FRect() const { return SDL::RectToFRect(*this); }
 
 /**
  * Determine whether a point resides inside a rectangle.
@@ -2298,8 +2295,8 @@
 /**
  * Determine whether a floating point rectangle takes no space.
  *
- * A rectangle is considered "empty" for this function if `r` is nullptr, or
- * if `r`'s width and/or height are < 0.0f.
+ * A rectangle is considered "empty" for this function if `r` is nullptr, or if
+ * `r`'s width and/or height are < 0.0f.
  *
  * Note that this is a forced-inline function in a header, and not a public API
  * function available in the SDL library (which is to say, the code is embedded
@@ -2324,10 +2321,10 @@
  * Determine whether two floating point rectangles are equal, within some given
  * epsilon.
  *
- * Rectangles are considered equal if both are not nullptr and each of their
- * x, y, width and height are within `epsilon` of each other. If you don't
- * know what value to use for `epsilon`, you should call the FRect.Equal
- * function instead.
+ * Rectangles are considered equal if both are not nullptr and each of their x,
+ * y, width and height are within `epsilon` of each other. If you don't know
+ * what value to use for `epsilon`, you should call the FRect.Equal function
+ * instead.
  *
  * Note that this is a forced-inline function in a header, and not a public API
  * function available in the SDL library (which is to say, the code is embedded
