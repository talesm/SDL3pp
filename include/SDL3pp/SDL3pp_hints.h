--- conflicted
+++ resolved
@@ -380,8 +380,8 @@
  * - "Other" (default)
  * - "Communications" - Real-time communications, such as VOIP or chat
  * - "Game" - Game audio
- * - "GameChat" - Game chat audio, similar to "Communications" except that
- *   this will not attenuate other audio streams
+ * - "GameChat" - Game chat audio, similar to "Communications" except that this
+ *   will not attenuate other audio streams
  * - "Movie" - Music or sound with dialog
  * - "Media" - Music or sound without dialog
  *
@@ -709,8 +709,8 @@
  * The variable can be set to the following values:
  *
  * - "1": Enable fast parameter error checking, e.g. quick nullptr checks, etc.
- * - "2": Enable full parameter error checking, e.g. validating objects are
- *   the correct type, etc. (default)
+ * - "2": Enable full parameter error checking, e.g. validating objects are the
+ *   correct type, etc. (default)
  *
  * This hint can be set anytime.
  *
@@ -778,13 +778,13 @@
 /**
  * Dictate that newly-created windows will fill the whole browser window.
  *
- * The canvas element fills the entire document. Resize events will be
- * generated as the browser window is resized, as that will adjust the canvas
- * size as well. The canvas will cover anything else on the page, including
- * any controls provided by Emscripten in its generated HTML file. Often times
- * this is desirable for a browser-based game, but it means several things
- * that we expect of an SDL window on other platforms might not work as
- * expected, such as minimum window sizes and aspect ratios.
+ * The canvas element fills the entire document. Resize events will be generated
+ * as the browser window is resized, as that will adjust the canvas size as
+ * well. The canvas will cover anything else on the page, including any controls
+ * provided by Emscripten in its generated HTML file. Often times this is
+ * desirable for a browser-based game, but it means several things that we
+ * expect of an SDL window on other platforms might not work as expected, such
+ * as minimum window sizes and aspect ratios.
  *
  * This hint overrides prop::Window.CREATE_EMSCRIPTEN_FILL_DOCUMENT_BOOLEAN
  * properties when creating an SDL window.
@@ -1825,8 +1825,8 @@
 #define SDL_HINT_JOYSTICK_HIDAPI_SINPUT "SDL_JOYSTICK_HIDAPI_SINPUT"
 
 /**
- * A variable controlling whether the HIDAPI driver for ZUIKI controllers
- * should be used.
+ * A variable controlling whether the HIDAPI driver for ZUIKI controllers should
+ * be used.
  *
  * This variable can be set to the following values:
  *
@@ -2082,8 +2082,8 @@
 #if SDL_VERSION_ATLEAST(3, 4, 0)
 
 /**
- * A variable controlling whether the new HIDAPI driver for wired Xbox One
- * (GIP) controllers should be used.
+ * A variable controlling whether the new HIDAPI driver for wired Xbox One (GIP)
+ * controllers should be used.
  *
  * The variable can be set to the following values:
  *
@@ -2103,9 +2103,9 @@
 #if SDL_VERSION_ATLEAST(3, 4, 0)
 
 /**
- * A variable controlling whether the new HIDAPI driver for wired Xbox One
- * (GIP) controllers should reset the controller if it can't get the metadata
- * from the controller.
+ * A variable controlling whether the new HIDAPI driver for wired Xbox One (GIP)
+ * controllers should reset the controller if it can't get the metadata from the
+ * controller.
  *
  * The variable can be set to the following values:
  *
@@ -2430,17 +2430,10 @@
  * - "french_numbers": The number row on French keyboards is inverted, so
  *   pressing the 1 key would yield the keycode SDLK_1, or '1', instead of
  *   SDLK_AMPERSAND, or '&'
-<<<<<<< HEAD
- * - "latin_letters": For keyboards using non-Latin letters, such as Russian
- *   or Thai, the letter keys generate keycodes as though it had an English
- *   QWERTY layout. e.g. pressing the key associated with SCANCODE_A on a
- *   Russian keyboard would yield 'a' instead of a Cyrillic letter.
-=======
  * - "latin_letters": For keyboards using non-Latin letters, such as Russian or
- *   Thai, the letter keys generate keycodes as though it had an en_US layout.
- *   e.g. pressing the key associated with SCANCODE_A on a Russian keyboard
- *   would yield 'a' instead of a Cyrillic letter.
->>>>>>> 5383d3e5
+ *   Thai, the letter keys generate keycodes as though it had an English QWERTY
+ *   layout. e.g. pressing the key associated with SCANCODE_A on a Russian
+ *   keyboard would yield 'a' instead of a Cyrillic letter.
  *
  * The default value for this hint is "french_numbers,latin_letters"
  *
@@ -2501,10 +2494,10 @@
 /**
  * A variable that controls whether KMSDRM will use "atomic" functionality.
  *
- * The KMSDRM backend can use atomic commits, if both DRM_CLIENT_CAP_ATOMIC
- * and DRM_CLIENT_CAP_UNIVERSAL_PLANES is supported by the system. As of SDL
- * 3.4.0, it will favor this functionality, but in case this doesn't work well
- * on a given system or other surprises, this hint can be used to disable it.
+ * The KMSDRM backend can use atomic commits, if both DRM_CLIENT_CAP_ATOMIC and
+ * DRM_CLIENT_CAP_UNIVERSAL_PLANES is supported by the system. As of SDL 3.4.0,
+ * it will favor this functionality, but in case this doesn't work well on a
+ * given system or other surprises, this hint can be used to disable it.
  *
  * This hint can not enable the functionality if it isn't available.
  *
@@ -2541,8 +2534,8 @@
  *
  * `app=info,assert=warn,test=verbose,*=error`
  *
- * If the `DEBUG_INVOCATION` environment variable is set to "1", the default
- * log levels are equivalent to:
+ * If the `DEBUG_INVOCATION` environment variable is set to "1", the default log
+ * levels are equivalent to:
  *
  * `assert=warn,test=verbose,*=debug`
  *
@@ -2730,21 +2723,12 @@
  * A variable controlling whether warping a hidden mouse cursor will activate
  * relative mouse mode.
  *
-<<<<<<< HEAD
- * When this hint is set, the mouse cursor is hidden, and multiple warps to
- * the window center occur within a short time period, SDL will emulate mouse
- * warps using relative mouse mode. This can provide smoother and more
- * reliable mouse motion for some older games, which continuously calculate
- * the distance traveled by the mouse pointer and warp it back to the center
- * of the window, rather than using relative mouse motion.
-=======
  * When this hint is set, the mouse cursor is hidden, and multiple warps to the
  * window center occur within a short time period, SDL will emulate mouse warps
  * using relative mouse mode. This can provide smoother and more reliable mouse
  * motion for some older games, which continuously calculate the distance
- * travelled by the mouse pointer and warp it back to the center of the window,
+ * traveled by the mouse pointer and warp it back to the center of the window,
  * rather than using relative mouse motion.
->>>>>>> 5383d3e5
  *
  * Note that relative mouse mode may have different mouse acceleration behavior
  * than pointer warps.
@@ -3711,8 +3695,8 @@
 #if SDL_VERSION_ATLEAST(3, 4, 0)
 
 /**
- * A variable indicating whether the metal layer drawable size should be
- * updated for the EVENT_WINDOW_PIXEL_SIZE_CHANGED event on macOS.
+ * A variable indicating whether the metal layer drawable size should be updated
+ * for the EVENT_WINDOW_PIXEL_SIZE_CHANGED event on macOS.
  *
  * The variable can be set to the following values:
  *
@@ -4743,16 +4727,7 @@
  * @param name the hint to query.
  * @returns the string value of a hint or nullptr if the hint isn't set.
  *
-<<<<<<< HEAD
  * @threadsafety It is safe to call this function from any thread.
-=======
- * @threadsafety It is safe to call this function from any thread, however the
- *               return value only remains valid until the hint is changed; if
- *               another thread might do so, the app should supply locks and/or
- *               make a copy of the string. Note that using a hint callback
- *               instead is always thread-safe, as SDL holds a lock on the
- *               thread subsystem during the callback.
->>>>>>> 5383d3e5
  *
  * @since This function is available since SDL 3.2.0.
  *
