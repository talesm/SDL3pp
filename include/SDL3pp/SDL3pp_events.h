#ifndef SDL3PP_EVENTS_H_
#define SDL3PP_EVENTS_H_

#include <SDL3/SDL_events.h>
#include "SDL3pp_stdinc.h"
#include "SDL3pp_video.h"

namespace SDL {

/**
 * @defgroup CategoryEvents Event Handling
 *
 * Event queue management.
 *
 * It's extremely common--often required--that an app deal with SDL's event
 * queue. Almost all useful information about interactions with the real world
 * flow through here: the user interacting with the computer and app, hardware
 * coming and going, the system changing in some way, etc.
 *
 * An app generally takes a moment, perhaps at the start of a new frame, to
 * examine any events that have occurred since the last time and process or
 * ignore them. This is generally done by calling PollEvent() in a loop until it
 * returns false (or, if using the main callbacks, events are provided one at a
 * time in calls to SDL_AppEvent() before the next call to SDL_AppIterate(); in
 * this scenario, the app does not call PollEvent() at all).
 *
 * There is other forms of control, too: PeepEvents() has more functionality at
 * the cost of more complexity, and WaitEvent() can block the process until
 * something interesting happens, which might be beneficial for certain types of
 * programs on low-power hardware. One may also call AddEventWatch() to set a
 * callback when new events arrive.
 *
 * The app is free to generate their own events, too: PushEvent allows the app
 * to put events onto the queue for later retrieval; RegisterEvents can
 * guarantee that these events have a type that isn't in use by other parts of
 * the system.
 *
 * @{
 */

/**
 * @defgroup EventTypes Event Types
 *
 * Event types for Event.
 * @{
 */

/**
 * The types of events that can be delivered.
 *
 * @since This enum is available since SDL 3.2.0.
 */
using EventType = SDL_EventType;

constexpr EventType EVENT_FIRST = SDL_EVENT_FIRST; ///< Unused (do not remove)

constexpr EventType EVENT_QUIT = SDL_EVENT_QUIT; ///< User-requested quit

/**
 * The application is being terminated by the OS. This event must be handled in
 * a callback set with AddEventWatch(). Called on iOS in
 * applicationWillTerminate() Called on Android in onDestroy()
 */
constexpr EventType EVENT_TERMINATING = SDL_EVENT_TERMINATING;

/**
 * The application is low on memory, free memory if possible. This event must be
 * handled in a callback set with AddEventWatch(). Called on iOS in
 * applicationDidReceiveMemoryWarning() Called on Android in onTrimMemory()
 */
constexpr EventType EVENT_LOW_MEMORY = SDL_EVENT_LOW_MEMORY;

/**
 * The application is about to enter the background. This event must be handled
 * in a callback set with AddEventWatch(). Called on iOS in
 * applicationWillResignActive() Called on Android in onPause()
 */
constexpr EventType EVENT_WILL_ENTER_BACKGROUND =
  SDL_EVENT_WILL_ENTER_BACKGROUND;

/**
 * The application did enter the background and may not get CPU for some time.
 * This event must be handled in a callback set with AddEventWatch(). Called on
 * iOS in applicationDidEnterBackground() Called on Android in onPause()
 */
constexpr EventType EVENT_DID_ENTER_BACKGROUND = SDL_EVENT_DID_ENTER_BACKGROUND;

/**
 * The application is about to enter the foreground. This event must be handled
 * in a callback set with AddEventWatch(). Called on iOS in
 * applicationWillEnterForeground() Called on Android in onResume()
 */
constexpr EventType EVENT_WILL_ENTER_FOREGROUND =
  SDL_EVENT_WILL_ENTER_FOREGROUND;

/**
 * The application is now interactive. This event must be handled in a callback
 * set with AddEventWatch(). Called on iOS in applicationDidBecomeActive()
 * Called on Android in onResume()
 */
constexpr EventType EVENT_DID_ENTER_FOREGROUND = SDL_EVENT_DID_ENTER_FOREGROUND;

constexpr EventType EVENT_LOCALE_CHANGED =
  SDL_EVENT_LOCALE_CHANGED; ///< The user's locale preferences have changed.

constexpr EventType EVENT_SYSTEM_THEME_CHANGED =
  SDL_EVENT_SYSTEM_THEME_CHANGED; ///< The system theme changed

constexpr EventType EVENT_DISPLAY_ORIENTATION =
  SDL_EVENT_DISPLAY_ORIENTATION; ///< Display orientation has changed to data1

constexpr EventType EVENT_DISPLAY_ADDED =
  SDL_EVENT_DISPLAY_ADDED; ///< Display has been added to the system

constexpr EventType EVENT_DISPLAY_REMOVED =
  SDL_EVENT_DISPLAY_REMOVED; ///< Display has been removed from the system

constexpr EventType EVENT_DISPLAY_MOVED =
  SDL_EVENT_DISPLAY_MOVED; ///< Display has changed position

constexpr EventType EVENT_DISPLAY_DESKTOP_MODE_CHANGED =
  SDL_EVENT_DISPLAY_DESKTOP_MODE_CHANGED; ///< Display has changed desktop mode

constexpr EventType EVENT_DISPLAY_CURRENT_MODE_CHANGED =
  SDL_EVENT_DISPLAY_CURRENT_MODE_CHANGED; ///< Display has changed current mode

constexpr EventType EVENT_DISPLAY_CONTENT_SCALE_CHANGED =
  SDL_EVENT_DISPLAY_CONTENT_SCALE_CHANGED; ///< Display has changed content
                                           ///< scale

#if SDL_VERSION_ATLEAST(3, 3, 0)

constexpr EventType EVENT_DISPLAY_USABLE_BOUNDS_CHANGED =
  SDL_EVENT_DISPLAY_USABLE_BOUNDS_CHANGED; ///< Display has changed usable
                                           ///< bounds

#endif // SDL_VERSION_ATLEAST(3, 3, 0)

constexpr EventType EVENT_DISPLAY_FIRST =
  SDL_EVENT_DISPLAY_FIRST; ///< DISPLAY_FIRST

constexpr EventType EVENT_DISPLAY_LAST =
  SDL_EVENT_DISPLAY_LAST; ///< DISPLAY_LAST

constexpr EventType EVENT_WINDOW_SHOWN =
  SDL_EVENT_WINDOW_SHOWN; ///< Window has been shown

constexpr EventType EVENT_WINDOW_HIDDEN =
  SDL_EVENT_WINDOW_HIDDEN; ///< Window has been hidden

/**
 * Window has been exposed and should be redrawn, and can be redrawn directly
 * from event watchers for this event. data1 is 1 for live-resize expose events,
 * 0 otherwise.
 */
constexpr EventType EVENT_WINDOW_EXPOSED = SDL_EVENT_WINDOW_EXPOSED;

constexpr EventType EVENT_WINDOW_MOVED =
  SDL_EVENT_WINDOW_MOVED; ///< Window has been moved to data1, data2

constexpr EventType EVENT_WINDOW_RESIZED =
  SDL_EVENT_WINDOW_RESIZED; ///< Window has been resized to data1xdata2

/// The pixel size of the window has changed to data1xdata2
constexpr EventType EVENT_WINDOW_PIXEL_SIZE_CHANGED =
  SDL_EVENT_WINDOW_PIXEL_SIZE_CHANGED;

/// The pixel size of a Metal view associated with the window has changed
constexpr EventType EVENT_WINDOW_METAL_VIEW_RESIZED =
  SDL_EVENT_WINDOW_METAL_VIEW_RESIZED;

constexpr EventType EVENT_WINDOW_MINIMIZED =
  SDL_EVENT_WINDOW_MINIMIZED; ///< Window has been minimized

constexpr EventType EVENT_WINDOW_MAXIMIZED =
  SDL_EVENT_WINDOW_MAXIMIZED; ///< Window has been maximized

/// Window has been restored to normal size and position
constexpr EventType EVENT_WINDOW_RESTORED = SDL_EVENT_WINDOW_RESTORED;

constexpr EventType EVENT_WINDOW_MOUSE_ENTER =
  SDL_EVENT_WINDOW_MOUSE_ENTER; ///< Window has gained mouse focus

constexpr EventType EVENT_WINDOW_MOUSE_LEAVE =
  SDL_EVENT_WINDOW_MOUSE_LEAVE; ///< Window has lost mouse focus

constexpr EventType EVENT_WINDOW_FOCUS_GAINED =
  SDL_EVENT_WINDOW_FOCUS_GAINED; ///< Window has gained keyboard focus

constexpr EventType EVENT_WINDOW_FOCUS_LOST =
  SDL_EVENT_WINDOW_FOCUS_LOST; ///< Window has lost keyboard focus

/// The window manager requests that the window be closed
constexpr EventType EVENT_WINDOW_CLOSE_REQUESTED =
  SDL_EVENT_WINDOW_CLOSE_REQUESTED;

constexpr EventType EVENT_WINDOW_HIT_TEST =
  SDL_EVENT_WINDOW_HIT_TEST; ///< Window had a hit test that wasn't
                             ///< HITTEST_NORMAL

/// The ICC profile of the window's display has changed
constexpr EventType EVENT_WINDOW_ICCPROF_CHANGED =
  SDL_EVENT_WINDOW_ICCPROF_CHANGED;

constexpr EventType EVENT_WINDOW_DISPLAY_CHANGED =
  SDL_EVENT_WINDOW_DISPLAY_CHANGED; ///< Window has been moved to display data1

constexpr EventType EVENT_WINDOW_DISPLAY_SCALE_CHANGED =
  SDL_EVENT_WINDOW_DISPLAY_SCALE_CHANGED; ///< Window display scale has been
                                          ///< changed

constexpr EventType EVENT_WINDOW_SAFE_AREA_CHANGED =
  SDL_EVENT_WINDOW_SAFE_AREA_CHANGED; ///< The window safe area has been changed

constexpr EventType EVENT_WINDOW_OCCLUDED =
  SDL_EVENT_WINDOW_OCCLUDED; ///< The window has been occluded

constexpr EventType EVENT_WINDOW_ENTER_FULLSCREEN =
  SDL_EVENT_WINDOW_ENTER_FULLSCREEN; ///< The window has entered fullscreen mode

constexpr EventType EVENT_WINDOW_LEAVE_FULLSCREEN =
  SDL_EVENT_WINDOW_LEAVE_FULLSCREEN; ///< The window has left fullscreen mode

/**
 * The window with the associated ID is being or has been destroyed. If this
 * message is being handled in an event watcher, the window handle is still
 * valid and can still be used to retrieve any properties associated with the
 * window. Otherwise, the handle has already been destroyed and all resources
 * associated with it are invalid
 */
constexpr EventType EVENT_WINDOW_DESTROYED = SDL_EVENT_WINDOW_DESTROYED;

constexpr EventType EVENT_WINDOW_HDR_STATE_CHANGED =
  SDL_EVENT_WINDOW_HDR_STATE_CHANGED; ///< Window HDR properties have changed

constexpr EventType EVENT_WINDOW_FIRST =
  SDL_EVENT_WINDOW_FIRST; ///< WINDOW_FIRST

constexpr EventType EVENT_WINDOW_LAST = SDL_EVENT_WINDOW_LAST; ///< WINDOW_LAST

constexpr EventType EVENT_KEY_DOWN = SDL_EVENT_KEY_DOWN; ///< Key pressed

constexpr EventType EVENT_KEY_UP = SDL_EVENT_KEY_UP; ///< Key released

constexpr EventType EVENT_TEXT_EDITING =
  SDL_EVENT_TEXT_EDITING; ///< Keyboard text editing (composition)

constexpr EventType EVENT_TEXT_INPUT =
  SDL_EVENT_TEXT_INPUT; ///< Keyboard text input

/**
 * Keymap changed due to a system event such as an input language or keyboard
 * layout change.
 */
constexpr EventType EVENT_KEYMAP_CHANGED = SDL_EVENT_KEYMAP_CHANGED;

constexpr EventType EVENT_KEYBOARD_ADDED =
  SDL_EVENT_KEYBOARD_ADDED; ///< A new keyboard has been inserted into the
                            ///< system

constexpr EventType EVENT_KEYBOARD_REMOVED =
  SDL_EVENT_KEYBOARD_REMOVED; ///< A keyboard has been removed

constexpr EventType EVENT_TEXT_EDITING_CANDIDATES =
  SDL_EVENT_TEXT_EDITING_CANDIDATES; ///< Keyboard text editing candidates

#if SDL_VERSION_ATLEAST(3, 3, 0)

constexpr EventType EVENT_SCREEN_KEYBOARD_SHOWN =
  SDL_EVENT_SCREEN_KEYBOARD_SHOWN; ///< The on-screen keyboard has been shown

constexpr EventType EVENT_SCREEN_KEYBOARD_HIDDEN =
  SDL_EVENT_SCREEN_KEYBOARD_HIDDEN; ///< The on-screen keyboard has been hidden

#endif // SDL_VERSION_ATLEAST(3, 3, 0)

constexpr EventType EVENT_MOUSE_MOTION =
  SDL_EVENT_MOUSE_MOTION; ///< Mouse moved

constexpr EventType EVENT_MOUSE_BUTTON_DOWN =
  SDL_EVENT_MOUSE_BUTTON_DOWN; ///< Mouse button pressed

constexpr EventType EVENT_MOUSE_BUTTON_UP =
  SDL_EVENT_MOUSE_BUTTON_UP; ///< Mouse button released

constexpr EventType EVENT_MOUSE_WHEEL =
  SDL_EVENT_MOUSE_WHEEL; ///< Mouse wheel motion

constexpr EventType EVENT_MOUSE_ADDED =
  SDL_EVENT_MOUSE_ADDED; ///< A new mouse has been inserted into the system

constexpr EventType EVENT_MOUSE_REMOVED =
  SDL_EVENT_MOUSE_REMOVED; ///< A mouse has been removed

constexpr EventType EVENT_JOYSTICK_AXIS_MOTION =
  SDL_EVENT_JOYSTICK_AXIS_MOTION; ///< Joystick axis motion

constexpr EventType EVENT_JOYSTICK_BALL_MOTION =
  SDL_EVENT_JOYSTICK_BALL_MOTION; ///< Joystick trackball motion

constexpr EventType EVENT_JOYSTICK_HAT_MOTION =
  SDL_EVENT_JOYSTICK_HAT_MOTION; ///< Joystick hat position change

constexpr EventType EVENT_JOYSTICK_BUTTON_DOWN =
  SDL_EVENT_JOYSTICK_BUTTON_DOWN; ///< Joystick button pressed

constexpr EventType EVENT_JOYSTICK_BUTTON_UP =
  SDL_EVENT_JOYSTICK_BUTTON_UP; ///< Joystick button released

constexpr EventType EVENT_JOYSTICK_ADDED =
  SDL_EVENT_JOYSTICK_ADDED; ///< A new joystick has been inserted into the
                            ///< system

constexpr EventType EVENT_JOYSTICK_REMOVED =
  SDL_EVENT_JOYSTICK_REMOVED; ///< An opened joystick has been removed

constexpr EventType EVENT_JOYSTICK_BATTERY_UPDATED =
  SDL_EVENT_JOYSTICK_BATTERY_UPDATED; ///< Joystick battery level change

constexpr EventType EVENT_JOYSTICK_UPDATE_COMPLETE =
  SDL_EVENT_JOYSTICK_UPDATE_COMPLETE; ///< Joystick update is complete

constexpr EventType EVENT_GAMEPAD_AXIS_MOTION =
  SDL_EVENT_GAMEPAD_AXIS_MOTION; ///< Gamepad axis motion

constexpr EventType EVENT_GAMEPAD_BUTTON_DOWN =
  SDL_EVENT_GAMEPAD_BUTTON_DOWN; ///< Gamepad button pressed

constexpr EventType EVENT_GAMEPAD_BUTTON_UP =
  SDL_EVENT_GAMEPAD_BUTTON_UP; ///< Gamepad button released

constexpr EventType EVENT_GAMEPAD_ADDED =
  SDL_EVENT_GAMEPAD_ADDED; ///< A new gamepad has been inserted into the system

constexpr EventType EVENT_GAMEPAD_REMOVED =
  SDL_EVENT_GAMEPAD_REMOVED; ///< A gamepad has been removed

constexpr EventType EVENT_GAMEPAD_REMAPPED =
  SDL_EVENT_GAMEPAD_REMAPPED; ///< The gamepad mapping was updated

constexpr EventType EVENT_GAMEPAD_TOUCHPAD_DOWN =
  SDL_EVENT_GAMEPAD_TOUCHPAD_DOWN; ///< Gamepad touchpad was touched

constexpr EventType EVENT_GAMEPAD_TOUCHPAD_MOTION =
  SDL_EVENT_GAMEPAD_TOUCHPAD_MOTION; ///< Gamepad touchpad finger was moved

constexpr EventType EVENT_GAMEPAD_TOUCHPAD_UP =
  SDL_EVENT_GAMEPAD_TOUCHPAD_UP; ///< Gamepad touchpad finger was lifted

constexpr EventType EVENT_GAMEPAD_SENSOR_UPDATE =
  SDL_EVENT_GAMEPAD_SENSOR_UPDATE; ///< Gamepad sensor was updated

constexpr EventType EVENT_GAMEPAD_UPDATE_COMPLETE =
  SDL_EVENT_GAMEPAD_UPDATE_COMPLETE; ///< Gamepad update is complete

constexpr EventType EVENT_GAMEPAD_STEAM_HANDLE_UPDATED =
  SDL_EVENT_GAMEPAD_STEAM_HANDLE_UPDATED; ///< Gamepad Steam handle has changed

constexpr EventType EVENT_FINGER_DOWN = SDL_EVENT_FINGER_DOWN; ///< FINGER_DOWN

constexpr EventType EVENT_FINGER_UP = SDL_EVENT_FINGER_UP; ///< FINGER_UP

constexpr EventType EVENT_FINGER_MOTION =
  SDL_EVENT_FINGER_MOTION; ///< FINGER_MOTION

constexpr EventType EVENT_FINGER_CANCELED =
  SDL_EVENT_FINGER_CANCELED; ///< FINGER_CANCELED

#if SDL_VERSION_ATLEAST(3, 3, 0)

constexpr EventType EVENT_PINCH_BEGIN =
  SDL_EVENT_PINCH_BEGIN; ///< Pinch gesture started

constexpr EventType EVENT_PINCH_UPDATE =
  SDL_EVENT_PINCH_UPDATE; ///< Pinch gesture updated

constexpr EventType EVENT_PINCH_END =
  SDL_EVENT_PINCH_END; ///< Pinch gesture ended

#endif // SDL_VERSION_ATLEAST(3, 3, 0)

constexpr EventType EVENT_CLIPBOARD_UPDATE =
  SDL_EVENT_CLIPBOARD_UPDATE; ///< The clipboard changed

constexpr EventType EVENT_DROP_FILE =
  SDL_EVENT_DROP_FILE; ///< The system requests a file open

constexpr EventType EVENT_DROP_TEXT =
  SDL_EVENT_DROP_TEXT; ///< text/plain drag-and-drop event

constexpr EventType EVENT_DROP_BEGIN =
  SDL_EVENT_DROP_BEGIN; ///< A new set of drops is beginning (NULL filename)

/// Current set of drops is now complete (NULL filename)
constexpr EventType EVENT_DROP_COMPLETE = SDL_EVENT_DROP_COMPLETE;

constexpr EventType EVENT_DROP_POSITION =
  SDL_EVENT_DROP_POSITION; ///< Position while moving over the window

constexpr EventType EVENT_AUDIO_DEVICE_ADDED =
  SDL_EVENT_AUDIO_DEVICE_ADDED; ///< A new audio device is available

constexpr EventType EVENT_AUDIO_DEVICE_REMOVED =
  SDL_EVENT_AUDIO_DEVICE_REMOVED; ///< An audio device has been removed.

/// An audio device's format has been changed by the system.
constexpr EventType EVENT_AUDIO_DEVICE_FORMAT_CHANGED =
  SDL_EVENT_AUDIO_DEVICE_FORMAT_CHANGED;

constexpr EventType EVENT_SENSOR_UPDATE =
  SDL_EVENT_SENSOR_UPDATE; ///< A sensor was updated

constexpr EventType EVENT_PEN_PROXIMITY_IN =
  SDL_EVENT_PEN_PROXIMITY_IN; ///< Pressure-sensitive pen has become available

constexpr EventType EVENT_PEN_PROXIMITY_OUT =
  SDL_EVENT_PEN_PROXIMITY_OUT; ///< Pressure-sensitive pen has become
                               ///< unavailable

constexpr EventType EVENT_PEN_DOWN =
  SDL_EVENT_PEN_DOWN; ///< Pressure-sensitive pen touched drawing surface

/// Pressure-sensitive pen stopped touching drawing surface
constexpr EventType EVENT_PEN_UP = SDL_EVENT_PEN_UP;

constexpr EventType EVENT_PEN_BUTTON_DOWN =
  SDL_EVENT_PEN_BUTTON_DOWN; ///< Pressure-sensitive pen button pressed

constexpr EventType EVENT_PEN_BUTTON_UP =
  SDL_EVENT_PEN_BUTTON_UP; ///< Pressure-sensitive pen button released

constexpr EventType EVENT_PEN_MOTION =
  SDL_EVENT_PEN_MOTION; ///< Pressure-sensitive pen is moving on the tablet

constexpr EventType EVENT_PEN_AXIS =
  SDL_EVENT_PEN_AXIS; ///< Pressure-sensitive pen angle/pressure/etc changed

constexpr EventType EVENT_CAMERA_DEVICE_ADDED =
  SDL_EVENT_CAMERA_DEVICE_ADDED; ///< A new camera device is available

constexpr EventType EVENT_CAMERA_DEVICE_REMOVED =
  SDL_EVENT_CAMERA_DEVICE_REMOVED; ///< A camera device has been removed.

/// A camera device has been approved for use by the user.
constexpr EventType EVENT_CAMERA_DEVICE_APPROVED =
  SDL_EVENT_CAMERA_DEVICE_APPROVED;

/// A camera device has been denied for use by the user.
constexpr EventType EVENT_CAMERA_DEVICE_DENIED = SDL_EVENT_CAMERA_DEVICE_DENIED;

/// The render targets have been reset and their contents need to be updated
constexpr EventType EVENT_RENDER_TARGETS_RESET = SDL_EVENT_RENDER_TARGETS_RESET;

/// The device has been reset and all textures need to be recreated
constexpr EventType EVENT_RENDER_DEVICE_RESET = SDL_EVENT_RENDER_DEVICE_RESET;

constexpr EventType EVENT_RENDER_DEVICE_LOST =
  SDL_EVENT_RENDER_DEVICE_LOST; ///< The device has been lost and can't be
                                ///< recovered.

constexpr EventType EVENT_PRIVATE0 = SDL_EVENT_PRIVATE0; ///< PRIVATE0

constexpr EventType EVENT_PRIVATE1 = SDL_EVENT_PRIVATE1; ///< PRIVATE1

constexpr EventType EVENT_PRIVATE2 = SDL_EVENT_PRIVATE2; ///< PRIVATE2

constexpr EventType EVENT_PRIVATE3 = SDL_EVENT_PRIVATE3; ///< PRIVATE3

constexpr EventType EVENT_POLL_SENTINEL =
  SDL_EVENT_POLL_SENTINEL; ///< Signals the end of an event poll cycle

/**
 * Events EVENT_USER through EVENT_LAST are for your use, and should be
 * allocated with RegisterEvents()
 */
constexpr EventType EVENT_USER = SDL_EVENT_USER;

/// This last event is only for bounding internal arrays
constexpr EventType EVENT_LAST = SDL_EVENT_LAST;

constexpr EventType EVENT_ENUM_PADDING =
  SDL_EVENT_ENUM_PADDING; ///< ENUM_PADDING

/// @}

/**
 * Fields shared by every event
 *
 * @since This struct is available since SDL 3.2.0.
 */
using CommonEvent = SDL_CommonEvent;

/**
 * Display state change event data (event.display.*)
 *
 * @since This struct is available since SDL 3.2.0.
 */
using DisplayEvent = SDL_DisplayEvent;

/**
 * Window state change event data (event.window.*)
 *
 * @since This struct is available since SDL 3.2.0.
 */
using WindowEvent = SDL_WindowEvent;

/**
 * Keyboard device event structure (event.kdevice.*)
 *
 * @since This struct is available since SDL 3.2.0.
 */
using KeyboardDeviceEvent = SDL_KeyboardDeviceEvent;

/**
 * Keyboard button event structure (event.key.*)
 *
 * The `key` is the base Keycode generated by pressing the `scancode` using the
 * current keyboard layout, applying any options specified in
 * SDL_HINT_KEYCODE_OPTIONS. You can get the Keycode corresponding to the event
 * scancode and modifiers directly from the keyboard layout, bypassing
 * SDL_HINT_KEYCODE_OPTIONS, by calling Keycode.Keycode().
 *
 * @since This struct is available since SDL 3.2.0.
 *
 * @sa Keycode.Keycode
 * @sa SDL_HINT_KEYCODE_OPTIONS
 */
using KeyboardEvent = SDL_KeyboardEvent;

/**
 * Keyboard text editing event structure (event.edit.*)
 *
 * The start cursor is the position, in UTF-8 characters, where new typing will
 * be inserted into the editing text. The length is the number of UTF-8
 * characters that will be replaced by new typing.
 *
 * @since This struct is available since SDL 3.2.0.
 */
using TextEditingEvent = SDL_TextEditingEvent;

/**
 * Keyboard IME candidates event structure (event.edit_candidates.*)
 *
 * @since This struct is available since SDL 3.2.0.
 */
using TextEditingCandidatesEvent = SDL_TextEditingCandidatesEvent;

/**
 * Keyboard text input event structure (event.text.*)
 *
 * This event will never be delivered unless text input is enabled by calling
 * Window.StartTextInput(). Text input is disabled by default!
 *
 * @since This struct is available since SDL 3.2.0.
 *
 * @sa Window.StartTextInput
 * @sa Window.StopTextInput
 */
using TextInputEvent = SDL_TextInputEvent;

/**
 * Mouse device event structure (event.mdevice.*)
 *
 * @since This struct is available since SDL 3.2.0.
 */
using MouseDeviceEvent = SDL_MouseDeviceEvent;

/**
 * Mouse motion event structure (event.motion.*)
 *
 * @since This struct is available since SDL 3.2.0.
 */
using MouseMotionEvent = SDL_MouseMotionEvent;

/**
 * Mouse button event structure (event.button.*)
 *
 * @since This struct is available since SDL 3.2.0.
 */
using MouseButtonEvent = SDL_MouseButtonEvent;

/**
 * Mouse wheel event structure (event.wheel.*)
 *
 * @since This struct is available since SDL 3.2.0.
 */
using MouseWheelEvent = SDL_MouseWheelEvent;

/**
 * Joystick axis motion event structure (event.jaxis.*)
 *
 * @since This struct is available since SDL 3.2.0.
 */
using JoyAxisEvent = SDL_JoyAxisEvent;

/**
 * Joystick trackball motion event structure (event.jball.*)
 *
 * @since This struct is available since SDL 3.2.0.
 */
using JoyBallEvent = SDL_JoyBallEvent;

/**
 * Joystick hat position change event structure (event.jhat.*)
 *
 * @since This struct is available since SDL 3.2.0.
 */
using JoyHatEvent = SDL_JoyHatEvent;

/**
 * Joystick button event structure (event.jbutton.*)
 *
 * @since This struct is available since SDL 3.2.0.
 */
using JoyButtonEvent = SDL_JoyButtonEvent;

/**
 * Joystick device event structure (event.jdevice.*)
 *
 * SDL will send JOYSTICK_ADDED events for devices that are already plugged in
 * during Init.
 *
 * @since This struct is available since SDL 3.2.0.
 *
 * @sa GamepadDeviceEvent
 */
using JoyDeviceEvent = SDL_JoyDeviceEvent;

/**
 * Joystick battery level change event structure (event.jbattery.*)
 *
 * @since This struct is available since SDL 3.2.0.
 */
using JoyBatteryEvent = SDL_JoyBatteryEvent;

/**
 * Gamepad axis motion event structure (event.gaxis.*)
 *
 * @since This struct is available since SDL 3.2.0.
 */
using GamepadAxisEvent = SDL_GamepadAxisEvent;

/**
 * Gamepad button event structure (event.gbutton.*)
 *
 * @since This struct is available since SDL 3.2.0.
 */
using GamepadButtonEvent = SDL_GamepadButtonEvent;

/**
 * Gamepad device event structure (event.gdevice.*)
 *
 * Joysticks that are supported gamepads receive both an JoyDeviceEvent and an
 * GamepadDeviceEvent.
 *
 * SDL will send GAMEPAD_ADDED events for joysticks that are already plugged in
 * during Init() and are recognized as gamepads. It will also send events for
 * joysticks that get gamepad mappings at runtime.
 *
 * @since This struct is available since SDL 3.2.0.
 *
 * @sa JoyDeviceEvent
 */
using GamepadDeviceEvent = SDL_GamepadDeviceEvent;

/**
 * Gamepad touchpad event structure (event.gtouchpad.*)
 *
 * @since This struct is available since SDL 3.2.0.
 */
using GamepadTouchpadEvent = SDL_GamepadTouchpadEvent;

/**
 * Gamepad sensor event structure (event.gsensor.*)
 *
 * @since This struct is available since SDL 3.2.0.
 */
using GamepadSensorEvent = SDL_GamepadSensorEvent;

/**
 * Audio device event structure (event.adevice.*)
 *
 * Note that SDL will send a EVENT_AUDIO_DEVICE_ADDED event for every device it
 * discovers during initialization. After that, this event will only arrive when
 * a device is hotplugged during the program's run.
 *
 * @since This struct is available since SDL 3.2.0.
 */
using AudioDeviceEvent = SDL_AudioDeviceEvent;

/**
 * Camera device event structure (event.cdevice.*)
 *
 * @since This struct is available since SDL 3.2.0.
 */
using CameraDeviceEvent = SDL_CameraDeviceEvent;

/**
 * Renderer event structure (event.render.*)
 *
 * @since This struct is available since SDL 3.2.0.
 */
using RenderEvent = SDL_RenderEvent;

/**
 * Touch finger event structure (event.tfinger.*)
 *
 * Coordinates in this event are normalized. `x` and `y` are normalized to a
 * range between 0.0f and 1.0f, relative to the window, so (0,0) is the top left
 * and (1,1) is the bottom right. Delta coordinates `dx` and `dy` are normalized
 * in the ranges of -1.0f (traversed all the way from the bottom or right to all
 * the way up or left) to 1.0f (traversed all the way from the top or left to
 * all the way down or right).
 *
 * Note that while the coordinates are _normalized_, they are not _clamped_,
 * which means in some circumstances you can get a value outside of this range.
 * For example, a renderer using logical presentation might give a negative
 * value when the touch is in the letterboxing. Some platforms might report a
 * touch outside of the window, which will also be outside of the range.
 *
 * @since This struct is available since SDL 3.2.0.
 */
using TouchFingerEvent = SDL_TouchFingerEvent;

/// Pinch event structure (event.pinch.*)
using PinchFingerEvent = SDL_PinchFingerEvent;

/**
 * Pressure-sensitive pen proximity event structure (event.pproximity.*)
 *
 * When a pen becomes visible to the system (it is close enough to a tablet,
 * etc), SDL will send an EVENT_PEN_PROXIMITY_IN event with the new pen's ID.
 * This ID is valid until the pen leaves proximity again (has been removed from
 * the tablet's area, the tablet has been unplugged, etc). If the same pen
 * reenters proximity again, it will be given a new ID.
 *
 * Note that "proximity" means "close enough for the tablet to know the tool is
 * there." The pen touching and lifting off from the tablet while not leaving
 * the area are handled by EVENT_PEN_DOWN and EVENT_PEN_UP.
 *
 * @since This struct is available since SDL 3.2.0.
 */
using PenProximityEvent = SDL_PenProximityEvent;

/**
 * Pressure-sensitive pen motion event structure (event.pmotion.*)
 *
 * Depending on the hardware, you may get motion events when the pen is not
 * touching a tablet, for tracking a pen even when it isn't drawing. You should
 * listen for EVENT_PEN_DOWN and EVENT_PEN_UP events, or check `pen_state &
 * PEN_INPUT_DOWN` to decide if a pen is "drawing" when dealing with pen motion.
 *
 * @since This struct is available since SDL 3.2.0.
 */
using PenMotionEvent = SDL_PenMotionEvent;

/**
 * Pressure-sensitive pen touched event structure (event.ptouch.*)
 *
 * These events come when a pen touches a surface (a tablet, etc), or lifts off
 * from one.
 *
 * @since This struct is available since SDL 3.2.0.
 */
using PenTouchEvent = SDL_PenTouchEvent;

/**
 * Pressure-sensitive pen button event structure (event.pbutton.*)
 *
 * This is for buttons on the pen itself that the user might click. The pen
 * itself pressing down to draw triggers a EVENT_PEN_DOWN event instead.
 *
 * @since This struct is available since SDL 3.2.0.
 */
using PenButtonEvent = SDL_PenButtonEvent;

/**
 * Pressure-sensitive pen pressure / angle event structure (event.paxis.*)
 *
 * You might get some of these events even if the pen isn't touching the tablet.
 *
 * @since This struct is available since SDL 3.2.0.
 */
using PenAxisEvent = SDL_PenAxisEvent;

/**
 * An event used to drop text or request a file open by the system
 * (event.drop.*)
 *
 * @since This struct is available since SDL 3.2.0.
 */
using DropEvent = SDL_DropEvent;

/**
 * An event triggered when the clipboard contents have changed
 * (event.clipboard.*)
 *
 * @since This struct is available since SDL 3.2.0.
 */
using ClipboardEvent = SDL_ClipboardEvent;

/**
 * Sensor event structure (event.sensor.*)
 *
 * @since This struct is available since SDL 3.2.0.
 */
using SensorEvent = SDL_SensorEvent;

/**
 * The "quit requested" event
 *
 * @since This struct is available since SDL 3.2.0.
 */
using QuitEvent = SDL_QuitEvent;

/**
 * A user-defined event type (event.user.*)
 *
 * This event is unique; it is never created by SDL, but only by the
 * application. The event can be pushed onto the event queue using PushEvent().
 * The contents of the structure members are completely up to the programmer;
 * the only requirement is that '''type''' is a value obtained from
 * RegisterEvents().
 *
 * @since This struct is available since SDL 3.2.0.
 */
using UserEvent = SDL_UserEvent;

/**
 * The structure for all events in SDL.
 *
 * The Event structure is the core of all event handling in SDL. Event is a
 * union of all event structures used in SDL.
 *
 * @since This struct is available since SDL 3.2.0.
 */
using Event = SDL_Event;

/**
 * Pump the event loop, gathering events from the input devices.
 *
 * This function updates the event queue and internal input device state.
 *
 * PumpEvents() gathers all the pending input information from devices and
 * places it in the event queue. Without calls to PumpEvents() no events would
 * ever be placed on the queue. Often the need for calls to PumpEvents() is
 * hidden from the user since PollEvent() and WaitEvent() implicitly call
 * PumpEvents(). However, if you are not polling or waiting for events (e.g. you
 * are filtering them), then you must call PumpEvents() to force an event queue
 * update.
 *
 * @threadsafety This function should only be called on the main thread.
 *
 * @since This function is available since SDL 3.2.0.
 *
 * @sa PollEvent
 * @sa WaitEvent
 */
inline void PumpEvents() { SDL_PumpEvents(); }

/**
 * @name EventActions
 * The type of action to request from PeepEvents().
 * @{
 */

/**
 * The type of action to request from PeepEvents().
 *
 * @since This enum is available since SDL 3.2.0.
 */
using EventAction = SDL_EventAction;

constexpr EventAction ADDEVENT =
  SDL_ADDEVENT; ///< Add events to the back of the queue.

/// Check but don't remove events from the queue front.
constexpr EventAction PEEKEVENT = SDL_PEEKEVENT;

/// Retrieve/remove events from the front of the queue.
constexpr EventAction GETEVENT = SDL_GETEVENT;

/// @}

/**
 * Check the event queue for messages and optionally return them.
 *
 * `action` may be any of the following:
 *
 * ## remarks
 *
 * - `ADDEVENT`: up to `numevents` events will be added to the back of the event
 *   queue.
 * - `PEEKEVENT`: `numevents` events at the front of the event queue, within the
 *   specified minimum and maximum type, will be returned to the caller and will
 *   _not_ be removed from the queue. If you pass nullptr for `events`, then
 *   `numevents` is ignored and the total number of matching events will be
 *   returned.
 * - `GETEVENT`: up to `numevents` events at the front of the event queue,
 *   within the specified minimum and maximum type, will be returned to the
 *   caller and will be removed from the queue.
 *
 * You may have to call PumpEvents() before calling this function. Otherwise,
 * the events may not be ready to be filtered when you call PeepEvents().
 *
 * @param events destination buffer for the retrieved events, may be nullptr to
 *               leave the events in the queue and return the number of events
 *               that would have been stored.
 * @param numevents if action is ADDEVENT, the number of events to add back to
 *                  the event queue; if action is PEEKEVENT or GETEVENT, the
 *                  maximum number of events to retrieve.
 * @param action action to take; see [Remarks](#remarks) for details.
 * @param minType minimum value of the event type to be considered; EVENT_FIRST
 *                is a safe choice.
 * @param maxType maximum value of the event type to be considered; EVENT_LAST
 *                is a safe choice.
 * @returns the number of events actually stored or -1 on failure; call
 *          GetError() for more information.
 *
 * @threadsafety It is safe to call this function from any thread.
 *
 * @since This function is available since SDL 3.2.0.
 *
 * @sa PollEvent
 * @sa PumpEvents
 * @sa PushEvent
 */
inline int PeepEvents(Event* events,
                      int numevents,
                      EventAction action,
                      Uint32 minType = EVENT_FIRST,
                      Uint32 maxType = EVENT_LAST)
{
  return SDL_PeepEvents(events, numevents, action, minType, maxType);
}

/**
 * Check for the existence of a certain event type in the event queue.
 *
 * If you need to check for a range of event types, use HasEvents() instead.
 *
 * @param type the type of event to be queried; see EventType for details.
 * @returns true if events matching `type` are present, or false if events
 *          matching `type` are not present.
 *
 * @threadsafety It is safe to call this function from any thread.
 *
 * @since This function is available since SDL 3.2.0.
 *
 * @sa HasEvents
 */
inline bool HasEvent(Uint32 type) { return SDL_HasEvent(type); }

/**
 * Check for the existence of certain event types in the event queue.
 *
 * If you need to check for a single event type, use HasEvent() instead.
 *
 * @param minType the low end of event type to be queried, inclusive; see
 *                EventType for details.
 * @param maxType the high end of event type to be queried, inclusive; see
 *                EventType for details.
 * @returns true if events with type >= `minType` and <= `maxType` are present,
 *          or false if not.
 *
 * @threadsafety It is safe to call this function from any thread.
 *
 * @since This function is available since SDL 3.2.0.
 *
 * @sa HasEvents
 */
inline bool HasEvents(Uint32 minType = EVENT_FIRST, Uint32 maxType = EVENT_LAST)
{
  return SDL_HasEvents(minType, maxType);
}

/**
 * Clear events of a specific type from the event queue.
 *
 * This will unconditionally remove any events from the queue that match `type`.
 * If you need to remove a range of event types, use FlushEvents() instead.
 *
 * It's also normal to just ignore events you don't care about in your event
 * loop without calling this function.
 *
 * This function only affects currently queued events. If you want to make sure
 * that all pending OS events are flushed, you can call PumpEvents() on the main
 * thread immediately before the flush call.
 *
 * If you have user events with custom data that needs to be freed, you should
 * use PeepEvents() to remove and clean up those events before calling this
 * function.
 *
 * @param type the type of event to be cleared; see EventType for details.
 *
 * @threadsafety It is safe to call this function from any thread.
 *
 * @since This function is available since SDL 3.2.0.
 *
 * @sa FlushEvents
 */
inline void FlushEvent(Uint32 type) { SDL_FlushEvent(type); }

/**
 * Clear events of a range of types from the event queue.
 *
 * This will unconditionally remove any events from the queue that are in the
 * range of `minType` to `maxType`, inclusive. If you need to remove a single
 * event type, use FlushEvent() instead.
 *
 * It's also normal to just ignore events you don't care about in your event
 * loop without calling this function.
 *
 * This function only affects currently queued events. If you want to make sure
 * that all pending OS events are flushed, you can call PumpEvents() on the main
 * thread immediately before the flush call.
 *
 * @param minType the low end of event type to be cleared, inclusive; see
 *                EventType for details.
 * @param maxType the high end of event type to be cleared, inclusive; see
 *                EventType for details.
 *
 * @threadsafety It is safe to call this function from any thread.
 *
 * @since This function is available since SDL 3.2.0.
 *
 * @sa FlushEvent
 */
inline void FlushEvents(Uint32 minType = EVENT_FIRST,
                        Uint32 maxType = EVENT_LAST)
{
  SDL_FlushEvents(minType, maxType);
}

/**
 * Poll for currently pending events.
 *
 * If `event` is not nullptr, the next event is removed from the queue and
 * stored in the Event structure pointed to by `event`. The 1 returned refers to
 * this event, immediately stored in the SDL Event structure -- not an event to
 * follow.
 *
 * If `event` is nullptr, it simply returns 1 if there is an event in the queue,
 * but will not remove it from the queue.
 *
 * As this function may implicitly call PumpEvents(), you can only call this
 * function in the thread that set the video mode.
 *
 * PollEvent() is the favored way of receiving system events since it can be
 * done from the main loop and does not suspend the main loop while waiting on
 * an event to be posted.
 *
 * The common practice is to fully process the event queue once every frame,
 * usually as a first step before updating the game's state:
 *
 * ```cpp
 * while (game_is_still_running) {
 *     SDL::Event event;
 *     while (SDL::PollEvent(&event)) {  // poll until all events are handled!
 *         // decide what to do with this event.
 *     }
 *
 *     // update game state, draw the current frame
 * }
 * ```
 *
 * Note that Windows (and possibly other platforms) has a quirk about how it
 * handles events while dragging/resizing a window, which can cause this
 * function to block for significant amounts of time. Technical explanations and
 * solutions are discussed on the wiki:
 *
 * https://wiki.libsdl.org/SDL3/AppFreezeDuringDrag
 *
 * @param event the Event structure to be filled with the next event from the
 *              queue, or nullptr.
 * @returns true if this got an event or false if there are none available.
 *
 * @threadsafety This function should only be called on the main thread.
 *
 * @since This function is available since SDL 3.2.0.
 *
 * @sa PushEvent
 * @sa WaitEvent
 * @sa WaitEventTimeout
 */
inline bool PollEvent(Event* event) { return SDL_PollEvent(event); }

/**
 * Poll for currently pending events.
 *
 * The next event is removed from the queue and returned.
 *
 * As this function may implicitly call PumpEvents(), you can only call this
 * function in the thread that set the video mode.
 *
 * PollEvent() is the favored way of receiving system events since it can be
 * done from the main loop and does not suspend the main loop while waiting on
 * an event to be posted.
 *
 * The common practice is to fully process the event queue once every frame,
 * usually as a first step before updating the game's state:
 *
 * ```c
 * while (game_is_still_running) {
 *     while (auto event = SDL::PollEvent()) {
 *         // decide what to do with this event.
 *     }
 *
 *     // update game state, draw the current frame
 * }
 * ```
 *
 * Note that Windows (and possibly other platforms) has a quirk about how it
 * handles events while dragging/resizing a window, which can cause this
 * function to block for significant amounts of time. Technical explanations and
 * solutions are discussed on the wiki:
 *
 * https://wiki.libsdl.org/SDL3/AppFreezeDuringDrag
 *
 * @returns Event if this got an event or std::nullopt if there are none
 *          available.
 *
 * @threadsafety This function should only be called on the main thread.
 *
 * @since This function is available since SDL 3.2.0.
 *
 * @sa PushEvent
 * @sa WaitEvent
 * @sa WaitEventTimeout
 */
inline std::optional<Event> PollEvent()
{
  if (Event event; PollEvent(&event)) return event;
  return std::nullopt;
}

/**
 * Wait indefinitely for the next available event.
 *
 * If `event` is not nullptr, the next event is removed from the queue and
 * stored in the Event structure pointed to by `event`.
 *
 * As this function may implicitly call PumpEvents(), you can only call this
 * function in the thread that initialized the video subsystem.
 *
 * @param event the Event structure to be filled in with the next event from the
 *              queue, or nullptr.
 * @throws Error on failure.
 *
 * @threadsafety This function should only be called on the main thread.
 *
 * @since This function is available since SDL 3.2.0.
 *
 * @sa PollEvent
 * @sa PushEvent
 * @sa WaitEventTimeout
 */
inline void WaitEvent(Event* event) { CheckError(SDL_WaitEvent(event)); }

/**
 * Wait indefinitely for the next available event.
 *
 * The next event is removed from the queue and returned.
 *
 * As this function may implicitly call PumpEvents(), you can only call this
 * function in the thread that initialized the video subsystem.
 *
 * @returns Event on success.
 *
 * @throws Error on failure.
 *
 * @threadsafety This function should only be called on the main thread.
 *
 * @since This function is available since SDL 3.2.0.
 *
 * @sa PollEvent
 * @sa PushEvent
 * @sa WaitEventTimeout
 */
inline Event WaitEvent()
{
  Event event;
  WaitEvent(&event);
  return event;
}

/**
 * Wait until the specified timeout (in milliseconds) for the next available
 * event.
 *
 * If `event` is not nullptr, the next event is removed from the queue and
 * stored in the Event structure pointed to by `event`.
 *
 * As this function may implicitly call PumpEvents(), you can only call this
 * function in the thread that initialized the video subsystem.
 *
 * The timeout is not guaranteed, the actual wait time could be longer due to
 * system scheduling.
 *
 * @param event the Event structure to be filled in with the next event from the
 *              queue, or nullptr.
 * @param timeoutMS the maximum number of milliseconds to wait for the next
 *                  available event.
 * @returns true if this got an event or false if the timeout elapsed without
 *          any events available.
 *
 * @threadsafety This function should only be called on the main thread.
 *
 * @since This function is available since SDL 3.2.0.
 *
 * @sa PollEvent
 * @sa PushEvent
 * @sa WaitEvent
 */
inline bool WaitEventTimeout(Event* event, Sint32 timeoutMS)
{
  return SDL_WaitEventTimeout(event, timeoutMS);
}

/**
 * Wait until the specified timeout (in milliseconds) for the next available
 * event.
 *
 * As this function may implicitly call PumpEvents(), you can only call this
 * function in the thread that initialized the video subsystem.
 *
 * The timeout is not guaranteed, the actual wait time could be longer due to
 * system scheduling.
 *
 * @param timeoutMS the maximum number of milliseconds to wait for the next
 *                  available event.
 * @returns the Event if this got an event or std::nullopt if the timeout
 * elapsed without any events available.
 *
 * @threadsafety This function should only be called on the main thread.
 *
 * @since This function is available since SDL 3.2.0.
 *
 * @sa PollEvent
 * @sa PushEvent
 * @sa WaitEvent
 */
inline std::optional<Event> WaitEventTimeout(Sint32 timeoutMS)
{
  if (Event event; WaitEventTimeout(&event, timeoutMS)) return event;
  return std::nullopt;
}

/**
 * Wait until the specified timeout (in milliseconds) for the next available
 * event.
 *
 * If `event` is not nullptr, the next event is removed from the queue and
 * stored in the Event structure pointed to by `event`.
 *
 * As this function may implicitly call PumpEvents(), you can only call this
 * function in the thread that initialized the video subsystem.
 *
 * The timeout is not guaranteed, the actual wait time could be longer due to
 * system scheduling.
 *
 * @param event the Event structure to be filled in with the next event from the
 *              queue, or nullptr.
 * @param timeoutDuration the duration to wait for the next available event,
 *                        with millisecond precision
 * @returns true if this got an event or false if the timeout elapsed without
 *          any events available.
 *
 * @threadsafety This function should only be called on the main thread.
 *
 * @since This function is available since SDL 3.2.0.
 *
 * @sa PollEvent
 * @sa PushEvent
 * @sa WaitEvent
 */
inline bool WaitEventTimeout(Event* event,
                             std::chrono::milliseconds timeoutDuration)
{
  return WaitEventTimeout(event, std::max(timeoutDuration.count(), 1l));
}

/**
 * Wait until the specified timeout (in milliseconds) for the next available
 * event.
 *
 * The next event is removed from the queue and returned.
 *
 * As this function may implicitly call PumpEvents(), you can only call this
 * function in the thread that initialized the video subsystem.
 *
 * The timeout is not guaranteed, the actual wait time could be longer due to
 * system scheduling.
 *
 * @param timeoutDuration the duration to wait for the next available event,
 *                        with millisecond precision.
 * @returns the Event if this got an event or std::nullopt if the timeout
 *          elapsed without any events available.
 *
 * @threadsafety This function should only be called on the main thread.
 *
 * @since This function is available since SDL 3.2.0.
 *
 * @sa PollEvent
 * @sa PushEvent
 * @sa WaitEvent
 */
inline std::optional<Event> WaitEventTimeout(
  std::chrono::milliseconds timeoutDuration)
{
  if (Event event; WaitEventTimeout(&event, timeoutDuration)) return event;
  return std::nullopt;
}

/**
 * Add an event to the event queue.
 *
 * The event queue can actually be used as a two way communication channel. Not
 * only can events be read from the queue, but the user can also push their own
 * events onto it. `event` is a pointer to the event structure you wish to push
 * onto the queue. The event is copied into the queue, and the caller may
 * dispose of the memory pointed to after PushEvent() returns.
 *
 * Note: Pushing device input events onto the queue doesn't modify the state of
 * the device within SDL.
 *
 * Note: Events pushed onto the queue with PushEvent() get passed through the
 * event filter but events added with PeepEvents() do not.
 *
 * For pushing application-specific events, please use RegisterEvents() to get
 * an event type that does not conflict with other code that also wants its own
 * custom event types.
 *
 * @param event the Event to be added to the queue.
 * @throws Error on failure.
 *
 * @threadsafety It is safe to call this function from any thread.
 *
 * @since This function is available since SDL 3.2.0.
 *
 * @sa PeepEvents
 * @sa PollEvent
 * @sa RegisterEvents
 */
inline void PushEvent(Event* event) { CheckError(SDL_PushEvent(event)); }

/**
 * Add an event to the event queue.
 *
 * The event queue can actually be used as a two way communication channel. Not
 * only can events be read from the queue, but the user can also push their own
 * events onto it. `event` is a pointer to the event structure you wish to push
 * onto the queue. The event is copied into the queue, and the caller may
 * dispose of the memory pointed to after PushEvent() returns.
 *
 * Note: Pushing device input events onto the queue doesn't modify the state of
 * the device within SDL.
 *
 * Note: Events pushed onto the queue with PushEvent() get passed through the
 * event filter but events added with PeepEvents() do not.
 *
 * For pushing application-specific events, please use RegisterEvents() to get
 * an event type that does not conflict with other code that also wants its own
 * custom event types.
 *
 * @param event the Event to be added to the queue.
 * @throws Error on failure.
 *
 * @threadsafety It is safe to call this function from any thread.
 *
 * @since This function is available since SDL 3.2.0.
 *
 * @sa PeepEvents
 * @sa PollEvent
 * @sa RegisterEvents
 */
inline void PushEvent(const Event& event)
{
  PushEvent(const_cast<Event*>(&event));
}

/**
 * A function pointer used for callbacks that watch the event queue.
 *
 * @param userdata what was passed as `userdata` to SetEventFilter() or
 *                 AddEventWatch, etc.
 * @param event the event that triggered the callback.
 * @returns true to permit event to be added to the queue, and false to disallow
 *          it. When used with AddEventWatch, the return value is ignored.
 *
 * @threadsafety SDL may call this callback at any time from any thread; the
 *               application is responsible for locking resources the callback
 *               touches that need to be protected.
 *
 * @since This datatype is available since SDL 3.2.0.
 *
 * @sa SetEventFilter
 * @sa AddEventWatch
 */
using EventFilter = bool(SDLCALL*)(void* userdata, Event* event);

/**
 * A std::function used for callbacks that watch the event queue.
 *
 * @param event the event that triggered the callback.
 * @returns true to permit event to be added to the queue, and false to disallow
 *          it. When used with AddEventWatch, the return value is ignored.
 *
 * @threadsafety SDL may call this callback at any time from any thread; the
 *               application is responsible for locking resources the callback
 *               touches that need to be protected.
 *
 * @since This datatype is available since SDL 3.2.0.
 *
 * @cat listener-callback
 *
 * @sa SetEventFilter
 * @sa AddEventWatch
 * @sa EventFilter
 */
using EventFilterCB = std::function<bool(Event* event)>;

/**
 * A std::function used for callbacks that watch the event queue.
 *
 * @param event the event that triggered the callback.
 * @returns true to permit event to be added to the queue, and false to disallow
 *          it. When used with AddEventWatch, the return value is ignored.
 *
 * @threadsafety SDL may call this callback at any time from any thread; the
 *               application is responsible for locking resources the callback
 *               touches that need to be protected.
 *
 * @since This datatype is available since SDL 3.2.0.
 *
 * @cat listener-callback
 *
 * @sa listener-callback
 * @sa SetEventFilter()
 * @sa AddEventWatch()
 * @sa EventFilter
 */
using EventWatcherCB = MakeFrontCallback<bool(Event* event)>;

/**
 * Set up a filter to process all events before they are added to the internal
 * event queue.
 *
 * If you just want to see events without modifying them or preventing them from
 * being queued, you should use AddEventWatch() instead.
 *
 * If the filter function returns true when called, then the event will be added
 * to the internal queue. If it returns false, then the event will be dropped
 * from the queue, but the internal state will still be updated. This allows
 * selective filtering of dynamically arriving events.
 *
 * **WARNING**: Be very careful of what you do in the event filter function, as
 * it may run in a different thread! The exception is handling of
 * EVENT_WINDOW_EXPOSED, which is guaranteed to be sent from the OS on the main
 * thread and you are expected to redraw your window in response to this event.
 *
 * On platforms that support it, if the quit event is generated by an interrupt
 * signal (e.g. pressing Ctrl-C), it will be delivered to the application at the
 * next event poll.
 *
 * Note: Disabled events never make it to the event filter function; see
 * SetEventEnabled().
 *
 * Note: Events pushed onto the queue with PushEvent() get passed through the
 * event filter, but events pushed onto the queue with PeepEvents() do not.
 *
 * @param filter a function to call when an event happens.
 * @param userdata a pointer that is passed to `filter`.
 *
 * @threadsafety It is safe to call this function from any thread.
 *
 * @since This function is available since SDL 3.2.0.
 *
 * @sa AddEventWatch
 * @sa SetEventEnabled
 * @sa GetEventFilter
 * @sa PeepEvents
 * @sa PushEvent
 */
inline void SetEventFilter(EventFilter filter, void* userdata)
{
  SDL_SetEventFilter(filter, userdata);
}

/**
 * Set up a filter to process all events before they are added to the internal
 * event queue.
 *
 * If you just want to see events without modifying them or preventing them from
 * being queued, you should use AddEventWatch() instead.
 *
 * If the filter function returns true when called, then the event will be added
 * to the internal queue. If it returns false, then the event will be dropped
 * from the queue, but the internal state will still be updated. This allows
 * selective filtering of dynamically arriving events.
 *
 * **WARNING**: Be very careful of what you do in the event filter function, as
 * it may run in a different thread! The exception is handling of
 * EVENT_WINDOW_EXPOSED, which is guaranteed to be sent from the OS on the main
 * thread and you are expected to redraw your window in response to this event.
 *
 * On platforms that support it, if the quit event is generated by an interrupt
 * signal (e.g. pressing Ctrl-C), it will be delivered to the application at the
 * next event poll.
 *
 * Note: Disabled events never make it to the event filter function; see
 * SetEventEnabled().
 *
 * Note: Events pushed onto the queue with PushEvent() get passed through the
 * event filter, but events pushed onto the queue with PeepEvents() do not.
 *
<<<<<<< HEAD
 * @param filter a function to call when an event happens.
=======
 * @param filter an EventFilter function to call when an event happens.
>>>>>>> bcfe70bb
 *
 * @threadsafety It is safe to call this function from any thread.
 *
 * @since This function is available since SDL 3.2.0.
 *
<<<<<<< HEAD
 * @cat listener-callback
 *
=======
>>>>>>> bcfe70bb
 * @sa AddEventWatch
 * @sa SetEventEnabled
 * @sa GetEventFilter
 * @sa PeepEvents
 * @sa PushEvent
 */
inline void SetEventFilter(EventFilterCB filter)
{
  static EventFilterCB staticFilter;
  staticFilter = filter;
  SetEventFilter([](void*, Event* event) { return staticFilter(event); },
                 nullptr);
}

/**
 * Query the current event filter.
 *
 * This function can be used to "chain" filters, by saving the existing filter
 * before replacing it with a function that will call that saved filter.
 *
 * @param filter the current callback function will be stored here.
 * @param userdata the pointer that is passed to the current event filter will
 *                 be stored here.
 * @throws Error on failure.
 *
 * @threadsafety It is safe to call this function from any thread.
 *
 * @since This function is available since SDL 3.2.0.
 *
 * @sa SetEventFilter
 */
inline void GetEventFilter(EventFilter* filter, void** userdata)
{
  CheckError(SDL_GetEventFilter(filter, userdata));
}

/**
<<<<<<< HEAD
 * Query the current event filter.
 *
 * This function can be used to "chain" filters, by saving the existing filter
 * before replacing it with a function that will call that saved filter.
 *
 * @returns EventFilterCB on success or false if there is no event filter set.
 * @throws Error on failure.
 *
 * @threadsafety It is safe to call this function from any thread.
 *
 * @since This function is available since SDL 3.2.0.
 *
 * @cat listener-callback
 *
 * @sa SetEventFilter
 */
inline EventFilterCB GetEventFilter()
{
  using Wrapper = UniqueCallbackWrapper<EventFilterCB>;

  EventFilter filter;
  void* userdata;
  GetEventFilter(&filter, &userdata);
  if (!userdata)
    return [filter](const Event& event) {
      return filter(nullptr, const_cast<Event*>(&event));
    };
  if (auto cb = Wrapper::at(userdata)) return cb;
  return [filter, userdata](const Event& event) {
    return filter(userdata, const_cast<Event*>(&event));
  };
}

/// @private
inline bool EventWatchAuxCallback(void* userdata, Event* event)
{
  auto& f = *static_cast<EventFilterCB*>(userdata);
  return f(*event);
}

/**
=======
>>>>>>> bcfe70bb
 * Add a callback to be triggered when an event is added to the event queue.
 *
 * `filter` will be called when an event happens, and its return value is
 * ignored.
 *
 * **WARNING**: Be very careful of what you do in the event filter function, as
 * it may run in a different thread!
 *
 * If the quit event is generated by a signal (e.g. SIGINT), it will bypass the
 * internal queue and be delivered to the watch callback immediately, and arrive
 * at the next event poll.
 *
 * Note: the callback is called for events posted by the user through
 * PushEvent(), but not for disabled events, nor for events by a filter callback
 * set with SetEventFilter(), nor for events posted by the user through
 * PeepEvents().
 *
 * @param filter an EventFilter function to call when an event happens.
 * @param userdata a pointer that is passed to `filter`.
 * @throws Error on failure.
 *
 * @threadsafety It is safe to call this function from any thread.
 *
 * @since This function is available since SDL 3.2.0.
 *
 * @sa RemoveEventWatch
 * @sa SetEventFilter
 */
inline void AddEventWatch(EventFilter filter, void* userdata)
{
  CheckError(SDL_AddEventWatch(filter, userdata));
}

/**
 * Add a callback to be triggered when an event is added to the event queue.
 *
 * `filter` will be called when an event happens, and its return value is
 * ignored.
 *
 * **WARNING**: Be very careful of what you do in the event filter function, as
 * it may run in a different thread!
 *
 * If the quit event is generated by a signal (e.g. SIGINT), it will bypass the
 * internal queue and be delivered to the watch callback immediately, and arrive
 * at the next event poll.
 *
 * Note: the callback is called for events posted by the user through
 * PushEvent(), but not for disabled events, nor for events by a filter callback
 * set with SetEventFilter(), nor for events posted by the user through
 * PeepEvents().
 *
 * @param filter an EventFilter function to call when an event happens.
 * @throws Error on failure.
 *
 * @threadsafety It is safe to call this function from any thread.
 *
 * @since This function is available since SDL 3.2.0.
 *
<<<<<<< HEAD
 * @cat listener-callback
 *
=======
>>>>>>> bcfe70bb
 * @sa RemoveEventWatch
 * @sa SetEventFilter
 */
inline void AddEventWatch(EventWatcherCB filter)
{
  AddEventWatch(filter.wrapper, filter.data);
}

/**
 * Remove an event watch callback added with AddEventWatch().
 *
 * This function takes the same input as AddEventWatch() to identify and delete
 * the corresponding callback.
 *
 * @param filter the function originally passed to AddEventWatch().
 * @param userdata the pointer originally passed to AddEventWatch().
 *
 * @threadsafety It is safe to call this function from any thread.
 *
 * @since This function is available since SDL 3.2.0.
 *
 * @sa AddEventWatch
 */
inline void RemoveEventWatch(EventFilter filter, void* userdata)
{
  SDL_RemoveEventWatch(filter, userdata);
}

/**
<<<<<<< HEAD
 * Remove an event watch callback added with AddEventWatch().
 *
 * @param handle the handle returned by SDL_AddEventWatch(EventFilterCB).
 *
 * @threadsafety It is safe to call this function from any thread.
 *
 * @since This function is available since SDL 3.2.0.
 *
 * @cat listener-callback
 *
 * @sa AddEventWatch(EventFilterCB)
 */
inline void RemoveEventWatch(EventWatchHandle handle)
{
  using Wrapper = CallbackWrapper<EventFilterCB>;
  Wrapper::release(handle);
}

/**
=======
>>>>>>> bcfe70bb
 * Run a specific filter function on the current event queue, removing any
 * events for which the filter returns false.
 *
 * See SetEventFilter() for more information. Unlike SetEventFilter(), this
 * function does not change the filter permanently, it only uses the supplied
 * filter until this function returns.
 *
 * @param filter the EventFilter function to call when an event happens.
 * @param userdata a pointer that is passed to `filter`.
 *
 * @threadsafety It is safe to call this function from any thread.
 *
 * @since This function is available since SDL 3.2.0.
 *
 * @sa GetEventFilter
 * @sa SetEventFilter
 */
inline void FilterEvents(EventFilter filter, void* userdata)
{
  SDL_FilterEvents(filter, userdata);
}

/**
 * Run a specific filter function on the current event queue, removing any
 * events for which the filter returns false.
 *
 * See SetEventFilter() for more information. Unlike SetEventFilter(), this
 * function does not change the filter permanently, it only uses the supplied
 * filter until this function returns.
 *
 * @param filter the EventFilter function to call when an event happens.
 *
 * @threadsafety It is safe to call this function from any thread.
 *
 * @since This function is available since SDL 3.2.0.
 *
 * @cat immediate-callback
 *
 * @sa GetEventFilter
 * @sa SetEventFilter
 */
inline void FilterEvents(EventFilterCB filter)
{
  return FilterEvents(
    [](void* userdata, Event* event) {
      const auto& f = *static_cast<EventFilterCB*>(userdata);
      return f(event);
    },
    &filter);
}

/**
 * Set the state of processing events by type.
 *
 * @param type the type of event; see EventType for details.
 * @param enabled whether to process the event or not.
 *
 * @threadsafety It is safe to call this function from any thread.
 *
 * @since This function is available since SDL 3.2.0.
 *
 * @sa EventEnabled
 */
inline void SetEventEnabled(Uint32 type, bool enabled)
{
  SDL_SetEventEnabled(type, enabled);
}

/**
 * Query the state of processing events by type.
 *
 * @param type the type of event; see EventType for details.
 * @returns true if the event is being processed, false otherwise.
 *
 * @threadsafety It is safe to call this function from any thread.
 *
 * @since This function is available since SDL 3.2.0.
 *
 * @sa SetEventEnabled
 */
inline bool EventEnabled(Uint32 type) { return SDL_EventEnabled(type); }

/**
 * Allocate a set of user-defined events, and return the beginning event number
 * for that set of events.
 *
 * @param numevents the number of events to be allocated.
 * @returns the beginning event number, or 0 if numevents is invalid or if there
 *          are not enough user-defined events left.
 *
 * @threadsafety It is safe to call this function from any thread.
 *
 * @since This function is available since SDL 3.2.0.
 *
 * @sa PushEvent
 */
inline Uint32 RegisterEvents(int numevents)
{
  return SDL_RegisterEvents(numevents);
}

/**
 * Get window associated with an event.
 *
 * @param event an event containing a `windowID`.
 * @returns the associated window on success.
 * @throws Error on failure.
 *
 * @threadsafety It is safe to call this function from any thread.
 *
 * @since This function is available since SDL 3.2.0.
 *
 * @sa PollEvent
 * @sa WaitEvent
 * @sa WaitEventTimeout
 */
inline WindowRef GetWindowFromEvent(const Event& event)
{
  return {CheckError(SDL_GetWindowFromEvent(&event))};
}

#if SDL_VERSION_ATLEAST(3, 4, 0)

/**
 * Generate an English description of an event.
 *
 * This will fill `buf` with a null-terminated string that might look
 * something like this:
 *
 * ```
 * EVENT_MOUSE_MOTION (timestamp=1140256324 windowid=2 which=0 state=0 x=492.99
 * y=139.09 xrel=52 yrel=6)
 * ```
 *
 * The exact format of the string is not guaranteed; it is intended for
 * logging purposes, to be read by a human, and not parsed by a computer.
 *
 * The returned value follows the same rules as snprintf(): `buf` will
 * always be nullptr-terminated (unless `buflen` is zero), and will be truncated
 * if `buflen` is too small. The return code is the number of bytes needed for
 * the complete string, not counting the nullptr-terminator, whether the string
 * was truncated or not. Unlike snprintf(), though, this function never
 * returns -1.
 *
 * @param event an event to describe
 * @param buf the buffer to fill with the description string. May be empty.
 * @returns number of bytes needed for the full string, not counting the
 *          null-terminator byte.
 *
 * @threadsafety It is safe to call this function from any thread.
 *
 * @since This function is available since SDL 3.4.0.
 */
inline int GetEventDescription(const Event& event, TargetBytes buf)
{
  if (buf.size_bytes() == 0) return SDL_GetEventDescription(event, nullptr, 0);
  return SDL_GetEventDescription(&event, buf.data(), buf.size_bytes());
}

/**
 * Generate an English description of an event.
 *
 * This will fill `buf` with a null-terminated string that might look something
 * like this:
 *
 * ```
 * EVENT_MOUSE_MOTION (timestamp=1140256324 windowid=2 which=0 state=0 x=492.99
 * y=139.09 xrel=52 yrel=6)
 * ```
 *
 * The exact format of the string is not guaranteed; it is intended for logging
 * purposes, to be read by a human, and not parsed by a computer.
 *
 * The returned value follows the same rules as snprintf(): `buf` will always be
 * nullptr-terminated (unless `buflen` is zero), and will be truncated if
 * `buflen` is too small. The return code is the number of bytes needed for the
 * complete string, not counting the nullptr-terminator, whether the string was
 * truncated or not. Unlike snprintf(), though, this function never returns -1.
 *
 * @param event an event to describe
 * @returns a std::string containing the the description string
 *
 * @threadsafety It is safe to call this function from any thread.
 *
 * @since This function is available since SDL 3.4.0.
 */
inline std::string GetEventDescription(const Event& event)
{
  int sz = SDL_GetEventDescription(event, nullptr, 0);
  std::string r;
  r.reserve(sz);
  GetEventDescription(event, r);
  return r;
}

#endif // SDL_VERSION_ATLEAST(3, 4, 0)

/// @}

} // namespace SDL

#endif /* SDL3PP_EVENTS_H_ */<|MERGE_RESOLUTION|>--- conflicted
+++ resolved
@@ -1514,21 +1514,14 @@
  * Note: Events pushed onto the queue with PushEvent() get passed through the
  * event filter, but events pushed onto the queue with PeepEvents() do not.
  *
-<<<<<<< HEAD
  * @param filter a function to call when an event happens.
-=======
- * @param filter an EventFilter function to call when an event happens.
->>>>>>> bcfe70bb
- *
- * @threadsafety It is safe to call this function from any thread.
- *
- * @since This function is available since SDL 3.2.0.
- *
-<<<<<<< HEAD
+ *
+ * @threadsafety It is safe to call this function from any thread.
+ *
+ * @since This function is available since SDL 3.2.0.
+ *
  * @cat listener-callback
  *
-=======
->>>>>>> bcfe70bb
  * @sa AddEventWatch
  * @sa SetEventEnabled
  * @sa GetEventFilter
@@ -1566,50 +1559,6 @@
 }
 
 /**
-<<<<<<< HEAD
- * Query the current event filter.
- *
- * This function can be used to "chain" filters, by saving the existing filter
- * before replacing it with a function that will call that saved filter.
- *
- * @returns EventFilterCB on success or false if there is no event filter set.
- * @throws Error on failure.
- *
- * @threadsafety It is safe to call this function from any thread.
- *
- * @since This function is available since SDL 3.2.0.
- *
- * @cat listener-callback
- *
- * @sa SetEventFilter
- */
-inline EventFilterCB GetEventFilter()
-{
-  using Wrapper = UniqueCallbackWrapper<EventFilterCB>;
-
-  EventFilter filter;
-  void* userdata;
-  GetEventFilter(&filter, &userdata);
-  if (!userdata)
-    return [filter](const Event& event) {
-      return filter(nullptr, const_cast<Event*>(&event));
-    };
-  if (auto cb = Wrapper::at(userdata)) return cb;
-  return [filter, userdata](const Event& event) {
-    return filter(userdata, const_cast<Event*>(&event));
-  };
-}
-
-/// @private
-inline bool EventWatchAuxCallback(void* userdata, Event* event)
-{
-  auto& f = *static_cast<EventFilterCB*>(userdata);
-  return f(*event);
-}
-
-/**
-=======
->>>>>>> bcfe70bb
  * Add a callback to be triggered when an event is added to the event queue.
  *
  * `filter` will be called when an event happens, and its return value is
@@ -1668,11 +1617,8 @@
  *
  * @since This function is available since SDL 3.2.0.
  *
-<<<<<<< HEAD
  * @cat listener-callback
  *
-=======
->>>>>>> bcfe70bb
  * @sa RemoveEventWatch
  * @sa SetEventFilter
  */
@@ -1702,28 +1648,6 @@
 }
 
 /**
-<<<<<<< HEAD
- * Remove an event watch callback added with AddEventWatch().
- *
- * @param handle the handle returned by SDL_AddEventWatch(EventFilterCB).
- *
- * @threadsafety It is safe to call this function from any thread.
- *
- * @since This function is available since SDL 3.2.0.
- *
- * @cat listener-callback
- *
- * @sa AddEventWatch(EventFilterCB)
- */
-inline void RemoveEventWatch(EventWatchHandle handle)
-{
-  using Wrapper = CallbackWrapper<EventFilterCB>;
-  Wrapper::release(handle);
-}
-
-/**
-=======
->>>>>>> bcfe70bb
  * Run a specific filter function on the current event queue, removing any
  * events for which the filter returns false.
  *
