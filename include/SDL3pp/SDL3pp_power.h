#ifndef SDL3PP_POWER_H_
#define SDL3PP_POWER_H_

#include <SDL3/SDL_power.h>
#include "SDL3pp_stdinc.h"

namespace SDL {

/**
 * @defgroup CategoryPower Power Management Status
 *
 * SDL power management routines.
 *
 * There is a single function in this category: GetPowerInfo().
 *
 * This function is useful for games on the go. This allows an app to know if
 * it's running on a draining battery, which can be useful if the app wants to
 * reduce processing, or perhaps framerate, to extend the duration of the
 * battery's charge. Perhaps the app just wants to show a battery meter when
 * fullscreen, or alert the user when the power is getting extremely low, so
 * they can save their game.
 *
 * @{
 */

/**
 * @name Power States
 * @{
 */

/**
 * The basic state for the system's power supply.
 *
 * These are results returned by GetPowerInfo().
 *
 * @since This enum is available since SDL 3.2.0.
 */
using PowerState = SDL_PowerState;

constexpr PowerState POWERSTATE_ERROR =
  SDL_POWERSTATE_ERROR; ///< error determining power status

constexpr PowerState POWERSTATE_UNKNOWN =
  SDL_POWERSTATE_UNKNOWN; ///< cannot determine power status

constexpr PowerState POWERSTATE_ON_BATTERY =
  SDL_POWERSTATE_ON_BATTERY; ///< Not plugged in, running on the battery

constexpr PowerState POWERSTATE_NO_BATTERY =
  SDL_POWERSTATE_NO_BATTERY; ///< Plugged in, no battery available

constexpr PowerState POWERSTATE_CHARGING =
  SDL_POWERSTATE_CHARGING; ///< Plugged in, charging battery

constexpr PowerState POWERSTATE_CHARGED =
  SDL_POWERSTATE_CHARGED; ///< Plugged in, battery charged

/// @}

/**
 * Get the current power supply details.
 *
 * You should never take a battery status as absolute truth. Batteries
 * (especially failing batteries) are delicate hardware, and the values reported
 * here are best estimates based on what that hardware reports. It's not
 * uncommon for older batteries to lose stored power much faster than it
 * reports, or completely drain when reporting it has 20 percent left, etc.
 *
 * Battery status can change at any time; if you are concerned with power state,
 * you should call this function frequently, and perhaps ignore changes until
 * they seem to be stable for a few seconds.
 *
 * It's possible a platform can only report battery percentage or time left but
 * not both.
 *
 * On some platforms, retrieving power supply details might be expensive. If you
 * want to display continuous status you could call this function every minute
 * or so.
 *
<<<<<<< HEAD
 * @param seconds a pointer filled in with the seconds of battery life left,
 *                or nullptr to ignore. This will be filled in with -1 if we
 *                can't determine a value or there is no battery.
 * @param percent a pointer filled in with the percentage of battery life
 *                left, between 0 and 100, or nullptr to ignore. This will be
 *                filled in with -1 when we can't determine a value or there
 *                is no battery.
 * @returns the current battery state or `POWERSTATE_ERROR` on failure;
 *          call GetError() for more information.
=======
 * @param seconds a pointer filled in with the seconds of battery life left, or
 *                nullptr to ignore. This will be filled in with -1 if we can't
 *                determine a value or there is no battery.
 * @param percent a pointer filled in with the percentage of battery life left,
 *                between 0 and 100, or nullptr to ignore. This will be filled
 *                in with -1 we can't determine a value or there is no battery.
 * @returns the current battery state or `POWERSTATE_ERROR` on failure; call
 *          GetError() for more information.
>>>>>>> 5383d3e5
 *
 * @since This function is available since SDL 3.2.0.
 */
inline PowerState GetPowerInfo(int* seconds, int* percent)
{
  return SDL_GetPowerInfo(seconds, percent);
}

/// @}

} // namespace SDL

#endif /* SDL3PP_POWER_H_ */<|MERGE_RESOLUTION|>--- conflicted
+++ resolved
@@ -77,26 +77,15 @@
  * want to display continuous status you could call this function every minute
  * or so.
  *
-<<<<<<< HEAD
- * @param seconds a pointer filled in with the seconds of battery life left,
- *                or nullptr to ignore. This will be filled in with -1 if we
- *                can't determine a value or there is no battery.
- * @param percent a pointer filled in with the percentage of battery life
- *                left, between 0 and 100, or nullptr to ignore. This will be
- *                filled in with -1 when we can't determine a value or there
- *                is no battery.
- * @returns the current battery state or `POWERSTATE_ERROR` on failure;
- *          call GetError() for more information.
-=======
  * @param seconds a pointer filled in with the seconds of battery life left, or
  *                nullptr to ignore. This will be filled in with -1 if we can't
  *                determine a value or there is no battery.
  * @param percent a pointer filled in with the percentage of battery life left,
  *                between 0 and 100, or nullptr to ignore. This will be filled
- *                in with -1 we can't determine a value or there is no battery.
+ *                in with -1 when we can't determine a value or there is no
+ *                battery.
  * @returns the current battery state or `POWERSTATE_ERROR` on failure; call
  *          GetError() for more information.
->>>>>>> 5383d3e5
  *
  * @since This function is available since SDL 3.2.0.
  */
