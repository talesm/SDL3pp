#ifndef SDL3PP_PROCESS_H_
#define SDL3PP_PROCESS_H_

#include <SDL3/SDL_process.h>
#include "SDL3pp_iostream.h"
#include "SDL3pp_properties.h"
#include "SDL3pp_stdinc.h"

namespace SDL {

/**
 * @defgroup CategoryProcess Process Control
 *
 * Process control support.
 *
 * These functions provide a cross-platform way to spawn and manage OS-level
 * processes.
 *
 * You can create a new subprocess with Process.Process() and optionally read
 * and write to it using Process.Read() or Process.GetInput() and
 * Process.GetOutput(). If more advanced functionality like chaining input
 * between processes is necessary, you can use Process.Process().
 *
 * You can get the status of a created process with Process.Wait(), or terminate
 * the process with Process.Kill().
 *
 * Don't forget to call Process.Destroy() to clean up, whether the process
 * process was killed, terminated on its own, or is still running!
 *
 * @{
 */

// Forward decl
struct Process;

/// Alias to raw representation for Process.
using ProcessRaw = SDL_Process*;

// Forward decl
struct ProcessRef;

/// Safely wrap Process for non owning parameters
struct ProcessParam
{
  ProcessRaw value; ///< parameter's ProcessRaw

  /// Constructs from ProcessRaw
  constexpr ProcessParam(ProcessRaw value)
    : value(value)
  {
  }

  /// Constructs null/invalid
  constexpr ProcessParam(std::nullptr_t _ = nullptr)
    : value(nullptr)
  {
  }

  /// Converts to bool
  constexpr explicit operator bool() const { return !!value; }

  /// Comparison
  constexpr auto operator<=>(const ProcessParam& other) const = default;

  /// Converts to underlying ProcessRaw
  constexpr operator ProcessRaw() const { return value; }
};

/**
 * Description of where standard I/O should be directed when creating a process.
 *
 * If a standard I/O stream is set to PROCESS_STDIO_INHERITED, it will go to the
 * same place as the application's I/O stream. This is the default for standard
 * output and standard error.
 *
 * If a standard I/O stream is set to SDL_PROCESS_STDIO_nullptr, it is connected
 * to `NUL:` on Windows and `/dev/null` on POSIX systems. This is the default
 * for standard input.
 *
 * If a standard I/O stream is set to PROCESS_STDIO_APP, it is connected to a
 * new IOStream that is available to the application. Standard input will be
 * available as `prop::process.STDIN_POINTER` and allows Process.GetInput(),
 * standard output will be available as `prop::process.STDOUT_POINTER` and
 * allows Process.Read() and Process.GetOutput(), and standard error will be
 * available as `prop::process.STDERR_POINTER` in the properties for the created
 * process.
 *
 * If a standard I/O stream is set to PROCESS_STDIO_REDIRECT, it is connected to
 * an existing IOStream provided by the application. Standard input is provided
 * using `prop::process.CREATE_STDIN_POINTER`, standard output is provided using
 * `prop::process.CREATE_STDOUT_POINTER`, and standard error is provided using
 * `prop::process.CREATE_STDERR_POINTER` in the creation properties. These
 * existing streams should be closed by the application once the new process is
 * created.
 *
 * In order to use an IOStream with PROCESS_STDIO_REDIRECT, it must have
 * `prop::IOStream.WINDOWS_HANDLE_POINTER` or
 * `prop::IOStream.FILE_DESCRIPTOR_NUMBER` set. This is true for streams
 * representing files and process I/O.
 *
 * @since This enum is available since SDL 3.2.0.
 *
 * @sa Process.Process
 * @sa Process.GetProperties
 * @sa Process.Read
 * @sa Process.GetInput
 * @sa Process.GetOutput
 */
using ProcessIO = SDL_ProcessIO;

constexpr ProcessIO PROCESS_STDIO_INHERITED =
  SDL_PROCESS_STDIO_INHERITED; ///< The I/O stream is inherited from the
                               ///< application.

constexpr ProcessIO PROCESS_STDIO_NULL =
  SDL_PROCESS_STDIO_NULL; ///< The I/O stream is ignored.

/**
 * The I/O stream is connected to a new IOStream that the application can read
 * or write
 */
constexpr ProcessIO PROCESS_STDIO_APP = SDL_PROCESS_STDIO_APP;

/// The I/O stream is redirected to an existing IOStream.
constexpr ProcessIO PROCESS_STDIO_REDIRECT = SDL_PROCESS_STDIO_REDIRECT;

/**
 * An opaque handle representing a system process.
 *
 * @since This datatype is available since SDL 3.2.0.
 *
 * @sa Process.Process
 *
 * @cat resource
 */
class Process
{
  ProcessRaw m_resource = nullptr;

public:
  /// Default ctor
  constexpr Process() = default;

  /**
   * Constructs from ProcessParam.
   *
   * @param resource a ProcessRaw to be wrapped.
   *
   * This assumes the ownership, call release() if you need to take back.
   */
  constexpr explicit Process(const ProcessRaw resource)
    : m_resource(resource)
  {
  }

  /// Copy constructor
  constexpr Process(const Process& other) = delete;

  /// Move constructor
  constexpr Process(Process&& other)
    : Process(other.release())
  {
  }

  constexpr Process(const ProcessRef& other) = delete;

  constexpr Process(ProcessRef&& other) = delete;

  /**
   * Create a new process.
   *
   * The path to the executable is supplied in args[0]. args[1..N] are
   * additional arguments passed on the command line of the new process, and the
   * argument list should be terminated with a nullptr, e.g.:
   *
   * ```c
   * const char *args[] = { "myprogram", "argument", nullptr };
   * ```
   *
   * Setting pipe_stdio to true is equivalent to setting
   * `prop::process.CREATE_STDIN_NUMBER` and
   * `prop::process.CREATE_STDOUT_NUMBER` to `PROCESS_STDIO_APP`, and will allow
   * the use of Process.Read() or Process.GetInput() and Process.GetOutput().
   *
   * See Process.Process() for more details.
   *
   * @param args the path and arguments for the new process.
   * @param pipe_stdio true to create pipes to the process's standard input and
   *                   from the process's standard output, false for the process
   *                   to have no input and inherit the application's standard
   *                   output.
   * @post the newly created and running process, or nullptr if the process
   *       couldn't be created.
   *
   * @threadsafety It is safe to call this function from any thread.
   *
   * @since This function is available since SDL 3.2.0.
   *
   * @sa Process.Process
   * @sa Process.GetProperties
   * @sa Process.Read
   * @sa Process.GetInput
   * @sa Process.GetOutput
   * @sa Process.Kill
   * @sa Process.Wait
   * @sa Process.Destroy
   */
  Process(const char* const* args, bool pipe_stdio)
    : m_resource(SDL_CreateProcess(args, pipe_stdio))
  {
  }

  /**
   * Create a new process with the specified properties.
   *
   * These are the supported properties:
   *
   * - `prop::process.CREATE_ARGS_POINTER`: an array of strings containing the
   *   program to run, any arguments, and a nullptr pointer, e.g. const char
   *   *args[] = { "myprogram", "argument", nullptr }. This is a required
<<<<<<< HEAD
   * property.
   * - `prop::process.CREATE_ENVIRONMENT_POINTER`: an Environment
   *   pointer. If this property is set, it will be the entire environment for
   *   the process, otherwise the current environment is used.
   * - `prop::process.CREATE_WORKING_DIRECTORY_STRING`: a UTF-8 encoded
   *   string representing the working directory for the process, defaults to
   *   the current working directory.
   * - `prop::process.CREATE_STDIN_NUMBER`: an ProcessIO value describing
   *   where standard input for the process comes from, defaults to
=======
   *   property.
   * - `prop::process.CREATE_ENVIRONMENT_POINTER`: an Environment pointer. If
   *   this property is set, it will be the entire environment for the process,
   *   otherwise the current environment is used.
   * - `prop::process.CREATE_STDIN_NUMBER`: an ProcessIO value describing where
   *   standard input for the process comes from, defaults to
>>>>>>> 5383d3e5
   *   `SDL_PROCESS_STDIO_nullptr`.
   * - `prop::process.CREATE_STDIN_POINTER`: an IOStream pointer used for
   *   standard input when `prop::process.CREATE_STDIN_NUMBER` is set to
   *   `PROCESS_STDIO_REDIRECT`.
   * - `prop::process.CREATE_STDOUT_NUMBER`: an ProcessIO value describing where
   *   standard output for the process goes to, defaults to
   *   `PROCESS_STDIO_INHERITED`.
   * - `prop::process.CREATE_STDOUT_POINTER`: an IOStream pointer used for
   *   standard output when `prop::process.CREATE_STDOUT_NUMBER` is set to
   *   `PROCESS_STDIO_REDIRECT`.
   * - `prop::process.CREATE_STDERR_NUMBER`: an ProcessIO value describing where
   *   standard error for the process goes to, defaults to
   *   `PROCESS_STDIO_INHERITED`.
   * - `prop::process.CREATE_STDERR_POINTER`: an IOStream pointer used for
   *   standard error when `prop::process.CREATE_STDERR_NUMBER` is set to
   *   `PROCESS_STDIO_REDIRECT`.
   * - `prop::process.CREATE_STDERR_TO_STDOUT_BOOLEAN`: true if the error output
   *   of the process should be redirected into the standard output of the
   *   process. This property has no effect if
   *   `prop::process.CREATE_STDERR_NUMBER` is set.
   * - `prop::process.CREATE_BACKGROUND_BOOLEAN`: true if the process should run
   *   in the background. In this case the default input and output is
   *   `SDL_PROCESS_STDIO_nullptr` and the exitcode of the process is not
   *   available, and will always be 0.
   * - `prop::process.CREATE_CMDLINE_STRING`: a string containing the program
   *   to run and any parameters. This string is passed directly to
   *   `CreateProcess` on Windows, and does nothing on other platforms. This
   *   property is only important if you want to start programs that does
   *   non-standard command-line processing, and in most cases using
   *   `prop::process.CREATE_ARGS_POINTER` is sufficient.
   *
   * On POSIX platforms, wait() and waitpid(-1, ...) should not be called, and
   * SIGCHLD should not be ignored or handled because those would prevent SDL
   * from properly tracking the lifetime of the underlying process. You should
   * use Process.Wait() instead.
   *
   * @param props the properties to use.
   * @post the newly created and running process, or nullptr if the process
   *       couldn't be created.
   *
   * @threadsafety It is safe to call this function from any thread.
   *
   * @since This function is available since SDL 3.2.0.
   *
   * @sa Process.Process
   * @sa Process.GetProperties
   * @sa Process.Read
   * @sa Process.GetInput
   * @sa Process.GetOutput
   * @sa Process.Kill
   * @sa Process.Wait
   * @sa Process.Destroy
   */
  Process(PropertiesParam props)
    : m_resource(SDL_CreateProcessWithProperties(props))
  {
  }

  /// Destructor
  ~Process() { SDL_DestroyProcess(m_resource); }

  /// Assignment operator.
  Process& operator=(Process other)
  {
    std::swap(m_resource, other.m_resource);
    return *this;
  }

  /// Retrieves underlying ProcessRaw.
  constexpr ProcessRaw get() const { return m_resource; }

  /// Retrieves underlying ProcessRaw and clear this.
  constexpr ProcessRaw release()
  {
    auto r = m_resource;
    m_resource = nullptr;
    return r;
  }

  /// Comparison
  constexpr auto operator<=>(const Process& other) const = default;

  /// Comparison
  constexpr bool operator==(std::nullptr_t _) const { return !m_resource; }

  /// Converts to bool
  constexpr explicit operator bool() const { return !!m_resource; }

  /// Converts to ProcessParam
  constexpr operator ProcessParam() const { return {m_resource}; }

  /**
   * Destroy a previously created process object.
   *
   * Note that this does not stop the process, just destroys the SDL object used
   * to track it. If you want to stop the process you should use Process.Kill().
   *
   * @threadsafety This function is not thread safe.
   *
   * @since This function is available since SDL 3.2.0.
   *
   * @sa Process.Process
   * @sa Process.Process
   * @sa Process.Kill
   */
  void Destroy();

  /**
   * Get the properties associated with a process.
   *
   * The following read-only properties are provided by SDL:
   *
   * - `prop::process.PID_NUMBER`: the process ID of the process.
   * - `prop::process.STDIN_POINTER`: an IOStream that can be used to write
   *   input to the process, if it was created with
   *   `prop::process.CREATE_STDIN_NUMBER` set to `PROCESS_STDIO_APP`.
   * - `prop::process.STDOUT_POINTER`: a non-blocking IOStream that can be used
   *   to read output from the process, if it was created with
   *   `prop::process.CREATE_STDOUT_NUMBER` set to `PROCESS_STDIO_APP`.
   * - `prop::process.STDERR_POINTER`: a non-blocking IOStream that can be used
   *   to read error output from the process, if it was created with
   *   `prop::process.CREATE_STDERR_NUMBER` set to `PROCESS_STDIO_APP`.
   * - `prop::process.BACKGROUND_BOOLEAN`: true if the process is running in the
   *   background.
   *
   * @returns a valid property ID on success.
   * @throws Error on failure.
   *
   * @threadsafety It is safe to call this function from any thread.
   *
   * @since This function is available since SDL 3.2.0.
   *
   * @sa Process.Process
   * @sa Process.Process
   */
  PropertiesRef GetProperties() const;

  /**
   * Read all the output from a process.
   *
   * If a process was created with I/O enabled, you can use this function to
   * read the output. This function blocks until the process is complete,
   * capturing all output, and providing the process exit code.
   *
   * The data is allocated with a zero byte at the end (null terminated) for
   * convenience. This extra byte is not included in the value reported via
   * `datasize`.
   *
   * The data should be freed with free().
   *
   * @param exitcode a pointer filled in with the process exit code if the
   *                 process has exited, may be nullptr.
   * @returns the data or nullptr on failure; call GetError() for more
   *          information.
   *
   * @threadsafety This function is not thread safe.
   *
   * @since This function is available since SDL 3.2.0.
   *
   * @sa Process.Process
   * @sa Process.Process
   * @sa Process.Destroy
   */
  StringResult Read(int* exitcode = nullptr);

  /**
   * Read all the output from a process.
   *
   * If a process was created with I/O enabled, you can use this function to
   * read the output. This function blocks until the process is complete,
   * capturing all output, and providing the process exit code.
   *
   * The data is allocated with a zero byte at the end (null terminated) for
   * convenience. This extra byte is not included in the value reported via
   * `datasize`.
   *
   * The data should be freed with free().
   *
   * @param exitcode a pointer filled in with the process exit code if the
   *                 process has exited, may be nullptr.
   * @returns the data or nullptr on failure; call GetError() for more
   *          information.
   *
   * @threadsafety This function is not thread safe.
   *
   * @since This function is available since SDL 3.2.0.
   *
   * @sa ProcessRef.Create
   */
  template<class T>
  OwnArray<T> ReadAs(int* exitcode = nullptr)
  {
    StringResult data = Read(exitcode);
    if (data.empty()) return {};
    size_t sz = data.size() / sizeof(T);
    return OwnArray{static_cast<T*>(data.release()), sz};
  }

  /**
   * Get the IOStream associated with process standard input.
   *
   * The process must have been created with Process.Process() and pipe_stdio
   * set to true, or with Process.Process() and
   * `prop::process.CREATE_STDIN_NUMBER` set to `PROCESS_STDIO_APP`.
   *
   * Writing to this stream can return less data than expected if the process
   * hasn't read its input. It may be blocked waiting for its output to be read,
   * if so you may need to call Process.GetOutput() and read the output in
   * parallel with writing input.
   *
   * @returns the input stream or nullptr on failure; call GetError() for more
   *          information.
   *
   * @threadsafety It is safe to call this function from any thread.
   *
   * @since This function is available since SDL 3.2.0.
   *
   * @sa Process.Process
   * @sa Process.Process
   * @sa Process.GetOutput
   */
  IOStreamRef GetInput();

  /**
   * Get the IOStream associated with process standard output.
   *
   * The process must have been created with Process.Process() and pipe_stdio
   * set to true, or with Process.Process() and
   * `prop::process.CREATE_STDOUT_NUMBER` set to `PROCESS_STDIO_APP`.
   *
   * Reading from this stream can return 0 with IOStream.GetStatus() returning
   * IO_STATUS_NOT_READY if no output is available yet.
   *
   * @returns the output stream or nullptr on failure; call GetError() for more
   *          information.
   *
   * @threadsafety It is safe to call this function from any thread.
   *
   * @since This function is available since SDL 3.2.0.
   *
   * @sa Process.Process
   * @sa Process.Process
   * @sa Process.GetInput
   */
  IOStreamRef GetOutput();

  /**
   * Stop a process.
   *
   * @param force true to terminate the process immediately, false to try to
   *              stop the process gracefully. In general you should try to stop
   *              the process gracefully first as terminating a process may
   *              leave it with half-written data or in some other unstable
   *              state.
   * @throws Error on failure.
   *
   * @threadsafety This function is not thread safe.
   *
   * @since This function is available since SDL 3.2.0.
   *
   * @sa Process.Process
   * @sa Process.Process
   * @sa Process.Wait
   * @sa Process.Destroy
   */
  void Kill(bool force);

  /**
   * Wait for a process to finish.
   *
   * This can be called multiple times to get the status of a process.
   *
   * The exit code will be the exit code of the process if it terminates
   * normally, a negative signal if it terminated due to a signal, or -255
   * otherwise. It will not be changed if the process is still running.
   *
   * If you create a process with standard output piped to the application
   * (`pipe_stdio` being true) then you should read all of the process output
   * before calling Process.Wait(). If you don't do this the process might be
   * blocked indefinitely waiting for output to be read and Process.Wait() will
   * never return true;
   *
   * @param block If true, block until the process finishes; otherwise, report
   *              on the process' status.
   * @param exitcode a pointer filled in with the process exit code if the
   *                 process has exited, may be nullptr.
   * @returns true if the process exited, false otherwise.
   *
   * @threadsafety This function is not thread safe.
   *
   * @since This function is available since SDL 3.2.0.
   *
   * @sa Process.Process
   * @sa Process.Process
   * @sa Process.Kill
   * @sa Process.Destroy
   */
  bool Wait(bool block, int* exitcode);
};

/// Semi-safe reference for Process.
struct ProcessRef : Process
{
  /**
   * Constructs from ProcessParam.
   *
   * @param resource a ProcessRaw or Process.
   *
   * This does not takes ownership!
   */
  ProcessRef(ProcessParam resource)
    : Process(resource.value)
  {
  }

  /// Copy constructor.
  ProcessRef(const ProcessRef& other)
    : Process(other.get())
  {
  }

  /// Destructor
  ~ProcessRef() { release(); }
};

/**
 * Create a new process.
 *
 * The path to the executable is supplied in args[0]. args[1..N] are additional
 * arguments passed on the command line of the new process, and the argument
 * list should be terminated with a nullptr, e.g.:
 *
 * ```c
 * const char *args[] = { "myprogram", "argument", nullptr };
 * ```
 *
 * Setting pipe_stdio to true is equivalent to setting
 * `prop::process.CREATE_STDIN_NUMBER` and `prop::process.CREATE_STDOUT_NUMBER`
 * to `PROCESS_STDIO_APP`, and will allow the use of Process.Read() or
 * Process.GetInput() and Process.GetOutput().
 *
 * See Process.Process() for more details.
 *
 * @param args the path and arguments for the new process.
 * @param pipe_stdio true to create pipes to the process's standard input and
 *                   from the process's standard output, false for the process
 *                   to have no input and inherit the application's standard
 *                   output.
 * @returns the newly created and running process, or nullptr if the process
 *          couldn't be created.
 *
 * @threadsafety It is safe to call this function from any thread.
 *
 * @since This function is available since SDL 3.2.0.
 *
 * @sa Process.Process
 * @sa Process.GetProperties
 * @sa Process.Read
 * @sa Process.GetInput
 * @sa Process.GetOutput
 * @sa Process.Kill
 * @sa Process.Wait
 * @sa Process.Destroy
 */
inline Process CreateProcess(const char* const* args, bool pipe_stdio)
{
  return Process(args, pipe_stdio);
}

/**
 * Create a new process with the specified properties.
 *
 * These are the supported properties:
 *
 * - `prop::process.CREATE_ARGS_POINTER`: an array of strings containing the
 *   program to run, any arguments, and a nullptr pointer, e.g. const char
 *   *args[] = { "myprogram", "argument", nullptr }. This is a required
<<<<<<< HEAD
 * property.
 * - `prop::process.CREATE_ENVIRONMENT_POINTER`: an Environment
 *   pointer. If this property is set, it will be the entire environment for
 *   the process, otherwise the current environment is used.
 * - `prop::process.CREATE_WORKING_DIRECTORY_STRING`: a UTF-8 encoded
 *   string representing the working directory for the process, defaults to
 *   the current working directory.
 * - `prop::process.CREATE_STDIN_NUMBER`: an ProcessIO value describing
 *   where standard input for the process comes from, defaults to
=======
 *   property.
 * - `prop::process.CREATE_ENVIRONMENT_POINTER`: an Environment pointer. If this
 *   property is set, it will be the entire environment for the process,
 *   otherwise the current environment is used.
 * - `prop::process.CREATE_STDIN_NUMBER`: an ProcessIO value describing where
 *   standard input for the process comes from, defaults to
>>>>>>> 5383d3e5
 *   `SDL_PROCESS_STDIO_nullptr`.
 * - `prop::process.CREATE_STDIN_POINTER`: an IOStream pointer used for standard
 *   input when `prop::process.CREATE_STDIN_NUMBER` is set to
 *   `PROCESS_STDIO_REDIRECT`.
 * - `prop::process.CREATE_STDOUT_NUMBER`: an ProcessIO value describing where
 *   standard output for the process goes to, defaults to
 *   `PROCESS_STDIO_INHERITED`.
 * - `prop::process.CREATE_STDOUT_POINTER`: an IOStream pointer used for
 *   standard output when `prop::process.CREATE_STDOUT_NUMBER` is set to
 *   `PROCESS_STDIO_REDIRECT`.
 * - `prop::process.CREATE_STDERR_NUMBER`: an ProcessIO value describing where
 *   standard error for the process goes to, defaults to
 *   `PROCESS_STDIO_INHERITED`.
 * - `prop::process.CREATE_STDERR_POINTER`: an IOStream pointer used for
 *   standard error when `prop::process.CREATE_STDERR_NUMBER` is set to
 *   `PROCESS_STDIO_REDIRECT`.
 * - `prop::process.CREATE_STDERR_TO_STDOUT_BOOLEAN`: true if the error output
 *   of the process should be redirected into the standard output of the
 *   process. This property has no effect if
 *   `prop::process.CREATE_STDERR_NUMBER` is set.
 * - `prop::process.CREATE_BACKGROUND_BOOLEAN`: true if the process should run
 *   in the background. In this case the default input and output is
 *   `SDL_PROCESS_STDIO_nullptr` and the exitcode of the process is not
 *   available, and will always be 0.
 * - `prop::process.CREATE_CMDLINE_STRING`: a string containing the program
 *   to run and any parameters. This string is passed directly to
 *   `CreateProcess` on Windows, and does nothing on other platforms. This
 *   property is only important if you want to start programs that does
 *   non-standard command-line processing, and in most cases using
 *   `prop::process.CREATE_ARGS_POINTER` is sufficient.
 *
 * On POSIX platforms, wait() and waitpid(-1, ...) should not be called, and
 * SIGCHLD should not be ignored or handled because those would prevent SDL from
 * properly tracking the lifetime of the underlying process. You should use
 * Process.Wait() instead.
 *
 * @param props the properties to use.
 * @returns the newly created and running process, or nullptr if the process
 *          couldn't be created.
 *
 * @threadsafety It is safe to call this function from any thread.
 *
 * @since This function is available since SDL 3.2.0.
 *
 * @sa Process.Process
 * @sa Process.GetProperties
 * @sa Process.Read
 * @sa Process.GetInput
 * @sa Process.GetOutput
 * @sa Process.Kill
 * @sa Process.Wait
 * @sa Process.Destroy
 */
inline Process CreateProcessWithProperties(PropertiesParam props)
{
  return Process(props);
}

namespace prop::process {

constexpr auto CREATE_ARGS_POINTER = SDL_PROP_PROCESS_CREATE_ARGS_POINTER;

constexpr auto CREATE_ENVIRONMENT_POINTER =
  SDL_PROP_PROCESS_CREATE_ENVIRONMENT_POINTER;

#if SDL_VERSION_ATLEAST(3, 3, 2)

constexpr auto CREATE_WORKING_DIRECTORY_STRING =
  SDL_PROP_PROCESS_CREATE_WORKING_DIRECTORY_STRING;

#endif // SDL_VERSION_ATLEAST(3, 3, 2)

constexpr auto CREATE_STDIN_NUMBER = SDL_PROP_PROCESS_CREATE_STDIN_NUMBER;

constexpr auto CREATE_STDIN_POINTER = SDL_PROP_PROCESS_CREATE_STDIN_POINTER;

constexpr auto CREATE_STDOUT_NUMBER = SDL_PROP_PROCESS_CREATE_STDOUT_NUMBER;

constexpr auto CREATE_STDOUT_POINTER = SDL_PROP_PROCESS_CREATE_STDOUT_POINTER;

constexpr auto CREATE_STDERR_NUMBER = SDL_PROP_PROCESS_CREATE_STDERR_NUMBER;

constexpr auto CREATE_STDERR_POINTER = SDL_PROP_PROCESS_CREATE_STDERR_POINTER;

constexpr auto CREATE_STDERR_TO_STDOUT_BOOLEAN =
  SDL_PROP_PROCESS_CREATE_STDERR_TO_STDOUT_BOOLEAN;

constexpr auto CREATE_BACKGROUND_BOOLEAN =
  SDL_PROP_PROCESS_CREATE_BACKGROUND_BOOLEAN;

#if SDL_VERSION_ATLEAST(3, 3, 2)

constexpr auto CREATE_CMDLINE_STRING = SDL_PROP_PROCESS_CREATE_CMDLINE_STRING;

#endif // SDL_VERSION_ATLEAST(3, 3, 2)

constexpr auto PID_NUMBER = SDL_PROP_PROCESS_PID_NUMBER;

constexpr auto STDIN_POINTER = SDL_PROP_PROCESS_STDIN_POINTER;

constexpr auto STDOUT_POINTER = SDL_PROP_PROCESS_STDOUT_POINTER;

constexpr auto STDERR_POINTER = SDL_PROP_PROCESS_STDERR_POINTER;

constexpr auto BACKGROUND_BOOLEAN = SDL_PROP_PROCESS_BACKGROUND_BOOLEAN;

} // namespace prop::process

/**
 * Get the properties associated with a process.
 *
 * The following read-only properties are provided by SDL:
 *
 * - `prop::process.PID_NUMBER`: the process ID of the process.
 * - `prop::process.STDIN_POINTER`: an IOStream that can be used to write input
 *   to the process, if it was created with `prop::process.CREATE_STDIN_NUMBER`
 *   set to `PROCESS_STDIO_APP`.
 * - `prop::process.STDOUT_POINTER`: a non-blocking IOStream that can be used to
 *   read output from the process, if it was created with
 *   `prop::process.CREATE_STDOUT_NUMBER` set to `PROCESS_STDIO_APP`.
 * - `prop::process.STDERR_POINTER`: a non-blocking IOStream that can be used to
 *   read error output from the process, if it was created with
 *   `prop::process.CREATE_STDERR_NUMBER` set to `PROCESS_STDIO_APP`.
 * - `prop::process.BACKGROUND_BOOLEAN`: true if the process is running in the
 *   background.
 *
 * @param process the process to query.
 * @returns a valid property ID on success.
 * @throws Error on failure.
 *
 * @threadsafety It is safe to call this function from any thread.
 *
 * @since This function is available since SDL 3.2.0.
 *
 * @sa Process.Process
 * @sa Process.Process
 */
inline PropertiesRef GetProcessProperties(ProcessParam process)
{
  return {CheckError(SDL_GetProcessProperties(process))};
}

inline PropertiesRef Process::GetProperties() const
{
  return SDL::GetProcessProperties(m_resource);
}

/**
 * Read all the output from a process.
 *
 * If a process was created with I/O enabled, you can use this function to read
 * the output. This function blocks until the process is complete, capturing all
 * output, and providing the process exit code.
 *
 * The data is allocated with a zero byte at the end (null terminated) for
 * convenience. This extra byte is not included in the value reported via
 * `datasize`.
 *
 * The data should be freed with free().
 *
 * @param process The process to read.
 * @param exitcode a pointer filled in with the process exit code if the process
 *                 has exited, may be nullptr.
 * @returns the data or nullptr on failure; call GetError() for more
 *          information.
 *
 * @threadsafety This function is not thread safe.
 *
 * @since This function is available since SDL 3.2.0.
 *
 * @sa Process.Process
 * @sa Process.Process
 * @sa Process.Destroy
 */
inline StringResult ReadProcess(ProcessParam process, int* exitcode = nullptr)
{
  size_t size = 0;
  auto data = static_cast<char*>(SDL_ReadProcess(process, &size, exitcode));
  return StringResult(CheckError(data), size);
}

inline StringResult Process::Read(int* exitcode)
{
  return SDL::ReadProcess(m_resource, exitcode);
}

/**
 * Get the IOStream associated with process standard input.
 *
 * The process must have been created with Process.Process() and pipe_stdio set
 * to true, or with Process.Process() and `prop::process.CREATE_STDIN_NUMBER`
 * set to `PROCESS_STDIO_APP`.
 *
 * Writing to this stream can return less data than expected if the process
 * hasn't read its input. It may be blocked waiting for its output to be read,
 * if so you may need to call Process.GetOutput() and read the output in
 * parallel with writing input.
 *
 * @param process The process to get the input stream for.
 * @returns the input stream or nullptr on failure; call GetError() for more
 *          information.
 *
 * @threadsafety It is safe to call this function from any thread.
 *
 * @since This function is available since SDL 3.2.0.
 *
 * @sa Process.Process
 * @sa Process.Process
 * @sa Process.GetOutput
 */
inline IOStreamRef GetProcessInput(ProcessParam process)
{
  return {SDL_GetProcessInput(process)};
}

inline IOStreamRef Process::GetInput()
{
  return SDL::GetProcessInput(m_resource);
}

/**
 * Get the IOStream associated with process standard output.
 *
 * The process must have been created with Process.Process() and pipe_stdio set
 * to true, or with Process.Process() and `prop::process.CREATE_STDOUT_NUMBER`
 * set to `PROCESS_STDIO_APP`.
 *
 * Reading from this stream can return 0 with IOStream.GetStatus() returning
 * IO_STATUS_NOT_READY if no output is available yet.
 *
 * @param process The process to get the output stream for.
 * @returns the output stream or nullptr on failure; call GetError() for more
 *          information.
 *
 * @threadsafety It is safe to call this function from any thread.
 *
 * @since This function is available since SDL 3.2.0.
 *
 * @sa Process.Process
 * @sa Process.Process
 * @sa Process.GetInput
 */
inline IOStreamRef GetProcessOutput(ProcessParam process)
{
  return {SDL_GetProcessOutput(process)};
}

inline IOStreamRef Process::GetOutput()
{
  return SDL::GetProcessOutput(m_resource);
}

/**
 * Stop a process.
 *
 * @param process The process to stop.
 * @param force true to terminate the process immediately, false to try to stop
 *              the process gracefully. In general you should try to stop the
 *              process gracefully first as terminating a process may leave it
 *              with half-written data or in some other unstable state.
 * @throws Error on failure.
 *
 * @threadsafety This function is not thread safe.
 *
 * @since This function is available since SDL 3.2.0.
 *
 * @sa Process.Process
 * @sa Process.Process
 * @sa Process.Wait
 * @sa Process.Destroy
 */
inline void KillProcess(ProcessParam process, bool force)
{
  CheckError(SDL_KillProcess(process, force));
}

inline void Process::Kill(bool force) { SDL::KillProcess(m_resource, force); }

/**
 * Wait for a process to finish.
 *
 * This can be called multiple times to get the status of a process.
 *
 * The exit code will be the exit code of the process if it terminates normally,
 * a negative signal if it terminated due to a signal, or -255 otherwise. It
 * will not be changed if the process is still running.
 *
 * If you create a process with standard output piped to the application
 * (`pipe_stdio` being true) then you should read all of the process output
 * before calling Process.Wait(). If you don't do this the process might be
 * blocked indefinitely waiting for output to be read and Process.Wait() will
 * never return true;
 *
 * @param process The process to wait for.
 * @param block If true, block until the process finishes; otherwise, report on
 *              the process' status.
 * @param exitcode a pointer filled in with the process exit code if the process
 *                 has exited, may be nullptr.
 * @returns true if the process exited, false otherwise.
 *
 * @threadsafety This function is not thread safe.
 *
 * @since This function is available since SDL 3.2.0.
 *
 * @sa Process.Process
 * @sa Process.Process
 * @sa Process.Kill
 * @sa Process.Destroy
 */
inline bool WaitProcess(ProcessParam process, bool block, int* exitcode)
{
  return SDL_WaitProcess(process, block, exitcode);
}

inline bool Process::Wait(bool block, int* exitcode)
{
  return SDL::WaitProcess(m_resource, block, exitcode);
}

/**
 * Destroy a previously created process object.
 *
 * Note that this does not stop the process, just destroys the SDL object used
 * to track it. If you want to stop the process you should use Process.Kill().
 *
 * @param process The process object to destroy.
 *
 * @threadsafety This function is not thread safe.
 *
 * @since This function is available since SDL 3.2.0.
 *
 * @sa Process.Process
 * @sa Process.Process
 * @sa Process.Kill
 */
inline void DestroyProcess(ProcessRaw process) { SDL_DestroyProcess(process); }

inline void Process::Destroy() { DestroyProcess(release()); }

/// @}

} // namespace SDL

#endif /* SDL3PP_PROCESS_H_ */<|MERGE_RESOLUTION|>--- conflicted
+++ resolved
@@ -218,24 +218,15 @@
    * - `prop::process.CREATE_ARGS_POINTER`: an array of strings containing the
    *   program to run, any arguments, and a nullptr pointer, e.g. const char
    *   *args[] = { "myprogram", "argument", nullptr }. This is a required
-<<<<<<< HEAD
-   * property.
-   * - `prop::process.CREATE_ENVIRONMENT_POINTER`: an Environment
-   *   pointer. If this property is set, it will be the entire environment for
-   *   the process, otherwise the current environment is used.
-   * - `prop::process.CREATE_WORKING_DIRECTORY_STRING`: a UTF-8 encoded
-   *   string representing the working directory for the process, defaults to
-   *   the current working directory.
-   * - `prop::process.CREATE_STDIN_NUMBER`: an ProcessIO value describing
-   *   where standard input for the process comes from, defaults to
-=======
    *   property.
    * - `prop::process.CREATE_ENVIRONMENT_POINTER`: an Environment pointer. If
    *   this property is set, it will be the entire environment for the process,
    *   otherwise the current environment is used.
+   * - `prop::process.CREATE_WORKING_DIRECTORY_STRING`: a UTF-8 encoded string
+   *   representing the working directory for the process, defaults to the
+   *   current working directory.
    * - `prop::process.CREATE_STDIN_NUMBER`: an ProcessIO value describing where
    *   standard input for the process comes from, defaults to
->>>>>>> 5383d3e5
    *   `SDL_PROCESS_STDIO_nullptr`.
    * - `prop::process.CREATE_STDIN_POINTER`: an IOStream pointer used for
    *   standard input when `prop::process.CREATE_STDIN_NUMBER` is set to
@@ -260,11 +251,11 @@
    *   in the background. In this case the default input and output is
    *   `SDL_PROCESS_STDIO_nullptr` and the exitcode of the process is not
    *   available, and will always be 0.
-   * - `prop::process.CREATE_CMDLINE_STRING`: a string containing the program
-   *   to run and any parameters. This string is passed directly to
-   *   `CreateProcess` on Windows, and does nothing on other platforms. This
-   *   property is only important if you want to start programs that does
-   *   non-standard command-line processing, and in most cases using
+   * - `prop::process.CREATE_CMDLINE_STRING`: a string containing the program to
+   *   run and any parameters. This string is passed directly to `CreateProcess`
+   *   on Windows, and does nothing on other platforms. This property is only
+   *   important if you want to start programs that does non-standard
+   *   command-line processing, and in most cases using
    *   `prop::process.CREATE_ARGS_POINTER` is sufficient.
    *
    * On POSIX platforms, wait() and waitpid(-1, ...) should not be called, and
@@ -613,24 +604,15 @@
  * - `prop::process.CREATE_ARGS_POINTER`: an array of strings containing the
  *   program to run, any arguments, and a nullptr pointer, e.g. const char
  *   *args[] = { "myprogram", "argument", nullptr }. This is a required
-<<<<<<< HEAD
- * property.
- * - `prop::process.CREATE_ENVIRONMENT_POINTER`: an Environment
- *   pointer. If this property is set, it will be the entire environment for
- *   the process, otherwise the current environment is used.
- * - `prop::process.CREATE_WORKING_DIRECTORY_STRING`: a UTF-8 encoded
- *   string representing the working directory for the process, defaults to
- *   the current working directory.
- * - `prop::process.CREATE_STDIN_NUMBER`: an ProcessIO value describing
- *   where standard input for the process comes from, defaults to
-=======
  *   property.
  * - `prop::process.CREATE_ENVIRONMENT_POINTER`: an Environment pointer. If this
  *   property is set, it will be the entire environment for the process,
  *   otherwise the current environment is used.
+ * - `prop::process.CREATE_WORKING_DIRECTORY_STRING`: a UTF-8 encoded string
+ *   representing the working directory for the process, defaults to the current
+ *   working directory.
  * - `prop::process.CREATE_STDIN_NUMBER`: an ProcessIO value describing where
  *   standard input for the process comes from, defaults to
->>>>>>> 5383d3e5
  *   `SDL_PROCESS_STDIO_nullptr`.
  * - `prop::process.CREATE_STDIN_POINTER`: an IOStream pointer used for standard
  *   input when `prop::process.CREATE_STDIN_NUMBER` is set to
@@ -655,12 +637,12 @@
  *   in the background. In this case the default input and output is
  *   `SDL_PROCESS_STDIO_nullptr` and the exitcode of the process is not
  *   available, and will always be 0.
- * - `prop::process.CREATE_CMDLINE_STRING`: a string containing the program
- *   to run and any parameters. This string is passed directly to
- *   `CreateProcess` on Windows, and does nothing on other platforms. This
- *   property is only important if you want to start programs that does
- *   non-standard command-line processing, and in most cases using
- *   `prop::process.CREATE_ARGS_POINTER` is sufficient.
+ * - `prop::process.CREATE_CMDLINE_STRING`: a string containing the program to
+ *   run and any parameters. This string is passed directly to `CreateProcess`
+ *   on Windows, and does nothing on other platforms. This property is only
+ *   important if you want to start programs that does non-standard command-line
+ *   processing, and in most cases using `prop::process.CREATE_ARGS_POINTER` is
+ *   sufficient.
  *
  * On POSIX platforms, wait() and waitpid(-1, ...) should not be called, and
  * SIGCHLD should not be ignored or handled because those would prevent SDL from
