--- conflicted
+++ resolved
@@ -197,13 +197,11 @@
  * inefficiently, it's very unlikely especially if you are relatively
  * inexperienced with GPU rendering. Please see the performance tips above and
  * make sure you are following them. Additionally, tools like
- * [RenderDoc](https://renderdoc.org/)
- * can be very helpful for diagnosing incorrect behavior and performance
- * issues.
+ * [RenderDoc](https://renderdoc.org/) can be very helpful for diagnosing
+ * incorrect behavior and performance issues.
  *
  * ## System Requirements
  *
-<<<<<<< HEAD
  * ### Vulkan
  *
  * SDL driver name: "vulkan" (for use in GPUDevice.GPUDevice() and
@@ -211,11 +209,6 @@
  *
  * Supported on Windows, Linux, Nintendo Switch, and certain Android devices.
  * Requires Vulkan 1.0 with the following extensions and device features:
-=======
- * **Vulkan:** Supported on Windows, Linux, Nintendo Switch, and certain Android
- * devices. Requires Vulkan 1.0 with the following extensions and device
- * features:
->>>>>>> 5383d3e5
  *
  * - `VK_KHR_swapchain`
  * - `VK_KHR_maintenance1`
@@ -239,14 +232,9 @@
  *
  * SDL driver name: "direct3d12"
  *
-<<<<<<< HEAD
- * Supported on Windows 10 or newer, Xbox One (GDK), and Xbox Series X|S
- * (GDK). Requires a GPU that supports DirectX 12 Feature Level 11_0 and
-=======
- * **D3D12:** Supported on Windows 10 or newer, Xbox One (GDK), and Xbox Series
- * X|S (GDK). Requires a GPU that supports DirectX 12 Feature Level 11_0 and
->>>>>>> 5383d3e5
- * Resource Binding Tier 2 or above.
+ * Supported on Windows 10 or newer, Xbox One (GDK), and Xbox Series X|S (GDK).
+ * Requires a GPU that supports DirectX 12 Feature Level 11_0 and Resource
+ * Binding Tier 2 or above.
  *
  * You can remove the Tier 2 resource binding requirement to support Intel
  * Haswell and Broadwell GPUs by using this property when creating the GPU
@@ -269,23 +257,22 @@
  *
  * ## Coordinate System
  *
- * The GPU API uses a left-handed coordinate system, following the convention
- * of D3D12 and Metal. Specifically:
+ * The GPU API uses a left-handed coordinate system, following the convention of
+ * D3D12 and Metal. Specifically:
  *
  * - **Normalized Device Coordinates:** The lower-left corner has an x,y
  *   coordinate of `(-1.0, -1.0)`. The upper-right corner is `(1.0, 1.0)`. Z
  *   values range from `[0.0, 1.0]` where 0 is the near plane.
- * - **Viewport Coordinates:** The top-left corner has an x,y coordinate of
- *   `(0, 0)` and extends to the bottom-right corner at `(viewportWidth,
+ * - **Viewport Coordinates:** The top-left corner has an x,y coordinate of `(0,
+ *   0)` and extends to the bottom-right corner at `(viewportWidth,
  *   viewportHeight)`. +Y is down.
- * - **Texture Coordinates:** The top-left corner has an x,y coordinate of
- *   `(0, 0)` and extends to the bottom-right corner at `(1.0, 1.0)`. +Y is
- *   down.
- *
- * If the backend driver differs from this convention (e.g. Vulkan, which has
- * an NDC that assumes +Y is down), SDL will automatically convert the
- * coordinate system behind the scenes, so you don't need to perform any
- * coordinate flipping logic in your shaders.
+ * - **Texture Coordinates:** The top-left corner has an x,y coordinate of `(0,
+ *   0)` and extends to the bottom-right corner at `(1.0, 1.0)`. +Y is down.
+ *
+ * If the backend driver differs from this convention (e.g. Vulkan, which has an
+ * NDC that assumes +Y is down), SDL will automatically convert the coordinate
+ * system behind the scenes, so you don't need to perform any coordinate
+ * flipping logic in your shaders.
  *
  * ## Uniform Data
  *
@@ -355,35 +342,33 @@
  * ## Debugging
  *
  * At some point of your GPU journey, you will probably encounter issues that
- * are not traceable with regular debugger - for example, your code compiles
- * but you get an empty screen, or your shader fails in runtime.
- *
- * For debugging such cases, there are tools that allow visually inspecting
- * the whole GPU frame, every drawcall, every bound resource, memory buffers,
- * etc. They are the following, per platform:
- *
- * * For Windows/Linux, use
- *   [RenderDoc](https://renderdoc.org/)
- * * For MacOS (Metal), use Xcode built-in debugger (Open XCode, go to Debug >
- *   Debug Executable..., select your application, set "GPU Frame Capture" to
- *   "Metal" in scheme "Options" window, run your app, and click the small
- *   Metal icon on the bottom to capture a frame)
+ * are not traceable with regular debugger - for example, your code compiles but
+ * you get an empty screen, or your shader fails in runtime.
+ *
+ * For debugging such cases, there are tools that allow visually inspecting the
+ * whole GPU frame, every drawcall, every bound resource, memory buffers, etc.
+ * They are the following, per platform:
+ *
+ * * For Windows/Linux, use [RenderDoc](https://renderdoc.org/) * For MacOS
+ * (Metal), use Xcode built-in debugger (Open XCode, go to Debug > Debug
+ * Executable..., select your application, set "GPU Frame Capture" to "Metal" in
+ * scheme "Options" window, run your app, and click the small Metal icon on the
+ * bottom to capture a frame)
  *
  * Aside from that, you may want to enable additional debug layers to receive
  * more detailed error messages, based on your GPU backend:
  *
- * * For D3D12, the debug layer is an optional feature that can be installed
- *   via "Windows Settings -> System -> Optional features" and adding the
- *   "Graphics Tools" optional feature.
- * * For Vulkan, you will need to install Vulkan SDK on Windows, and on Linux,
- *   you usually have some sort of `vulkan-validation-layers` system package
- *   that should be installed.
- * * For Metal, it should be enough just to run the application from XCode to
- *   receive detailed errors or warnings in the output.
- *
- * Don't hesitate to use tools as RenderDoc when encountering runtime issues
- * or unexpected output on screen, quick GPU frame inspection can usually help
- * you fix the majority of such problems.
+ * * For D3D12, the debug layer is an optional feature that can be installed via
+ * "Windows Settings -> System -> Optional features" and adding the "Graphics
+ * Tools" optional feature. * For Vulkan, you will need to install Vulkan SDK on
+ * Windows, and on Linux, you usually have some sort of
+ * `vulkan-validation-layers` system package that should be installed. * For
+ * Metal, it should be enough just to run the application from XCode to receive
+ * detailed errors or warnings in the output.
+ *
+ * Don't hesitate to use tools as RenderDoc when encountering runtime issues or
+ * unexpected output on screen, quick GPU frame inspection can usually help you
+ * fix the majority of such problems.
  *
  * @{
  */
@@ -1759,8 +1744,8 @@
  * **WARNING**: Direct3D 12 requires texture data row pitch to be 256 byte
  * aligned, and offsets to be aligned to 512 bytes. If they are not, SDL will
  * make a temporary copy of the data that is properly aligned, but this adds
- * overhead to the transfer process. Apps can avoid this by aligning their
- * data appropriately, or using a different GPU backend than Direct3D 12.
+ * overhead to the transfer process. Apps can avoid this by aligning their data
+ * appropriately, or using a different GPU backend than Direct3D 12.
  *
  * @since This struct is available since SDL 3.2.0.
  *
@@ -2207,13 +2192,13 @@
    * is called. You cannot begin another render pass, or begin a compute pass or
    * copy pass until you have ended the render pass.
    *
-   * Using GPU_LOADOP_LOAD before any contents have been written to the
-   * texture subresource will result in undefined behavior. GPU_LOADOP_CLEAR
-   * will set the contents of the texture subresource to a single value before
-   * any rendering is performed. It's fine to do an empty render pass using
-   * GPU_STOREOP_STORE to clear a texture, but in general it's better to
-   * think of clearing not as an independent operation but as something that's
-   * done as the beginning of a render pass.
+   * Using GPU_LOADOP_LOAD before any contents have been written to the texture
+   * subresource will result in undefined behavior. GPU_LOADOP_CLEAR will set
+   * the contents of the texture subresource to a single value before any
+   * rendering is performed. It's fine to do an empty render pass using
+   * GPU_STOREOP_STORE to clear a texture, but in general it's better to think
+   * of clearing not as an independent operation but as something that's done as
+   * the beginning of a render pass.
    *
    * @param color_target_infos an array of texture subresources with
    *                           corresponding clear values and load/store ops.
@@ -3150,44 +3135,35 @@
    *
    * These are the supported properties:
    *
-<<<<<<< HEAD
-   * - `prop::GpuDevice.CREATE_DEBUGMODE_BOOLEAN`: enable debug mode
-   *   properties and validations, defaults to true.
-   * - `prop::GpuDevice.CREATE_PREFERLOWPOWER_BOOLEAN`: enable to prefer
-   *   energy efficiency over maximum GPU performance, defaults to false.
+   * - `prop::GpuDevice.CREATE_DEBUGMODE_BOOLEAN`: enable debug mode properties
+   *   and validations, defaults to true.
+   * - `prop::GpuDevice.CREATE_PREFERLOWPOWER_BOOLEAN`: enable to prefer energy
+   *   efficiency over maximum GPU performance, defaults to false.
    * - `prop::GpuDevice.CREATE_VERBOSE_BOOLEAN`: enable to automatically log
    *   useful debug information on device creation, defaults to true.
-   * - `prop::GpuDevice.CREATE_NAME_STRING`: the name of the GPU driver to
-   *   use, if a specific one is desired.
+   * - `prop::GpuDevice.CREATE_NAME_STRING`: the name of the GPU driver to use,
+   *   if a specific one is desired.
    * - `prop::GpuDevice.CREATE_FEATURE_CLIP_DISTANCE_BOOLEAN`: Enable Vulkan
    *   device feature shaderClipDistance. If disabled, clip distances are not
    *   supported in shader code: gl_ClipDistance[] built-ins of GLSL,
    *   SV_ClipDistance0/1 semantics of HLSL and [[clip_distance]] attribute of
    *   Metal. Disabling optional features allows the application to run on some
    *   older Android devices. Defaults to true.
-   * - `prop::GpuDevice.CREATE_FEATURE_DEPTH_CLAMPING_BOOLEAN`: Enable
-   *   Vulkan device feature depthClamp. If disabled, there is no depth clamp
-   *   support and enable_depth_clip in GPURasterizerState must always be
-   *   set to true. Disabling optional features allows the application to run on
-   *   some older Android devices. Defaults to true.
+   * - `prop::GpuDevice.CREATE_FEATURE_DEPTH_CLAMPING_BOOLEAN`: Enable Vulkan
+   *   device feature depthClamp. If disabled, there is no depth clamp support
+   *   and enable_depth_clip in GPURasterizerState must always be set to true.
+   *   Disabling optional features allows the application to run on some older
+   *   Android devices. Defaults to true.
    * - `prop::GpuDevice.CREATE_FEATURE_INDIRECT_DRAW_FIRST_INSTANCE_BOOLEAN`:
    *   Enable Vulkan device feature drawIndirectFirstInstance. If disabled, the
-   *   argument first_instance of GPUIndirectDrawCommand must be set to
-   *   zero. Disabling optional features allows the application to run on some
-   *   older Android devices. Defaults to true.
-   * - `prop::GpuDevice.CREATE_FEATURE_ANISOTROPY_BOOLEAN`: Enable Vulkan
-   *   device feature samplerAnisotropy. If disabled, enable_anisotropy of
-   *   GPUSamplerCreateInfo must be set to false. Disabling optional
-   *   features allows the application to run on some older Android devices.
-   *   Defaults to true.
-=======
-   * - `prop::GpuDevice.CREATE_DEBUGMODE_BOOLEAN`: enable debug mode properties
-   *   and validations, defaults to true.
-   * - `prop::GpuDevice.CREATE_PREFERLOWPOWER_BOOLEAN`: enable to prefer energy
-   *   efficiency over maximum GPU performance, defaults to false.
-   * - `prop::GpuDevice.CREATE_NAME_STRING`: the name of the GPU driver to use,
-   *   if a specific one is desired.
->>>>>>> 5383d3e5
+   *   argument first_instance of GPUIndirectDrawCommand must be set to zero.
+   *   Disabling optional features allows the application to run on some older
+   *   Android devices. Defaults to true.
+   * - `prop::GpuDevice.CREATE_FEATURE_ANISOTROPY_BOOLEAN`: Enable Vulkan device
+   *   feature samplerAnisotropy. If disabled, enable_anisotropy of
+   *   GPUSamplerCreateInfo must be set to false. Disabling optional features
+   *   allows the application to run on some older Android devices. Defaults to
+   *   true.
    *
    * These are the current shader format properties:
    *
@@ -3206,9 +3182,8 @@
    *
    * With the D3D12 renderer:
    *
-<<<<<<< HEAD
-   * - `prop::GpuDevice.CREATE_D3D12_SEMANTIC_NAME_STRING`: the prefix to
-   *   use for all vertex semantics, default is "TEXCOORD".
+   * - `prop::GpuDevice.CREATE_D3D12_SEMANTIC_NAME_STRING`: the prefix to use
+   *   for all vertex semantics, default is "TEXCOORD".
    * - `prop::GpuDevice.CREATE_D3D12_ALLOW_FEWER_RESOURCE_SLOTS_BOOLEAN`: By
    *   default, Resourcing Binding Tier 2 is required for D3D12 support.
    *   However, an application can set this property to true to enable Tier 1
@@ -3217,10 +3192,6 @@
    *   useful for targeting Intel Haswell and Broadwell GPUs; other hardware
    *   either supports Tier 2 Resource Binding or does not support D3D12 in any
    *   capacity. Defaults to false.
-=======
-   * - `prop::GpuDevice.CREATE_D3D12_SEMANTIC_NAME_STRING`: the prefix to use
-   *   for all vertex semantics, default is "TEXCOORD".
->>>>>>> 5383d3e5
    *
    * @param props the properties to use.
    * @post a GPU context on success.
@@ -3309,12 +3280,12 @@
    *
    * The following properties are provided by SDL:
    *
-   * `prop::GpuDevice.NAME_STRING`: Contains the name of the underlying
-   * device as reported by the system driver. This string has no standardized
-   * format, is highly inconsistent between hardware devices and drivers, and is
-   * able to change at any time. Do not attempt to parse this string as it is
-   * bound to fail at some point in the future when system drivers are updated,
-   * new hardware devices are introduced, or when SDL adds new GPU backends or
+   * `prop::GpuDevice.NAME_STRING`: Contains the name of the underlying device
+   * as reported by the system driver. This string has no standardized format,
+   * is highly inconsistent between hardware devices and drivers, and is able to
+   * change at any time. Do not attempt to parse this string as it is bound to
+   * fail at some point in the future when system drivers are updated, new
+   * hardware devices are introduced, or when SDL adds new GPU backends or
    * modifies existing ones.
    *
    * Strings that have been found in the wild include:
@@ -3345,8 +3316,8 @@
    * of a translation interface, the device may be emulated in software, or the
    * string may contain generic text that does not identify the device at all.
    *
-   * `prop::GpuDevice.DRIVER_NAME_STRING`: Contains the self-reported name
-   * of the underlying system driver.
+   * `prop::GpuDevice.DRIVER_NAME_STRING`: Contains the self-reported name of
+   * the underlying system driver.
    *
    * Strings that have been found in the wild include:
    *
@@ -3357,10 +3328,10 @@
    * - Mali-G715
    * - venus
    *
-   * `prop::GpuDevice.DRIVER_VERSION_STRING`: Contains the self-reported
-   * version of the underlying system driver. This is a relatively short version
-   * string in an unspecified format. If prop::GpuDevice.DRIVER_INFO_STRING
-   * is available then that property should be preferred over this one as it may
+   * `prop::GpuDevice.DRIVER_VERSION_STRING`: Contains the self-reported version
+   * of the underlying system driver. This is a relatively short version string
+   * in an unspecified format. If prop::GpuDevice.DRIVER_INFO_STRING is
+   * available then that property should be preferred over this one as it may
    * contain additional information that is useful for identifying the exact
    * driver version used.
    *
@@ -4097,6 +4068,7 @@
    */
   bool TextureSupportsSampleCount(GPUTextureFormat format,
                                   GPUSampleCount sample_count);
+
 #ifdef SDL_PLATFORM_GDK
 
   /**
@@ -4970,7 +4942,6 @@
 /**
  * Creates a GPU context.
  *
-<<<<<<< HEAD
  * The GPU driver name can be one of the following:
  *
  * - "vulkan": [Vulkan](CategoryGPU#vulkan)
@@ -4978,12 +4949,8 @@
  * - "metal": [Metal](CategoryGPU#metal)
  * - nullptr: let SDL pick the optimal driver
  *
- * @param format_flags a bitflag indicating which shader formats the app is
- *                     able to provide.
-=======
  * @param format_flags a bitflag indicating which shader formats the app is able
  *                     to provide.
->>>>>>> 5383d3e5
  * @param debug_mode enable debug mode properties and validations.
  * @param name the preferred GPU driver, or nullptr to let SDL pick the optimal
  *             driver.
@@ -5010,44 +4977,35 @@
  *
  * These are the supported properties:
  *
-<<<<<<< HEAD
- * - `prop::GpuDevice.CREATE_DEBUGMODE_BOOLEAN`: enable debug mode
- *   properties and validations, defaults to true.
- * - `prop::GpuDevice.CREATE_PREFERLOWPOWER_BOOLEAN`: enable to prefer
- *   energy efficiency over maximum GPU performance, defaults to false.
+ * - `prop::GpuDevice.CREATE_DEBUGMODE_BOOLEAN`: enable debug mode properties
+ *   and validations, defaults to true.
+ * - `prop::GpuDevice.CREATE_PREFERLOWPOWER_BOOLEAN`: enable to prefer energy
+ *   efficiency over maximum GPU performance, defaults to false.
  * - `prop::GpuDevice.CREATE_VERBOSE_BOOLEAN`: enable to automatically log
  *   useful debug information on device creation, defaults to true.
- * - `prop::GpuDevice.CREATE_NAME_STRING`: the name of the GPU driver to
- *   use, if a specific one is desired.
+ * - `prop::GpuDevice.CREATE_NAME_STRING`: the name of the GPU driver to use, if
+ *   a specific one is desired.
  * - `prop::GpuDevice.CREATE_FEATURE_CLIP_DISTANCE_BOOLEAN`: Enable Vulkan
  *   device feature shaderClipDistance. If disabled, clip distances are not
  *   supported in shader code: gl_ClipDistance[] built-ins of GLSL,
  *   SV_ClipDistance0/1 semantics of HLSL and [[clip_distance]] attribute of
  *   Metal. Disabling optional features allows the application to run on some
  *   older Android devices. Defaults to true.
- * - `prop::GpuDevice.CREATE_FEATURE_DEPTH_CLAMPING_BOOLEAN`: Enable
- *   Vulkan device feature depthClamp. If disabled, there is no depth clamp
- *   support and enable_depth_clip in GPURasterizerState must always be
- *   set to true. Disabling optional features allows the application to run on
- *   some older Android devices. Defaults to true.
+ * - `prop::GpuDevice.CREATE_FEATURE_DEPTH_CLAMPING_BOOLEAN`: Enable Vulkan
+ *   device feature depthClamp. If disabled, there is no depth clamp support and
+ *   enable_depth_clip in GPURasterizerState must always be set to true.
+ *   Disabling optional features allows the application to run on some older
+ *   Android devices. Defaults to true.
  * - `prop::GpuDevice.CREATE_FEATURE_INDIRECT_DRAW_FIRST_INSTANCE_BOOLEAN`:
  *   Enable Vulkan device feature drawIndirectFirstInstance. If disabled, the
- *   argument first_instance of GPUIndirectDrawCommand must be set to
- *   zero. Disabling optional features allows the application to run on some
- *   older Android devices. Defaults to true.
- * - `prop::GpuDevice.CREATE_FEATURE_ANISOTROPY_BOOLEAN`: Enable Vulkan
- *   device feature samplerAnisotropy. If disabled, enable_anisotropy of
- *   GPUSamplerCreateInfo must be set to false. Disabling optional
- *   features allows the application to run on some older Android devices.
- *   Defaults to true.
-=======
- * - `prop::GpuDevice.CREATE_DEBUGMODE_BOOLEAN`: enable debug mode properties
- *   and validations, defaults to true.
- * - `prop::GpuDevice.CREATE_PREFERLOWPOWER_BOOLEAN`: enable to prefer energy
- *   efficiency over maximum GPU performance, defaults to false.
- * - `prop::GpuDevice.CREATE_NAME_STRING`: the name of the GPU driver to use, if
- *   a specific one is desired.
->>>>>>> 5383d3e5
+ *   argument first_instance of GPUIndirectDrawCommand must be set to zero.
+ *   Disabling optional features allows the application to run on some older
+ *   Android devices. Defaults to true.
+ * - `prop::GpuDevice.CREATE_FEATURE_ANISOTROPY_BOOLEAN`: Enable Vulkan device
+ *   feature samplerAnisotropy. If disabled, enable_anisotropy of
+ *   GPUSamplerCreateInfo must be set to false. Disabling optional features
+ *   allows the application to run on some older Android devices. Defaults to
+ *   true.
  *
  * These are the current shader format properties:
  *
@@ -5066,21 +5024,15 @@
  *
  * With the D3D12 renderer:
  *
-<<<<<<< HEAD
- * - `prop::GpuDevice.CREATE_D3D12_SEMANTIC_NAME_STRING`: the prefix to
- *   use for all vertex semantics, default is "TEXCOORD".
- * - `prop::GpuDevice.CREATE_D3D12_ALLOW_FEWER_RESOURCE_SLOTS_BOOLEAN`: By
- *   default, Resourcing Binding Tier 2 is required for D3D12 support.
- *   However, an application can set this property to true to enable Tier 1
- *   support, if (and only if) the application uses 8 or fewer storage
- *   resources across all shader stages. As of writing, this property is
- *   useful for targeting Intel Haswell and Broadwell GPUs; other hardware
- *   either supports Tier 2 Resource Binding or does not support D3D12 in any
- *   capacity. Defaults to false.
-=======
  * - `prop::GpuDevice.CREATE_D3D12_SEMANTIC_NAME_STRING`: the prefix to use for
  *   all vertex semantics, default is "TEXCOORD".
->>>>>>> 5383d3e5
+ * - `prop::GpuDevice.CREATE_D3D12_ALLOW_FEWER_RESOURCE_SLOTS_BOOLEAN`: By
+ *   default, Resourcing Binding Tier 2 is required for D3D12 support. However,
+ *   an application can set this property to true to enable Tier 1 support, if
+ *   (and only if) the application uses 8 or fewer storage resources across all
+ *   shader stages. As of writing, this property is useful for targeting Intel
+ *   Haswell and Broadwell GPUs; other hardware either supports Tier 2 Resource
+ *   Binding or does not support D3D12 in any capacity. Defaults to false.
  *
  * @param props the properties to use.
  * @returns a GPU context on success.
@@ -5267,12 +5219,12 @@
  *
  * The following properties are provided by SDL:
  *
- * `prop::GpuDevice.NAME_STRING`: Contains the name of the underlying
- * device as reported by the system driver. This string has no standardized
- * format, is highly inconsistent between hardware devices and drivers, and is
- * able to change at any time. Do not attempt to parse this string as it is
- * bound to fail at some point in the future when system drivers are updated,
- * new hardware devices are introduced, or when SDL adds new GPU backends or
+ * `prop::GpuDevice.NAME_STRING`: Contains the name of the underlying device as
+ * reported by the system driver. This string has no standardized format, is
+ * highly inconsistent between hardware devices and drivers, and is able to
+ * change at any time. Do not attempt to parse this string as it is bound to
+ * fail at some point in the future when system drivers are updated, new
+ * hardware devices are introduced, or when SDL adds new GPU backends or
  * modifies existing ones.
  *
  * Strings that have been found in the wild include:
@@ -5296,15 +5248,15 @@
  * - unknown device
  *
  * The above list shows that the same device can have different formats, the
- * vendor name may or may not appear in the string, the included vendor name
- * may not be the vendor of the chipset on the device, some manufacturers
- * include pseudo-legal marks while others don't, some devices may not use a
- * marketing name in the string, the device string may be wrapped by the name
- * of a translation interface, the device may be emulated in software, or the
- * string may contain generic text that does not identify the device at all.
- *
- * `prop::GpuDevice.DRIVER_NAME_STRING`: Contains the self-reported name
- * of the underlying system driver.
+ * vendor name may or may not appear in the string, the included vendor name may
+ * not be the vendor of the chipset on the device, some manufacturers include
+ * pseudo-legal marks while others don't, some devices may not use a marketing
+ * name in the string, the device string may be wrapped by the name of a
+ * translation interface, the device may be emulated in software, or the string
+ * may contain generic text that does not identify the device at all.
+ *
+ * `prop::GpuDevice.DRIVER_NAME_STRING`: Contains the self-reported name of the
+ * underlying system driver.
  *
  * Strings that have been found in the wild include:
  *
@@ -5315,12 +5267,12 @@
  * - Mali-G715
  * - venus
  *
- * `prop::GpuDevice.DRIVER_VERSION_STRING`: Contains the self-reported
- * version of the underlying system driver. This is a relatively short version
- * string in an unspecified format. If prop::GpuDevice.DRIVER_INFO_STRING
- * is available then that property should be preferred over this one as it may
- * contain additional information that is useful for identifying the exact
- * driver version used.
+ * `prop::GpuDevice.DRIVER_VERSION_STRING`: Contains the self-reported version
+ * of the underlying system driver. This is a relatively short version string in
+ * an unspecified format. If prop::GpuDevice.DRIVER_INFO_STRING is available
+ * then that property should be preferred over this one as it may contain
+ * additional information that is useful for identifying the exact driver
+ * version used.
  *
  * Strings that have been found in the wild include:
  *
@@ -6222,13 +6174,13 @@
  * You cannot begin another render pass, or begin a compute pass or copy pass
  * until you have ended the render pass.
  *
- * Using GPU_LOADOP_LOAD before any contents have been written to the
- * texture subresource will result in undefined behavior. GPU_LOADOP_CLEAR
- * will set the contents of the texture subresource to a single value before
- * any rendering is performed. It's fine to do an empty render pass using
- * GPU_STOREOP_STORE to clear a texture, but in general it's better to
- * think of clearing not as an independent operation but as something that's
- * done as the beginning of a render pass.
+ * Using GPU_LOADOP_LOAD before any contents have been written to the texture
+ * subresource will result in undefined behavior. GPU_LOADOP_CLEAR will set the
+ * contents of the texture subresource to a single value before any rendering is
+ * performed. It's fine to do an empty render pass using GPU_STOREOP_STORE to
+ * clear a texture, but in general it's better to think of clearing not as an
+ * independent operation but as something that's done as the beginning of a
+ * render pass.
  *
  * @param command_buffer a command buffer.
  * @param color_target_infos an array of texture subresources with corresponding
@@ -7479,12 +7431,7 @@
  * supported via GPUDevice.WindowSupportsPresentMode /
  * GPUDevice.WindowSupportsSwapchainComposition prior to calling this function.
  *
-<<<<<<< HEAD
- * GPU_PRESENTMODE_VSYNC with GPU_SWAPCHAINCOMPOSITION_SDR is always
- * supported.
-=======
  * GPU_PRESENTMODE_VSYNC with GPU_SWAPCHAINCOMPOSITION_SDR are always supported.
->>>>>>> 5383d3e5
  *
  * @param device a GPU context.
  * @param window an Window that has been claimed.
@@ -8007,15 +7954,14 @@
     format, width, height, depth_or_layer_count);
 }
 
-<<<<<<< HEAD
 #if SDL_VERSION_ATLEAST(3, 4, 0)
 
 /**
  * Get the SDL pixel format corresponding to a GPU texture format.
  *
  * @param format a texture format.
- * @returns the corresponding pixel format, or PIXELFORMAT_UNKNOWN if
- *          there is no corresponding pixel format.
+ * @returns the corresponding pixel format, or PIXELFORMAT_UNKNOWN if there is
+ *          no corresponding pixel format.
  *
  * @since This function is available since SDL 3.4.0.
  */
@@ -8028,9 +7974,8 @@
  * Get the GPU texture format corresponding to an SDL pixel format.
  *
  * @param format a pixel format.
- * @returns the corresponding GPU texture format, or
- *          GPU_TEXTUREFORMAT_INVALID if there is no corresponding GPU
- *          texture format.
+ * @returns the corresponding GPU texture format, or GPU_TEXTUREFORMAT_INVALID
+ *          if there is no corresponding GPU texture format.
  *
  * @since This function is available since SDL 3.4.0.
  */
@@ -8040,7 +7985,7 @@
 }
 
 #endif // SDL_VERSION_ATLEAST(3, 4, 0)
-=======
+
 #ifdef SDL_PLATFORM_GDK
 
 /**
@@ -8078,7 +8023,6 @@
 inline void GPUDevice::GDKResumeGPU() { SDL::GDKResumeGPU(m_resource); }
 
 #endif /* SDL_PLATFORM_GDK */
->>>>>>> 5383d3e5
 
 /// @}
 
