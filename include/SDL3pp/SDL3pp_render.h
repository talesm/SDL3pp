#ifndef SDL3PP_RENDER_H_
#define SDL3PP_RENDER_H_

#include <SDL3/SDL_render.h>
#include "SDL3pp_blendmode.h"
#include "SDL3pp_events.h"
#include "SDL3pp_pixels.h"
#include "SDL3pp_video.h"

namespace SDL {

/**
 * @defgroup CategoryRender 2D Accelerated Rendering
 *
 * Header file for SDL 2D rendering functions.
 *
 * This API supports the following features:
 *
 * - single pixel points
 * - single pixel lines
 * - filled rectangles
 * - texture images
 * - 2D polygons
 *
 * The primitives may be drawn in opaque, blended, or additive modes.
 *
 * The texture images may be drawn in opaque, blended, or additive modes. They
 * can have an additional color tint or alpha modulation applied to them, and
 * may also be stretched with linear interpolation.
 *
 * This API is designed to accelerate simple 2D operations. You may want more
 * functionality such as 3D polygons and particle effects, and in that case
 * you should use SDL's OpenGL/Direct3D support, the SDL3 GPU API, or one of
 * the many good 3D engines.
 *
 * These functions must be called from the main thread. See this bug for
 * details: https://github.com/libsdl-org/SDL/issues/986
 *
 * @{
 */

// Forward decl
struct Renderer;

/// Alias to raw representation for Renderer.
using RendererRaw = SDL_Renderer*;

// Forward decl
struct RendererRef;

/// Safely wrap Renderer for non owning parameters
struct RendererParam
{
  RendererRaw value; ///< parameter's RendererRaw

  /// Constructs from RendererRaw
  constexpr RendererParam(RendererRaw value)
    : value(value)
  {
  }

  /// Constructs null/invalid
  constexpr RendererParam(std::nullptr_t _ = nullptr)
    : value(nullptr)
  {
  }

  /// Converts to bool
  constexpr explicit operator bool() const { return !!value; }

  /// Comparison
  constexpr auto operator<=>(const RendererParam& other) const = default;

  /// Converts to underlying RendererRaw
  constexpr operator RendererRaw() const { return value; }
};

// Forward decl
struct Texture;

/// Alias to raw representation for Texture.
using TextureRaw = SDL_Texture*;

/// Safely wrap Texture for non owning parameters
struct TextureParam
{
  TextureRaw value; ///< parameter's TextureRaw

  /// Constructs from TextureRaw
  constexpr TextureParam(TextureRaw value)
    : value(value)
  {
  }

  /// Constructs null/invalid
  constexpr TextureParam(std::nullptr_t _ = nullptr)
    : value(nullptr)
  {
  }

  /// Converts to bool
  constexpr explicit operator bool() const { return !!value; }

  /// Comparison
  constexpr auto operator<=>(const TextureParam& other) const = default;

  /// Converts to underlying TextureRaw
  constexpr operator TextureRaw() const { return value; }

  /// member access to underlying TextureRaw.
  constexpr auto operator->() { return value; }
};

/// Safely wrap Texture for non owning const parameters
struct TextureConstParam
{
  const TextureRaw value; ///< parameter's const TextureRaw

  /// Constructs from const TextureRaw
  constexpr TextureConstParam(const TextureRaw value)
    : value(value)
  {
  }

  /// Constructs from TextureParam
  constexpr TextureConstParam(TextureParam value)
    : value(value.value)
  {
  }

  /// Constructs null/invalid
  constexpr TextureConstParam(std::nullptr_t _ = nullptr)
    : value(nullptr)
  {
  }

  /// Converts to bool
  constexpr explicit operator bool() const { return !!value; }

  /// Comparison
  constexpr auto operator<=>(const TextureConstParam& other) const = default;

  /// Converts to underlying const TextureRaw
  constexpr operator const TextureRaw() const { return value; }

  /// member access to underlying TextureRaw.
  constexpr auto operator->() { return value; }
};

#if SDL_VERSION_ATLEAST(3, 4, 0)

// Forward decl
struct GPURenderState;

/// Alias to raw representation for GPURenderState.
using GPURenderStateRaw = SDL_GPURenderState*;

// Forward decl
struct GPURenderStateRef;

/// Safely wrap GPURenderState for non owning parameters
struct GPURenderStateParam
{
  GPURenderStateRaw value; ///< parameter's GPURenderStateRaw

  /// Constructs from GPURenderStateRaw
  constexpr GPURenderStateParam(GPURenderStateRaw value)
    : value(value)
  {
  }

  /// Constructs null/invalid
  constexpr GPURenderStateParam(std::nullptr_t _ = nullptr)
    : value(nullptr)
  {
  }

  /// Converts to bool
  constexpr explicit operator bool() const { return !!value; }

  /// Comparison
  constexpr auto operator<=>(const GPURenderStateParam& other) const = default;

  /// Converts to underlying GPURenderStateRaw
  constexpr operator GPURenderStateRaw() const { return value; }
};

#endif // SDL_VERSION_ATLEAST(3, 4, 0)

/**
 * The name of the software renderer.
 *
 * @since This constant is available since SDL 3.2.0.
 */
constexpr auto SOFTWARE_RENDERER = SDL_SOFTWARE_RENDERER;

#if SDL_VERSION_ATLEAST(3, 4, 0)

/**
 * The name of the GPU renderer.
 *
 * @since This constant is available since SDL 3.4.0.
 */
constexpr auto GPU_RENDERER = SDL_GPU_RENDERER;

#endif // SDL_VERSION_ATLEAST(3, 4, 0)

/**
 * Vertex structure.
 *
 * @since This struct is available since SDL 3.2.0.
 */
using Vertex = SDL_Vertex;

/**
 * The access pattern allowed for a texture.
 *
 * @since This enum is available since SDL 3.2.0.
 */
using TextureAccess = SDL_TextureAccess;

constexpr TextureAccess TEXTUREACCESS_STATIC =
  SDL_TEXTUREACCESS_STATIC; ///< Changes rarely, not lockable

constexpr TextureAccess TEXTUREACCESS_STREAMING =
  SDL_TEXTUREACCESS_STREAMING; ///< Changes frequently, lockable

constexpr TextureAccess TEXTUREACCESS_TARGET =
  SDL_TEXTUREACCESS_TARGET; ///< Texture can be used as a render target

#if SDL_VERSION_ATLEAST(3, 4, 0)

/**
 * The addressing mode for a texture when used in Renderer.RenderGeometry().
 *
 * This affects how texture coordinates are interpreted outside of [0, 1]
 *
 * Texture wrapping is always supported for power of two texture sizes, and is
 * supported for other texture sizes if
 * prop::Renderer.TEXTURE_WRAPPING_BOOLEAN is set to true.
 *
 * @since This enum is available since SDL 3.4.0.
 */
using TextureAddressMode = SDL_TextureAddressMode;

constexpr TextureAddressMode TEXTURE_ADDRESS_INVALID =
  SDL_TEXTURE_ADDRESS_INVALID; ///< TEXTURE_ADDRESS_INVALID

/**
 * Wrapping is enabled if texture coordinates are outside [0, 1], this is the
 * default.
 */
constexpr TextureAddressMode TEXTURE_ADDRESS_AUTO = SDL_TEXTURE_ADDRESS_AUTO;

/// Texture coordinates are clamped to the [0, 1] range.
constexpr TextureAddressMode TEXTURE_ADDRESS_CLAMP = SDL_TEXTURE_ADDRESS_CLAMP;

constexpr TextureAddressMode TEXTURE_ADDRESS_WRAP =
  SDL_TEXTURE_ADDRESS_WRAP; ///< The texture is repeated (tiled)

#endif // SDL_VERSION_ATLEAST(3, 4, 0)

/**
 * How the logical size is mapped to the output.
 *
 * @since This enum is available since SDL 3.2.0.
 */
using RendererLogicalPresentation = SDL_RendererLogicalPresentation;

constexpr RendererLogicalPresentation LOGICAL_PRESENTATION_DISABLED =
  SDL_LOGICAL_PRESENTATION_DISABLED; ///< There is no logical size in effect

/// The rendered content is stretched to the output resolution
constexpr RendererLogicalPresentation LOGICAL_PRESENTATION_STRETCH =
  SDL_LOGICAL_PRESENTATION_STRETCH;

/**
 * The rendered content is fit to the largest dimension and the other dimension
<<<<<<< HEAD
 * is letterboxed with the clear color.
=======
 * is letterboxed with black bars
>>>>>>> 5383d3e5
 */
constexpr RendererLogicalPresentation LOGICAL_PRESENTATION_LETTERBOX =
  SDL_LOGICAL_PRESENTATION_LETTERBOX;

/**
 * The rendered content is fit to the smallest dimension and the other dimension
 * extends beyond the output bounds
 */
constexpr RendererLogicalPresentation LOGICAL_PRESENTATION_OVERSCAN =
  SDL_LOGICAL_PRESENTATION_OVERSCAN;

/**
 * The rendered content is scaled up by integer multiples to fit the output
 * resolution
 */
constexpr RendererLogicalPresentation LOGICAL_PRESENTATION_INTEGER_SCALE =
  SDL_LOGICAL_PRESENTATION_INTEGER_SCALE;

#if SDL_VERSION_ATLEAST(3, 4, 0)

/**
 * A structure specifying the parameters of a GPU render state.
 *
 * @since This struct is available since SDL 3.4.0.
 *
 * @sa GPURenderState.GPURenderState
 */
using GPURenderStateCreateInfo = SDL_GPURenderStateCreateInfo;

#endif // SDL_VERSION_ATLEAST(3, 4, 0)

/**
 * A structure representing rendering state
 *
 * @since This struct is available since SDL 3.2.0.
 *
 * @cat resource
 */
class Renderer
{
  RendererRaw m_resource = nullptr;

public:
  /// Default ctor
  constexpr Renderer() = default;

  /**
   * Constructs from RendererParam.
   *
   * @param resource a RendererRaw to be wrapped.
   *
   * This assumes the ownership, call release() if you need to take back.
   */
  constexpr explicit Renderer(const RendererRaw resource)
    : m_resource(resource)
  {
  }

  /// Copy constructor
  constexpr Renderer(const Renderer& other) = delete;

  /// Move constructor
  constexpr Renderer(Renderer&& other)
    : Renderer(other.release())
  {
  }

  constexpr Renderer(const RendererRef& other) = delete;

  constexpr Renderer(RendererRef&& other) = delete;

  /**
   * Create a 2D rendering context for a window.
   *
   * If you want a specific renderer, you can specify its name here. A list of
   * available renderers can be obtained by calling GetRenderDriver()
   * multiple times, with indices from 0 to GetNumRenderDrivers()-1. If you
   * don't need a specific renderer, specify nullptr and SDL will attempt to
   * choose the best option for you, based on what is available on the user's
   * system.
   *
   * If `name` is a comma-separated list, SDL will try each name, in the order
   * listed, until one succeeds or all of them fail.
   *
   * By default the rendering size matches the window size in pixels, but you
   * can call Renderer.SetLogicalPresentation() to change the content size and
   * scaling options.
   *
   * @param window the window where rendering is displayed.
   * @throws Error on failure.
   *
   * @threadsafety This function should only be called on the main thread.
   *
   * @since This function is available since SDL 3.2.0.
   *
   * @sa Renderer.Renderer
   * @sa Renderer.Renderer
   * @sa Renderer.Destroy
   * @sa GetNumRenderDrivers
   * @sa GetRenderDriver
   * @sa Renderer.GetName
   */
  Renderer(WindowParam window)
    : m_resource(CheckError(SDL_CreateRenderer(window, nullptr)))
  {
  }

  /**
   * Create a 2D rendering context for a window.
   *
   * If you want a specific renderer, you can specify its name here. A list of
   * available renderers can be obtained by calling GetRenderDriver() multiple
   * times, with indices from 0 to GetNumRenderDrivers()-1. If you don't need a
   * specific renderer, specify nullptr and SDL will attempt to choose the best
   * option for you, based on what is available on the user's system.
   *
   * If `name` is a comma-separated list, SDL will try each name, in the order
   * listed, until one succeeds or all of them fail.
   *
   * By default the rendering size matches the window size in pixels, but you
   * can call Renderer.SetLogicalPresentation() to change the content size and
   * scaling options.
   *
   * @param window the window where rendering is displayed.
   * @param name the name of the rendering driver to initialize, or nullptr to
   *             let SDL choose one.
   * @throws Error on failure.
   *
   * @threadsafety This function should only be called on the main thread.
   *
   * @since This function is available since SDL 3.2.0.
   *
   * @sa Renderer.Renderer
   * @sa Renderer.Renderer
   * @sa Renderer.Destroy
   * @sa GetNumRenderDrivers
   * @sa GetRenderDriver
   * @sa Renderer.GetName
   */
  Renderer(WindowParam window, StringParam name)
    : m_resource(CheckError(SDL_CreateRenderer(window, name)))
  {
  }

  /**
   * Create a 2D rendering context for a window, with the specified properties.
   *
   * These are the supported properties:
   *
   * - `prop::Renderer.CREATE_NAME_STRING`: the name of the rendering driver to
   *   use, if a specific one is desired
   * - `prop::Renderer.CREATE_WINDOW_POINTER`: the window where rendering is
   *   displayed, required if this isn't a software renderer using a surface
   * - `prop::Renderer.CREATE_SURFACE_POINTER`: the surface where rendering is
   *   displayed, if you want a software renderer without a window
   * - `prop::Renderer.CREATE_OUTPUT_COLORSPACE_NUMBER`: an Colorspace value
   *   describing the colorspace for output to the display, defaults to
   *   COLORSPACE_SRGB. The direct3d11, direct3d12, and metal renderers support
   *   COLORSPACE_SRGB_LINEAR, which is a linear color space and supports HDR
   *   output. If you select COLORSPACE_SRGB_LINEAR, drawing still uses the sRGB
   *   colorspace, but values can go beyond 1.0 and float (linear) format
   *   textures can be used for HDR content.
   * - `prop::Renderer.CREATE_PRESENT_VSYNC_NUMBER`: non-zero if you want
   *   present synchronized with the refresh rate. This property can take any
   *   value that is supported by Renderer.SetVSync() for the renderer.
   *
   * With the SDL GPU renderer (since SDL 3.4.0):
   *
   * - `prop::Renderer.CREATE_GPU_DEVICE_POINTER`: the device to use with the
   *   renderer, optional.
   * - `prop::Renderer.CREATE_GPU_SHADERS_SPIRV_BOOLEAN`: the app is able to
   *   provide SPIR-V shaders to GPURenderState, optional.
   * - `prop::Renderer.CREATE_GPU_SHADERS_DXIL_BOOLEAN`: the app is able to
   *   provide DXIL shaders to GPURenderState, optional.
   * - `prop::Renderer.CREATE_GPU_SHADERS_MSL_BOOLEAN`: the app is able to
   *   provide MSL shaders to GPURenderState, optional.
   *
   * With the vulkan renderer:
   *
   * - `prop::Renderer.CREATE_VULKAN_INSTANCE_POINTER`: the VkInstance to use
   *   with the renderer, optional.
   * - `prop::Renderer.CREATE_VULKAN_SURFACE_NUMBER`: the VkSurfaceKHR to use
   *   with the renderer, optional.
   * - `prop::Renderer.CREATE_VULKAN_PHYSICAL_DEVICE_POINTER`: the
   *   VkPhysicalDevice to use with the renderer, optional.
   * - `prop::Renderer.CREATE_VULKAN_DEVICE_POINTER`: the VkDevice to use with
   *   the renderer, optional.
   * - `prop::Renderer.CREATE_VULKAN_GRAPHICS_QUEUE_FAMILY_INDEX_NUMBER`: the
   *   queue family index used for rendering.
   * - `prop::Renderer.CREATE_VULKAN_PRESENT_QUEUE_FAMILY_INDEX_NUMBER`: the
   *   queue family index used for presentation.
   *
   * @param props the properties to use.
   * @throws Error on failure.
   *
   * @threadsafety This function should only be called on the main thread.
   *
   * @since This function is available since SDL 3.2.0.
   *
   * @sa Properties.Create
   * @sa Renderer.Renderer
   * @sa Renderer.Renderer
   * @sa Renderer.Destroy
   * @sa Renderer.GetName
   */
  Renderer(PropertiesParam props)
    : m_resource(CheckError(SDL_CreateRendererWithProperties(props)))
  {
  }

  /**
   * Create a 2D software rendering context for a surface.
   *
   * Two other API which can be used to create Renderer: Renderer.Renderer() and
   * CreateWindowAndRenderer(). These can _also_ create a software renderer, but
   * they are intended to be used with an Window as the final destination and
   * not an Surface.
   *
   * @param surface the Surface structure representing the surface where
   *                rendering is done.
   * @throws Error on failure.
   *
   * @threadsafety It is safe to call this function from any thread.
   *
   * @since This function is available since SDL 3.2.0.
   *
   * @sa Renderer.Destroy
   */
  Renderer(SurfaceParam surface)
    : m_resource(CheckError(SDL_CreateSoftwareRenderer(surface)))
  {
  }

  /// Destructor
  ~Renderer() { SDL_DestroyRenderer(m_resource); }

  /// Assignment operator.
  Renderer& operator=(Renderer other)
  {
    std::swap(m_resource, other.m_resource);
    return *this;
  }

  /// Retrieves underlying RendererRaw.
  constexpr RendererRaw get() const { return m_resource; }

  /// Retrieves underlying RendererRaw and clear this.
  constexpr RendererRaw release()
  {
    auto r = m_resource;
    m_resource = nullptr;
    return r;
  }

  /// Comparison
  constexpr auto operator<=>(const Renderer& other) const = default;

  /// Comparison
  constexpr bool operator==(std::nullptr_t _) const { return !m_resource; }

  /// Converts to bool
  constexpr explicit operator bool() const { return !!m_resource; }

  /// Converts to RendererParam
  constexpr operator RendererParam() const { return {m_resource}; }

  /**
   * Destroy the rendering context for a window and free all associated
   * textures.
   *
   * This should be called before destroying the associated window.
   *
   * @threadsafety This function should only be called on the main thread.
   *
   * @since This function is available since SDL 3.2.0.
   *
   * @sa Renderer.Renderer
   */
  void Destroy();

#if SDL_VERSION_ATLEAST(3, 4, 0)

  /**
   * Return the GPU device used by a renderer.
   *
   * @returns the GPU device used by the renderer, or nullptr if the renderer is
   *          not a GPU renderer; call GetError() for more information.
   *
   * @threadsafety It is safe to call this function from any thread.
   *
   * @since This function is available since SDL 3.4.0.
   */
  GPUDeviceRef GetGPUDevice();

#endif // SDL_VERSION_ATLEAST(3, 4, 0)

  /**
   * Get the window associated with a renderer.
   *
   * @returns the window on success.
   * @throws Error on failure.
   *
   * @threadsafety It is safe to call this function from any thread.
   *
   * @since This function is available since SDL 3.2.0.
   */
  WindowRef GetWindow();

  /**
   * Get the name of a renderer.
   *
   * @returns the name of the selected renderer, or nullptr on failure; call
   *          GetError() for more information.
   *
   * @threadsafety It is safe to call this function from any thread.
   *
   * @since This function is available since SDL 3.2.0.
   *
   * @sa Renderer.Renderer
   */
  const char* GetName() const;

  /**
   * Get the properties associated with a renderer.
   *
   * The following read-only properties are provided by SDL:
   *
   * - `prop::Renderer.NAME_STRING`: the name of the rendering driver
   * - `prop::Renderer.WINDOW_POINTER`: the window where rendering is displayed,
   *   if any
   * - `prop::Renderer.SURFACE_POINTER`: the surface where rendering is
   *   displayed, if this is a software renderer without a window
   * - `prop::Renderer.VSYNC_NUMBER`: the current vsync setting
<<<<<<< HEAD
   * - `prop::Renderer.MAX_TEXTURE_SIZE_NUMBER`: the maximum texture width
   *   and height
   * - `prop::Renderer.TEXTURE_FORMATS_POINTER`: a (const PixelFormat *)
   *   array of pixel formats, terminated with PIXELFORMAT_UNKNOWN,
   *   representing the available texture formats for this renderer.
   * - `prop::Renderer.TEXTURE_WRAPPING_BOOLEAN`: true if the renderer
   *   supports TEXTURE_ADDRESS_WRAP on non-power-of-two textures.
   * - `prop::Renderer.OUTPUT_COLORSPACE_NUMBER`: an Colorspace value
   *   describing the colorspace for output to the display, defaults to
   *   COLORSPACE_SRGB.
=======
   * - `prop::Renderer.MAX_TEXTURE_SIZE_NUMBER`: the maximum texture width and
   *   height
   * - `prop::Renderer.TEXTURE_FORMATS_POINTER`: a (const PixelFormat *) array
   *   of pixel formats, terminated with PIXELFORMAT_UNKNOWN, representing the
   *   available texture formats for this renderer.
   * - `prop::Renderer.OUTPUT_COLORSPACE_NUMBER`: an Colorspace value describing
   *   the colorspace for output to the display, defaults to COLORSPACE_SRGB.
>>>>>>> 5383d3e5
   * - `prop::Renderer.HDR_ENABLED_BOOLEAN`: true if the output colorspace is
   *   COLORSPACE_SRGB_LINEAR and the renderer is showing on a display with HDR
   *   enabled. This property can change dynamically when
   *   EVENT_WINDOW_HDR_STATE_CHANGED is sent.
   * - `prop::Renderer.SDR_WHITE_POINT_FLOAT`: the value of SDR white in the
   *   COLORSPACE_SRGB_LINEAR colorspace. When HDR is enabled, this value is
   *   automatically multiplied into the color scale. This property can change
   *   dynamically when EVENT_WINDOW_HDR_STATE_CHANGED is sent.
   * - `prop::Renderer.HDR_HEADROOM_FLOAT`: the additional high dynamic range
   *   that can be displayed, in terms of the SDR white point. When HDR is not
   *   enabled, this will be 1.0. This property can change dynamically when
   *   EVENT_WINDOW_HDR_STATE_CHANGED is sent.
   *
   * With the direct3d renderer:
   *
   * - `prop::Renderer.D3D9_DEVICE_POINTER`: the IDirect3DDevice9 associated
   *   with the renderer
   *
   * With the direct3d11 renderer:
   *
   * - `prop::Renderer.D3D11_DEVICE_POINTER`: the ID3D11Device associated with
   *   the renderer
   * - `prop::Renderer.D3D11_SWAPCHAIN_POINTER`: the IDXGISwapChain1 associated
   *   with the renderer. This may change when the window is resized.
   *
   * With the direct3d12 renderer:
   *
   * - `prop::Renderer.D3D12_DEVICE_POINTER`: the ID3D12Device associated with
   *   the renderer
   * - `prop::Renderer.D3D12_SWAPCHAIN_POINTER`: the IDXGISwapChain4 associated
   *   with the renderer.
   * - `prop::Renderer.D3D12_COMMAND_QUEUE_POINTER`: the ID3D12CommandQueue
   *   associated with the renderer
   *
   * With the vulkan renderer:
   *
   * - `prop::Renderer.VULKAN_INSTANCE_POINTER`: the VkInstance associated with
   *   the renderer
   * - `prop::Renderer.VULKAN_SURFACE_NUMBER`: the VkSurfaceKHR associated with
   *   the renderer
   * - `prop::Renderer.VULKAN_PHYSICAL_DEVICE_POINTER`: the VkPhysicalDevice
   *   associated with the renderer
   * - `prop::Renderer.VULKAN_DEVICE_POINTER`: the VkDevice associated with the
   *   renderer
   * - `prop::Renderer.VULKAN_GRAPHICS_QUEUE_FAMILY_INDEX_NUMBER`: the queue
   *   family index used for rendering
   * - `prop::Renderer.VULKAN_PRESENT_QUEUE_FAMILY_INDEX_NUMBER`: the queue
   *   family index used for presentation
   * - `prop::Renderer.VULKAN_SWAPCHAIN_IMAGE_COUNT_NUMBER`: the number of
   *   swapchain images, or potential frames in flight, used by the Vulkan
   *   renderer
   *
   * With the gpu renderer:
   *
   * - `prop::Renderer.GPU_DEVICE_POINTER`: the GPUDevice associated with the
   *   renderer
   *
   * @returns a valid property ID on success.
   * @throws Error on failure.
   *
   * @threadsafety It is safe to call this function from any thread.
   *
   * @since This function is available since SDL 3.2.0.
   */
  PropertiesRef GetProperties() const;

  /**
   * Get the output size in pixels of a rendering context.
   *
   * This returns the true output size in pixels, ignoring any render targets or
   * logical size and presentation.
   *
   * For the output size of the current rendering target, with logical size
   * adjustments, use Renderer.GetCurrentOutputSize() instead.
   *
   * @param w a pointer filled in with the width in pixels.
   * @param h a pointer filled in with the height in pixels.
   * @throws Error on failure.
   *
   * @threadsafety This function should only be called on the main thread.
   *
   * @since This function is available since SDL 3.2.0.
   *
   * @sa Renderer.GetCurrentOutputSize
   */
  void GetOutputSize(int* w, int* h) const;

  /**
   * Get the output size in pixels of a rendering context.
   *
   * This returns the true output size in pixels, ignoring any render targets or
   * logical size and presentation.
   *
   * For the output size of the current rendering target, with logical size
   * adjustments, use Renderer.GetCurrentOutputSize() instead.
   *
   * @returns Point on success.
   * @throws Error on failure.
   *
   * @since This function is available since SDL 3.2.0.
   *
   * @sa Renderer.GetCurrentOutputSize
   */
  Point GetOutputSize() const;

  /**
   * Get the current output size in pixels of a rendering context.
   *
   * If a rendering target is active, this will return the size of the rendering
   * target in pixels, otherwise return the value of Renderer.GetOutputSize().
   *
   * Rendering target or not, the output will be adjusted by the current logical
   * presentation state, dictated by Renderer.SetLogicalPresentation().
   *
   * @param w a pointer filled in with the current width.
   * @param h a pointer filled in with the current height.
   * @throws Error on failure.
   *
   * @threadsafety This function should only be called on the main thread.
   *
   * @since This function is available since SDL 3.2.0.
   *
   * @sa Renderer.GetOutputSize
   */
  void GetCurrentOutputSize(int* w, int* h) const;

  /**
   * Get the current output size in pixels of a rendering context.
   *
   * If a rendering target is active, this will return the size of the rendering
   * target in pixels, otherwise return the value of Renderer.GetOutputSize().
   *
   * Rendering target or not, the output will be adjusted by the current logical
   * presentation state, dictated by Renderer.SetLogicalPresentation().
   *
   * @returns the size on success.
   * @throws Error on failure.
   *
   * @threadsafety This function should only be called on the main thread.
   *
   * @since This function is available since SDL 3.2.0.
   *
   * @sa Renderer.GetOutputSize
   */
  Point GetCurrentOutputSize() const;

  /**
   * Create a texture for a rendering context.
   *
   * The contents of a texture when first created are not defined.
   *
   * @param format one of the enumerated values in PixelFormat.
   * @param access one of the enumerated values in TextureAccess.
   * @param size the width and height of the texture in pixels.
   * @returns the created texture or nullptr on failure; call GetError() for
   *          more information.
   *
   * @threadsafety This function should only be called on the main thread.
   *
   * @since This function is available since SDL 3.2.0.
   *
   * @sa Texture.Texture
   * @sa Texture.Texture
   * @sa Texture.Destroy
   * @sa Texture.GetSize
   * @sa Texture.Update
   */
  Texture CreateTexture(PixelFormat format,
                        TextureAccess access,
                        const PointRaw& size);

  /**
   * Create a texture from an existing surface.
   *
   * The surface is not modified or freed by this function.
   *
   * The TextureAccess hint for the created texture is `TEXTUREACCESS_STATIC`.
   *
   * The pixel format of the created texture may be different from the pixel
   * format of the surface, and can be queried using the
   * prop::Texture.FORMAT_NUMBER property.
   *
   * @param surface the Surface structure containing pixel data used to fill the
   *                texture.
   * @returns the created texture or nullptr on failure; call GetError() for
   *          more information.
   *
   * @threadsafety This function should only be called on the main thread.
   *
   * @since This function is available since SDL 3.2.0.
   *
   * @sa Texture.Texture
   * @sa Texture.Texture
   * @sa Texture.Destroy
   */
  Texture CreateTextureFromSurface(SurfaceParam surface);

  /**
   * Create a texture for a rendering context with the specified properties.
   *
   * These are the supported properties:
   *
   * - `prop::Texture.CREATE_COLORSPACE_NUMBER`: an Colorspace value describing
   *   the texture colorspace, defaults to COLORSPACE_SRGB_LINEAR for floating
   *   point textures, COLORSPACE_HDR10 for 10-bit textures, COLORSPACE_SRGB for
   *   other RGB textures and COLORSPACE_JPEG for YUV textures.
   * - `prop::Texture.CREATE_FORMAT_NUMBER`: one of the enumerated values in
   *   PixelFormat, defaults to the best RGBA format for the renderer
   * - `prop::Texture.CREATE_ACCESS_NUMBER`: one of the enumerated values in
   *   TextureAccess, defaults to TEXTUREACCESS_STATIC
   * - `prop::Texture.CREATE_WIDTH_NUMBER`: the width of the texture in pixels,
   *   required
   * - `prop::Texture.CREATE_HEIGHT_NUMBER`: the height of the texture in
   *   pixels, required
   * - `prop::Texture.CREATE_PALETTE_POINTER`: an Palette to use with
   *   palettized texture formats. This can be set later with
   *   Texture.SetPalette()
   * - `prop::Texture.CREATE_SDR_WHITE_POINT_FLOAT`: for HDR10 and floating
   *   point textures, this defines the value of 100% diffuse white, with higher
   *   values being displayed in the High Dynamic Range headroom. This defaults
   *   to 100 for HDR10 textures and 1.0 for floating point textures.
   * - `prop::Texture.CREATE_HDR_HEADROOM_FLOAT`: for HDR10 and floating point
   *   textures, this defines the maximum dynamic range used by the content, in
   *   terms of the SDR white point. This would be equivalent to maxCLL /
   *   prop::Texture.CREATE_SDR_WHITE_POINT_FLOAT for HDR10 content. If this is
   *   defined, any values outside the range supported by the display will be
   *   scaled into the available HDR headroom, otherwise they are clipped.
   *
   * With the direct3d11 renderer:
   *
   * - `prop::Texture.CREATE_D3D11_TEXTURE_POINTER`: the ID3D11Texture2D
   *   associated with the texture, if you want to wrap an existing texture.
   * - `prop::Texture.CREATE_D3D11_TEXTURE_U_POINTER`: the ID3D11Texture2D
   *   associated with the U plane of a YUV texture, if you want to wrap an
   *   existing texture.
   * - `prop::Texture.CREATE_D3D11_TEXTURE_V_POINTER`: the ID3D11Texture2D
   *   associated with the V plane of a YUV texture, if you want to wrap an
   *   existing texture.
   *
   * With the direct3d12 renderer:
   *
   * - `prop::Texture.CREATE_D3D12_TEXTURE_POINTER`: the ID3D12Resource
   *   associated with the texture, if you want to wrap an existing texture.
   * - `prop::Texture.CREATE_D3D12_TEXTURE_U_POINTER`: the ID3D12Resource
   *   associated with the U plane of a YUV texture, if you want to wrap an
   *   existing texture.
   * - `prop::Texture.CREATE_D3D12_TEXTURE_V_POINTER`: the ID3D12Resource
   *   associated with the V plane of a YUV texture, if you want to wrap an
   *   existing texture.
   *
   * With the metal renderer:
   *
   * - `prop::Texture.CREATE_METAL_PIXELBUFFER_POINTER`: the CVPixelBufferRef
   *   associated with the texture, if you want to create a texture from an
   *   existing pixel buffer.
   *
   * With the opengl renderer:
   *
   * - `prop::Texture.CREATE_OPENGL_TEXTURE_NUMBER`: the GLuint texture
   *   associated with the texture, if you want to wrap an existing texture.
   * - `prop::Texture.CREATE_OPENGL_TEXTURE_UV_NUMBER`: the GLuint texture
   *   associated with the UV plane of an NV12 texture, if you want to wrap an
   *   existing texture.
   * - `prop::Texture.CREATE_OPENGL_TEXTURE_U_NUMBER`: the GLuint texture
   *   associated with the U plane of a YUV texture, if you want to wrap an
   *   existing texture.
   * - `prop::Texture.CREATE_OPENGL_TEXTURE_V_NUMBER`: the GLuint texture
   *   associated with the V plane of a YUV texture, if you want to wrap an
   *   existing texture.
   *
   * With the opengles2 renderer:
   *
   * - `prop::Texture.CREATE_OPENGLES2_TEXTURE_NUMBER`: the GLuint texture
   *   associated with the texture, if you want to wrap an existing texture.
   * - `prop::Texture.CREATE_OPENGLES2_TEXTURE_NUMBER`: the GLuint texture
   *   associated with the texture, if you want to wrap an existing texture.
   * - `prop::Texture.CREATE_OPENGLES2_TEXTURE_UV_NUMBER`: the GLuint texture
   *   associated with the UV plane of an NV12 texture, if you want to wrap an
   *   existing texture.
   * - `prop::Texture.CREATE_OPENGLES2_TEXTURE_U_NUMBER`: the GLuint texture
   *   associated with the U plane of a YUV texture, if you want to wrap an
   *   existing texture.
   * - `prop::Texture.CREATE_OPENGLES2_TEXTURE_V_NUMBER`: the GLuint texture
   *   associated with the V plane of a YUV texture, if you want to wrap an
   *   existing texture.
   *
   * With the vulkan renderer:
   *
   * - `prop::Texture.CREATE_VULKAN_TEXTURE_NUMBER`: the VkImage with layout
   *   VK_IMAGE_LAYOUT_SHADER_READ_ONLY_OPTIMAL associated with the texture, if
   *   you want to wrap an existing texture.
   *
   * With the GPU renderer:
   *
   * - `prop::Texture.CREATE_GPU_TEXTURE_POINTER`: the GPUTexture
   *   associated with the texture, if you want to wrap an existing texture.
   * - `SDL_PROP_TEXTURE_CREATE_GPU_TEXTURE_UV_NUMBER`: the GPUTexture
   *   associated with the UV plane of an NV12 texture, if you want to wrap an
   *   existing texture.
   * - `SDL_PROP_TEXTURE_CREATE_GPU_TEXTURE_U_NUMBER`: the GPUTexture
   *   associated with the U plane of a YUV texture, if you want to wrap an
   *   existing texture.
   * - `SDL_PROP_TEXTURE_CREATE_GPU_TEXTURE_V_NUMBER`: the GPUTexture
   *   associated with the V plane of a YUV texture, if you want to wrap an
   *   existing texture.
   *
   * @param props the properties to use.
   * @returns the created texture or nullptr on failure; call GetError() for
   *          more information.
   *
   * @threadsafety This function should only be called on the main thread.
   *
   * @since This function is available since SDL 3.2.0.
   *
   * @sa Properties.Create
   * @sa Texture.Texture
   * @sa Texture.Texture
   * @sa Texture.Destroy
   * @sa Texture.GetSize
   * @sa Texture.Update
   */
  Texture CreateTextureWithProperties(PropertiesParam props);

  /**
   * Set a texture as the current rendering target.
   *
   * The default render target is the window for which the renderer was created.
   * To stop rendering to a texture and render to the window again, call this
   * function with a nullptr `texture`.
   *
   * Viewport, cliprect, scale, and logical presentation are unique to each
   * render target. Get and set functions for these states apply to the current
   * render target set by this function, and those states persist on each target
   * when the current render target changes.
   *
   * @param texture the targeted texture, which must be created with the
   *                `TEXTUREACCESS_TARGET` flag, or nullptr to render to the
   *                window instead of a texture.
   * @throws Error on failure.
   *
   * @threadsafety This function should only be called on the main thread.
   *
   * @since This function is available since SDL 3.2.0.
   *
   * @sa Renderer.GetTarget
   */
  void SetTarget(TextureParam texture);

  /**
   * Set target texture back to window
   *
   * This is equivalent to SetTarget(nullptr)
   *
   * @throws Error on failure.
   *
   * @threadsafety This function should only be called on the main thread.
   *
   * @since This function is available since SDL 3.2.0.
   *
   * @sa SetTarget(nullptr)
   * @sa GetTarget()
   */
  void ResetTarget();

  /**
   * Get the current render target.
   *
   * The default render target is the window for which the renderer was created,
   * and is reported a nullptr here.
   *
   * @returns the current render target or nullptr for the default render
   *          target.
   *
   * @threadsafety This function should only be called on the main thread.
   *
   * @since This function is available since SDL 3.2.0.
   *
   * @sa Renderer.SetTarget
   */
  Texture GetTarget() const;

  /**
   * Set a device-independent resolution and presentation mode for rendering.
   *
   * This function sets the width and height of the logical rendering output.
   * The renderer will act as if the current render target is always the
   * requested dimensions, scaling to the actual resolution as necessary.
   *
   * This can be useful for games that expect a fixed size, but would like to
   * scale the output to whatever is available, regardless of how a user resizes
   * a window, or if the display is high DPI.
   *
   * Logical presentation can be used with both render target textures and the
   * renderer's window; the state is unique to each render target, and this
   * function sets the state for the current render target. It might be useful
   * to draw to a texture that matches the window dimensions with logical
   * presentation enabled, and then draw that texture across the entire window
   * with logical presentation disabled. Be careful not to render both with
   * logical presentation enabled, however, as this could produce
   * double-letterboxing, etc.
   *
   * You can disable logical coordinates by setting the mode to
   * LOGICAL_PRESENTATION_DISABLED, and in that case you get the full pixel
   * resolution of the render target; it is safe to toggle logical presentation
   * during the rendering of a frame: perhaps most of the rendering is done to
   * specific dimensions but to make fonts look sharp, the app turns off logical
   * presentation while drawing text, for example.
   *
   * For the renderer's window, letterboxing is drawn into the framebuffer if
   * logical presentation is enabled during Renderer.Present; be sure to
   * reenable it before presenting if you were toggling it, otherwise the
   * letterbox areas might have artifacts from previous frames (or artifacts
   * from external overlays, etc). Letterboxing is never drawn into texture
   * render targets; be sure to call Renderer.RenderClear() before drawing into
   * the texture so the letterboxing areas are cleared, if appropriate.
   *
   * You can convert coordinates in an event into rendering coordinates using
   * Renderer.ConvertEventToRenderCoordinates().
   *
   * @param size the width and height of the logical resolution.
   * @param mode the presentation mode used.
   * @throws Error on failure.
   *
   * @threadsafety This function should only be called on the main thread.
   *
   * @since This function is available since SDL 3.2.0.
   *
   * @sa Renderer.ConvertEventToRenderCoordinates
   * @sa Renderer.GetLogicalPresentation
   * @sa Renderer.GetLogicalPresentationRect
   */
  void SetLogicalPresentation(const PointRaw& size,
                              RendererLogicalPresentation mode);

  /**
   * Get device independent resolution and presentation mode for rendering.
   *
   * This function gets the width and height of the logical rendering output, or
   * 0 if a logical resolution is not enabled.
   *
   * Each render target has its own logical presentation state. This function
   * gets the state for the current render target.
   *
   * @param w an int filled with the logical presentation width.
   * @param h an int filled with the logical presentation height.
   * @param mode a variable filled with the logical presentation mode being
   *             used.
   * @throws Error on failure.
   *
   * @threadsafety This function should only be called on the main thread.
   *
   * @since This function is available since SDL 3.2.0.
   *
   * @sa Renderer.SetLogicalPresentation
   */
  void GetLogicalPresentation(int* w,
                              int* h,
                              RendererLogicalPresentation* mode) const;

  /**
   * Get device independent resolution and presentation mode for rendering.
   *
   * This function gets the width and height of the logical rendering output, or
   * 0 if a logical resolution is not enabled.
   *
   * Each render target has its own logical presentation state. This function
   * gets the state for the current render target.
   *
   * @param size a Point to be filled with the width and height.
   * @param mode a variable filled with the logical presentation mode being
   *             used.
   * @throws Error on failure.
   *
   * @threadsafety This function should only be called on the main thread.
   *
   * @since This function is available since SDL 3.2.0.
   *
   * @sa Renderer.SetLogicalPresentation
   */
  void GetLogicalPresentation(PointRaw* size,
                              RendererLogicalPresentation* mode);

  /**
   * Get the final presentation rectangle for rendering.
   *
   * This function returns the calculated rectangle used for logical
   * presentation, based on the presentation mode and output size. If logical
   * presentation is disabled, it will fill the rectangle with the output size,
   * in pixels.
   *
   * Each render target has its own logical presentation state. This function
   * gets the rectangle for the current render target.
   *
   * @returns the final presentation rectangle.
   * @throws Error on failure.
   *
   * @threadsafety This function should only be called on the main thread.
   *
   * @since This function is available since SDL 3.2.0.
   *
   * @sa Renderer.SetLogicalPresentation
   */
  FRect GetLogicalPresentationRect() const;

  /**
   * Get a point in render coordinates when given a point in window coordinates.
   *
   * This takes into account several states:
   *
   * - The window dimensions.
   * - The logical presentation settings (Renderer.SetLogicalPresentation)
   * - The scale (Renderer.SetScale)
   * - The viewport (Renderer.SetViewport)
   *
   * @param window_coord the x, y coordinate in window coordinates.
   * @returns a FPoint containing ther render coordinates on success.
   * @throws Error on failure.
   *
   * @threadsafety This function should only be called on the main thread.
   *
   * @since This function is available since SDL 3.2.0.
   *
   * @sa Renderer.SetLogicalPresentation
   * @sa Renderer.SetScale
   */
  FPoint RenderCoordinatesFromWindow(const FPointRaw& window_coord) const;

  /**
   * Get a point in window coordinates when given a point in render coordinates.
   *
   * This takes into account several states:
   *
   * - The window dimensions.
   * - The logical presentation settings (RendererRef.SetLogicalPresentation)
   * - The scale (RendererRef.SetScale)
   * - The viewport (RendererRef.SetViewport)
   *
   * @param coord the x, y coordinate in render coordinates.
   * @returns a FPoint filled with window coordinates on success.
   * @throws Error on failure.
   *
   * @threadsafety This function should only be called on the main thread.
   *
   * @since This function is available since SDL 3.2.0.
   *
   * @sa Renderer.SetLogicalPresentation
   * @sa Renderer.SetScale
   * @sa Renderer.SetViewport
   */
  FPoint RenderCoordinatesToWindow(const FPointRaw& coord) const;

  /**
   * Convert the coordinates in an event to render coordinates.
   *
   * This takes into account several states:
   *
   * - The window dimensions.
   * - The logical presentation settings (Renderer.SetLogicalPresentation)
   * - The scale (Renderer.SetScale)
   * - The viewport (Renderer.SetViewport)
   *
   * Various event types are converted with this function: mouse, touch, pen,
   * etc.
   *
   * Touch coordinates are converted from normalized coordinates in the window
   * to non-normalized rendering coordinates.
   *
   * Relative mouse coordinates (xrel and yrel event fields) are _also_
   * converted. Applications that do not want these fields converted should use
   * Renderer.RenderCoordinatesFromWindow() on the specific event fields instead
   * of converting the entire event structure.
   *
   * Once converted, coordinates may be outside the rendering area.
   *
   * @param event the event to modify.
   * @throws Error on failure.
   *
   * @threadsafety This function should only be called on the main thread.
   *
   * @since This function is available since SDL 3.2.0.
   *
   * @sa Renderer.RenderCoordinatesFromWindow
   */
  void ConvertEventToRenderCoordinates(Event* event) const;

  /**
   * Set the drawing area for rendering on the current target.
   *
   * Drawing will clip to this area (separately from any clipping done with
   * Renderer.SetClipRect), and the top left of the area will become coordinate
   * (0, 0) for future drawing commands.
   *
   * The area's width and height must be >= 0.
   *
   * Each render target has its own viewport. This function sets the viewport
   * for the current render target.
   *
   * @param rect the Rect structure representing the drawing area, or nullptr to
   *             set the viewport to the entire target.
   * @throws Error on failure.
   *
   * @threadsafety This function should only be called on the main thread.
   *
   * @since This function is available since SDL 3.2.0.
   *
   * @sa Renderer.GetViewport
   * @sa Renderer.IsViewportSet
   */
  void SetViewport(OptionalRef<const RectRaw> rect);

  /**
   * Reset the drawing area for rendering to the entire target
   *
   * This is equivalent to `SetViewport(std::nullopt)`
   *
   * @throws Error on failure.
   *
   * @threadsafety This function should only be called on the main thread.
   *
   * @since This function is available since SDL 3.2.0.
   *
   * @sa GetViewport()
   * @sa SetViewport()
   * @sa ViewportSet()
   */
  void ResetViewport();

  /**
   * Get the drawing area for the current target.
   *
   * Each render target has its own viewport. This function gets the viewport
   * for the current render target.
   *
   * @returns an Rect with the current drawing area.
   * @throws Error on failure.
   *
   * @threadsafety This function should only be called on the main thread.
   *
   * @since This function is available since SDL 3.2.0.
   *
   * @sa Renderer.IsViewportSet
   * @sa Renderer.SetViewport
   */
  Rect GetViewport() const;

  /**
   * Return whether an explicit rectangle was set as the viewport.
   *
   * This is useful if you're saving and restoring the viewport and want to know
   * whether you should restore a specific rectangle or nullptr.
   *
   * Each render target has its own viewport. This function checks the viewport
   * for the current render target.
   *
   * @returns true if the viewport was set to a specific rectangle, or false if
   *          it was set to nullptr (the entire target).
   *
   * @threadsafety This function should only be called on the main thread.
   *
   * @since This function is available since SDL 3.2.0.
   *
   * @sa Renderer.GetViewport
   * @sa Renderer.SetViewport
   */
  bool ViewportSet() const;

  /**
   * Get the safe area for rendering within the current viewport.
   *
   * Some devices have portions of the screen which are partially obscured or
   * not interactive, possibly due to on-screen controls, curved edges, camera
   * notches, TV overscan, etc. This function provides the area of the current
   * viewport which is safe to have interactible content. You should continue
   * rendering into the rest of the render target, but it should not contain
   * visually important or interactible content.
   *
   * @returns the rect filled the area that is safe for interactive content.
   * @throws Error on failure.
   *
   * @threadsafety This function should only be called on the main thread.
   *
   * @since This function is available since SDL 3.2.0.
   */
  Rect GetSafeArea() const;

  /**
   * Set the clip rectangle for rendering on the specified target.
   *
   * Each render target has its own clip rectangle. This function sets the
   * cliprect for the current render target.
   *
   * @param rect an Rect structure representing the clip area, relative to the
   *             viewport, or nullptr to disable clipping.
   * @throws Error on failure.
   *
   * @threadsafety This function should only be called on the main thread.
   *
   * @since This function is available since SDL 3.2.0.
   *
   * @sa Renderer.GetClipRect
   * @sa Renderer.ResetClipRect()
   * @sa Renderer.IsClipEnabled
   */
  void SetClipRect(OptionalRef<const RectRaw> rect);

  /**
   * Reset the clip rectangle for rendering to the entire render target
   *
   * This is equivalent to `SetClipRect(std::nullopt)`
   *
   * @throws Error on failure.
   *
   * @threadsafety This function should only be called on the main thread.
   *
   * @since This function is available since SDL 3.2.0.
   *
   * @sa GetClipRect()
   * @sa SetClipRect()
   * @sa ClipEnabled()
   */
  void ResetClipRect();

  /**
   * Get the clip rectangle for the current target.
   *
   * Each render target has its own clip rectangle. This function gets the
   * cliprect for the current render target.
   *
   * @returns a Rect structure filled in with the current clipping area or an
   *          empty rectangle if clipping is disabled.
   * @throws Error on failure.
   *
   * @threadsafety This function should only be called on the main thread.
   *
   * @since This function is available since SDL 3.2.0.
   *
   * @sa Renderer.IsClipEnabled
   * @sa Renderer.SetClipRect
   */
  Rect GetClipRect() const;

  /**
   * Get whether clipping is enabled on the given render target.
   *
   * Each render target has its own clip rectangle. This function checks the
   * cliprect for the current render target.
   *
   * @returns true if clipping is enabled or false if not; call GetError() for
   *          more information.
   *
   * @threadsafety This function should only be called on the main thread.
   *
   * @since This function is available since SDL 3.2.0.
   *
   * @sa Renderer.GetClipRect
   * @sa Renderer.SetClipRect
   */
  bool IsClipEnabled() const;

  /**
   * Set the drawing scale for rendering on the current target.
   *
   * The drawing coordinates are scaled by the x/y scaling factors before they
   * are used by the renderer. This allows resolution independent drawing with a
   * single coordinate system.
   *
   * If this results in scaling or subpixel drawing by the rendering backend, it
   * will be handled using the appropriate quality hints. For best results use
   * integer scaling factors.
   *
   * Each render target has its own scale. This function sets the scale for the
   * current render target.
   *
   * @param scale the x, y scaling factors.
   * @throws Error on failure.
   *
   * @threadsafety This function should only be called on the main thread.
   *
   * @since This function is available since SDL 3.2.0.
   *
   * @sa Renderer.GetScale
   */
  void SetScale(const FPointRaw& scale);

  /**
   * Get the drawing scale for the current target.
   *
   * Each render target has its own scale. This function gets the scale for the
   * current render target.
   *
   * @param scaleX a pointer filled in with the horizontal scaling factor.
   * @param scaleY a pointer filled in with the vertical scaling factor.
   * @throws Error on failure.
   *
   * @threadsafety This function should only be called on the main thread.
   *
   * @since This function is available since SDL 3.2.0.
   *
   * @sa Renderer.SetScale
   */
  void GetScale(float* scaleX, float* scaleY) const;

  /**
   * Get the drawing scale for the current target.
   *
   * Each render target has its own scale. This function gets the scale for the
   * current render target.
   *
   * @returns the scaling factors on success.
   * @throws Error on failure.
   *
   * @threadsafety This function should only be called on the main thread.
   *
   * @since This function is available since SDL 3.2.0.
   *
   * @sa Renderer.SetScale
   */
  FPoint GetScale() const;

  /**
   * Set the color used for drawing operations.
   *
   * Set the color for drawing or filling rectangles, lines, and points, and for
   * Renderer.RenderClear().
   *
   * @param c the color value used to draw on the rendering target.
   * @throws Error on failure.
   *
   * @threadsafety This function should only be called on the main thread.
   *
   * @since This function is available since SDL 3.2.0.
   *
   * @sa Renderer.GetDrawColor
   * @sa Renderer.SetDrawColorFloat
   */
  void SetDrawColor(ColorRaw c);

  /**
   * Set the color used for drawing operations (Rect, Line and Clear).
   *
   * Set the color for drawing or filling rectangles, lines, and points, and for
   * Renderer.RenderClear().
   *
   * @param c the RGBA values used to draw on the rendering target.
   * @throws Error on failure.
   *
   * @threadsafety This function should only be called on the main thread.
   *
   * @since This function is available since SDL 3.2.0.
   *
   * @sa Renderer.GetDrawColorFloat
   * @sa Renderer.SetDrawColor
   */
  void SetDrawColorFloat(const FColorRaw& c);

  /**
   * Get the color used for drawing operations (Rect, Line and Clear).
   *
   * @param r a pointer filled in with the red value used to draw on the
   *          rendering target.
   * @param g a pointer filled in with the green value used to draw on the
   *          rendering target.
   * @param b a pointer filled in with the blue value used to draw on the
   *          rendering target.
   * @param a a pointer filled in with the alpha value used to draw on the
   *          rendering target; usually `ALPHA_OPAQUE` (255).
   * @throws Error on failure.
   *
   * @threadsafety This function should only be called on the main thread.
   *
   * @since This function is available since SDL 3.2.0.
   *
   * @sa Renderer.GetDrawColorFloat
   * @sa Renderer.SetDrawColor
   */
  void GetDrawColor(Uint8* r, Uint8* g, Uint8* b, Uint8* a) const;

  /**
   * Get the color used for drawing operations (Rect, Line and Clear).
   *
   * @returns the color channel values used to draw on the rendering target.
   * @throws Error on failure.
   *
   * @threadsafety This function should only be called on the main thread.
   *
   * @since This function is available since SDL 3.2.0.
   *
   * @sa GetDrawColor(SDL_FColor*)
   * @sa SetDrawColor()
   */
  Color GetDrawColor() const;

  /**
   * Get the color used for drawing operations (Rect, Line and Clear).
   *
   * @param r a pointer filled in with the red value used to draw on the
   *          rendering target.
   * @param g a pointer filled in with the green value used to draw on the
   *          rendering target.
   * @param b a pointer filled in with the blue value used to draw on the
   *          rendering target.
   * @param a a pointer filled in with the alpha value used to draw on the
   *          rendering target.
   * @throws Error on failure.
   *
   * @threadsafety This function should only be called on the main thread.
   *
   * @since This function is available since SDL 3.2.0.
   *
   * @sa Renderer.SetDrawColorFloat
   * @sa Renderer.GetDrawColor
   */
  void GetDrawColorFloat(float* r, float* g, float* b, float* a) const;

  /**
   * Get the color used for drawing operations (Rect, Line and Clear).
   *
   * @returns the color on success.
   * @throws Error on failure.
   *
   * @threadsafety This function should only be called on the main thread.
   *
   * @since This function is available since SDL 3.2.0.
   *
   * @sa GetDrawColor(SDL_FColor*)
   * @sa SetDrawColor()
   */
  FColor GetDrawColorFloat() const;

  /**
   * Set the color scale used for render operations.
   *
   * The color scale is an additional scale multiplied into the pixel color
   * value while rendering. This can be used to adjust the brightness of colors
   * during HDR rendering, or changing HDR video brightness when playing on an
   * SDR display.
   *
   * The color scale does not affect the alpha channel, only the color
   * brightness.
   *
   * @param scale the color scale value.
   * @throws Error on failure.
   *
   * @threadsafety This function should only be called on the main thread.
   *
   * @since This function is available since SDL 3.2.0.
   *
   * @sa Renderer.GetColorScale
   */
  void SetColorScale(float scale);

  /**
   * Get the color scale used for render operations.
   *
   * @returns a float representing the current color scale on success.
   * @throws Error on failure.
   *
   * @threadsafety This function should only be called on the main thread.
   *
   * @since This function is available since SDL 3.2.0.
   *
   * @sa Renderer.SetColorScale
   */
  float GetColorScale() const;

  /**
   * Set the blend mode used for drawing operations (Fill and Line).
   *
   * If the blend mode is not supported, the closest supported mode is chosen.
   *
   * @param blendMode the BlendMode to use for blending.
   * @throws Error on failure.
   *
   * @threadsafety This function should only be called on the main thread.
   *
   * @since This function is available since SDL 3.2.0.
   *
   * @sa Renderer.GetDrawBlendMode
   */
  void SetDrawBlendMode(BlendMode blendMode);

  /**
   * Get the blend mode used for drawing operations.
   *
   * @returns the current BlendMode on success.
   * @throws Error on failure.
   *
   * @threadsafety This function should only be called on the main thread.
   *
   * @since This function is available since SDL 3.2.0.
   *
   * @sa Renderer.SetDrawBlendMode
   */
  BlendMode GetDrawBlendMode() const;

  /**
   * Clear the current rendering target with the drawing color.
   *
   * This function clears the entire rendering target, ignoring the viewport and
   * the clip rectangle. Note, that clearing will also set/fill all pixels of
   * the rendering target to current renderer draw color, so make sure to invoke
   * Renderer.SetDrawColor() when needed.
   *
   * @throws Error on failure.
   *
   * @threadsafety This function should only be called on the main thread.
   *
   * @since This function is available since SDL 3.2.0.
   *
   * @sa Renderer.SetDrawColor
   */
  void RenderClear();

  /**
   * Draw a point on the current rendering target at subpixel precision.
   *
   * @param p the x, y coordinates of the point.
   * @throws Error on failure.
   *
   * @threadsafety This function should only be called on the main thread.
   *
   * @since This function is available since SDL 3.2.0.
   *
   * @sa Renderer.RenderPoints
   */
  void RenderPoint(const FPointRaw& p);

  /**
   * Draw multiple points on the current rendering target at subpixel precision.
   *
   * @param points the points to draw.
   * @throws Error on failure.
   *
   * @threadsafety This function should only be called on the main thread.
   *
   * @since This function is available since SDL 3.2.0.
   *
   * @sa Renderer.RenderPoint
   */
  void RenderPoints(SpanRef<const FPointRaw> points);

  /**
   * Draw a line on the current rendering target at subpixel precision.
   *
   * @param p1 the x,y coordinate of the start point.
   * @param p2 the x,y coordinate of the end point.
   * @throws Error on failure.
   *
   * @threadsafety This function should only be called on the main thread.
   *
   * @since This function is available since SDL 3.2.0.
   *
   * @sa Renderer.RenderLines
   */
  void RenderLine(const FPointRaw& p1, const FPointRaw& p2);

  /**
   * Draw a series of connected lines on the current rendering target at
   * subpixel precision.
   *
   * @param points the points along the lines.
   * @throws Error on failure.
   *
   * @threadsafety This function should only be called on the main thread.
   *
   * @since This function is available since SDL 3.2.0.
   *
   * @sa Renderer.RenderLine
   */
  void RenderLines(SpanRef<const FPointRaw> points);

  /**
   * Draw a rectangle on the current rendering target at subpixel precision.
   *
   * @param rect a pointer to the destination rectangle, or std::nullopt to
   *             outline the entire rendering target.
   * @throws Error on failure.
   *
   * @threadsafety This function should only be called on the main thread.
   *
   * @since This function is available since SDL 3.2.0.
   *
   * @sa Renderer.RenderRects
   */
  void RenderRect(OptionalRef<const FRectRaw> rect);

  /**
   * Draw some number of rectangles on the current rendering target at subpixel
   * precision.
   *
   * @param rects a pointer to an array of destination rectangles.
   * @throws Error on failure.
   *
   * @threadsafety This function should only be called on the main thread.
   *
   * @since This function is available since SDL 3.2.0.
   *
   * @sa Renderer.RenderRect
   */
  void RenderRects(SpanRef<const FRectRaw> rects);

  /**
   * Fill a rectangle on the current rendering target with the drawing color at
   * subpixel precision.
   *
   * @param rect a pointer to the destination rectangle, or std::nullopt for the
   *             entire rendering target.
   * @throws Error on failure.
   *
   * @threadsafety This function should only be called on the main thread.
   *
   * @since This function is available since SDL 3.2.0.
   *
   * @sa Renderer.RenderFillRects
   */
  void RenderFillRect(OptionalRef<const FRectRaw> rect);

  /**
   * Fill some number of rectangles on the current rendering target with the
   * drawing color at subpixel precision.
   *
   * @param rects a pointer to an array of destination rectangles.
   * @throws Error on failure.
   *
   * @threadsafety This function should only be called on the main thread.
   *
   * @since This function is available since SDL 3.2.0.
   *
   * @sa Renderer.RenderFillRect
   */
  void RenderFillRects(SpanRef<const FRectRaw> rects);

  /**
   * Copy a portion of the texture to the current rendering target at subpixel
   * precision.
   *
   * @param texture the source texture.
   * @param srcrect a pointer to the source rectangle, or nullptr for the entire
   *                texture.
   * @param dstrect a pointer to the destination rectangle, or nullptr for the
   *                entire rendering target.
   * @throws Error on failure.
   *
   * @threadsafety This function should only be called on the main thread.
   *
   * @since This function is available since SDL 3.2.0.
   *
   * @sa Renderer.RenderTextureRotated
   * @sa Renderer.RenderTextureTiled
   */
  void RenderTexture(TextureParam texture,
                     OptionalRef<const FRectRaw> srcrect,
                     OptionalRef<const FRectRaw> dstrect);

  /**
   * Copy a portion of the source texture to the current rendering target, with
   * rotation and flipping, at subpixel precision.
   *
   * @param texture the source texture.
   * @param srcrect a pointer to the source rectangle, or nullptr for the entire
   *                texture.
   * @param dstrect a pointer to the destination rectangle, or nullptr for the
   *                entire rendering target.
   * @param angle an angle in degrees that indicates the rotation that will be
   *              applied to dstrect, rotating it in a clockwise direction.
   * @param center a pointer to a point indicating the point around which
   *               dstrect will be rotated (if nullptr, rotation will be done
   *               around dstrect.w/2, dstrect.h/2).
   * @param flip an FlipMode value stating which flipping actions should be
   *             performed on the texture.
   * @throws Error on failure.
   *
   * @threadsafety This function should only be called on the main thread.
   *
   * @since This function is available since SDL 3.2.0.
   *
   * @sa Renderer.RenderTexture
   */
  void RenderTextureRotated(TextureParam texture,
                            OptionalRef<const FRectRaw> srcrect,
                            OptionalRef<const FRectRaw> dstrect,
                            double angle,
                            OptionalRef<const FPointRaw> center,
                            FlipMode flip = FlipMode::SDL_FLIP_NONE);

  /**
   * Copy a portion of the source texture to the current rendering target, with
   * affine transform, at subpixel precision.
   *
   * @param texture the source texture.
   * @param srcrect a pointer to the source rectangle, or nullptr for the entire
   *                texture.
   * @param origin a pointer to a point indicating where the top-left corner of
   *               srcrect should be mapped to, or nullptr for the rendering
   *               target's origin.
   * @param right a pointer to a point indicating where the top-right corner of
   *              srcrect should be mapped to, or nullptr for the rendering
   *              target's top-right corner.
   * @param down a pointer to a point indicating where the bottom-left corner of
   *             srcrect should be mapped to, or nullptr for the rendering
   *             target's bottom-left corner.
   * @throws Error on failure.
   *
   * @threadsafety You may only call this function from the main thread.
   *
   * @since This function is available since SDL 3.2.0.
   *
   * @sa Renderer.RenderTexture
   */
  void RenderTextureAffine(TextureParam texture,
                           OptionalRef<const FRectRaw> srcrect,
                           OptionalRef<const FPointRaw> origin,
                           OptionalRef<const FPointRaw> right,
                           OptionalRef<const FPointRaw> down);

  /**
   * Tile a portion of the texture to the current rendering target at subpixel
   * precision.
   *
   * The pixels in `srcrect` will be repeated as many times as needed to
   * completely fill `dstrect`.
   *
   * @param texture the source texture.
   * @param srcrect a pointer to the source rectangle, or nullptr for the entire
   *                texture.
   * @param scale the scale used to transform srcrect into the destination
   *              rectangle, e.g. a 32x32 texture with a scale of 2 would fill
   *              64x64 tiles.
   * @param dstrect a pointer to the destination rectangle, or nullptr for the
   *                entire rendering target.
   * @throws Error on failure.
   *
   * @threadsafety This function should only be called on the main thread.
   *
   * @since This function is available since SDL 3.2.0.
   *
   * @sa Renderer.RenderTexture
   */
  void RenderTextureTiled(TextureParam texture,
                          OptionalRef<const FRectRaw> srcrect,
                          float scale,
                          OptionalRef<const FRectRaw> dstrect);

  /**
   * Perform a scaled copy using the 9-grid algorithm to the current rendering
   * target at subpixel precision.
   *
   * The pixels in the texture are split into a 3x3 grid, using the different
   * corner sizes for each corner, and the sides and center making up the
   * remaining pixels. The corners are then scaled using `scale` and fit into
   * the corners of the destination rectangle. The sides and center are then
   * stretched into place to cover the remaining destination rectangle.
   *
   * @param texture the source texture.
   * @param srcrect the Rect structure representing the rectangle to be used for
   *                the 9-grid, or nullptr to use the entire texture.
   * @param left_width the width, in pixels, of the left corners in `srcrect`.
   * @param right_width the width, in pixels, of the right corners in `srcrect`.
   * @param top_height the height, in pixels, of the top corners in `srcrect`.
   * @param bottom_height the height, in pixels, of the bottom corners in
   *                      `srcrect`.
   * @param scale the scale used to transform the corner of `srcrect` into the
   *              corner of `dstrect`, or 0.0f for an unscaled copy.
   * @param dstrect a pointer to the destination rectangle, or nullptr for the
   *                entire rendering target.
   * @throws Error on failure.
   *
   * @threadsafety This function should only be called on the main thread.
   *
   * @since This function is available since SDL 3.2.0.
   *
   * @sa Renderer.RenderTexture
   * @sa Renderer.RenderTexture9GridTiled
   */
  void RenderTexture9Grid(TextureParam texture,
                          OptionalRef<const FRectRaw> srcrect,
                          float left_width,
                          float right_width,
                          float top_height,
                          float bottom_height,
                          float scale,
                          OptionalRef<const FRectRaw> dstrect);

#if SDL_VERSION_ATLEAST(3, 4, 0)

  /**
   * Perform a scaled copy using the 9-grid algorithm to the current rendering
   * target at subpixel precision.
   *
   * The pixels in the texture are split into a 3x3 grid, using the different
   * corner sizes for each corner, and the sides and center making up the
   * remaining pixels. The corners are then scaled using `scale` and fit into
   * the corners of the destination rectangle. The sides and center are then
   * tiled into place to cover the remaining destination rectangle.
   *
   * @param texture the source texture.
   * @param srcrect the Rect structure representing the rectangle to be used
   *                for the 9-grid, or nullptr to use the entire texture.
   * @param left_width the width, in pixels, of the left corners in `srcrect`.
   * @param right_width the width, in pixels, of the right corners in `srcrect`.
   * @param top_height the height, in pixels, of the top corners in `srcrect`.
   * @param bottom_height the height, in pixels, of the bottom corners in
   *                      `srcrect`.
   * @param scale the scale used to transform the corner of `srcrect` into the
   *              corner of `dstrect`, or 0.0f for an unscaled copy.
   * @param dstrect a pointer to the destination rectangle, or nullptr for the
   *                entire rendering target.
   * @param tileScale the scale used to transform the borders and center of
   *                  `srcrect` into the borders and middle of `dstrect`, or
   *                  1.0f for an unscaled copy.
   * @throws Error on failure.
   *
   * @threadsafety This function should only be called on the main thread.
   *
   * @since This function is available since SDL 3.4.0.
   *
   * @sa Renderer.RenderTexture
   * @sa Renderer.RenderTexture9Grid
   */
  void RenderTexture9GridTiled(TextureParam texture,
                               const FRectRaw& srcrect,
                               float left_width,
                               float right_width,
                               float top_height,
                               float bottom_height,
                               float scale,
                               const FRectRaw& dstrect,
                               float tileScale);

#endif // SDL_VERSION_ATLEAST(3, 4, 0)

  /**
   * Render a list of triangles, optionally using a texture and indices into the
   * vertex array Color and alpha modulation is done per vertex
   * (Texture.SetColorMod and Texture.SetAlphaMod are ignored).
   *
   * @param texture (optional) The SDL texture to use.
   * @param vertices vertices.
   * @param indices (optional) An array of integer indices into the 'vertices'
   *                array, if nullptr all vertices will be rendered in
   *                sequential order.
   * @throws Error on failure.
   *
   * @threadsafety This function should only be called on the main thread.
   *
   * @since This function is available since SDL 3.2.0.
   *
   * @sa Renderer.RenderGeometryRaw
   * @sa Renderer.SetRenderTextureAddressMode
   */
  void RenderGeometry(TextureParam texture,
                      std::span<const Vertex> vertices,
                      std::span<const int> indices = {});

  /**
   * Render a list of triangles, optionally using a texture and indices into the
   * vertex arrays Color and alpha modulation is done per vertex
   * (Texture.SetColorMod and Texture.SetAlphaMod are ignored).
   *
   * @param texture (optional) The SDL texture to use.
   * @param xy vertex positions.
   * @param xy_stride byte size to move from one element to the next element.
   * @param color vertex colors (as FColor).
   * @param color_stride byte size to move from one element to the next element.
   * @param uv vertex normalized texture coordinates.
   * @param uv_stride byte size to move from one element to the next element.
   * @param num_vertices number of vertices.
   * @param indices (optional) An array of indices into the 'vertices' arrays,
   *                if nullptr all vertices will be rendered in sequential
   *                order.
   * @param num_indices number of indices.
   * @param size_indices index size: 1 (byte), 2 (short), 4 (int).
   * @throws Error on failure.
   *
   * @threadsafety This function should only be called on the main thread.
   *
   * @since This function is available since SDL 3.2.0.
   *
   * @sa Renderer.RenderGeometry
   * @sa Renderer.SetRenderTextureAddressMode
   */
  void RenderGeometryRaw(TextureParam texture,
                         const float* xy,
                         int xy_stride,
                         const FColor* color,
                         int color_stride,
                         const float* uv,
                         int uv_stride,
                         int num_vertices,
                         const void* indices,
                         int num_indices,
                         int size_indices);

#if SDL_VERSION_ATLEAST(3, 4, 0)

  /**
   * Set the texture addressing mode used in Renderer.RenderGeometry().
   *
   * @param u_mode the TextureAddressMode to use for horizontal texture
   *               coordinates in Renderer.RenderGeometry().
   * @param v_mode the TextureAddressMode to use for vertical texture
   *               coordinates in Renderer.RenderGeometry().
   * @throws Error on failure.
   *
   * @since This function is available since SDL 3.4.0.
   *
   * @sa Renderer.RenderGeometry
   * @sa Renderer.RenderGeometryRaw
   * @sa Renderer.GetRenderTextureAddressMode
   */
  void SetRenderTextureAddressMode(TextureAddressMode u_mode,
                                   TextureAddressMode v_mode);

  /**
   * Get the texture addressing mode used in Renderer.RenderGeometry().
   *
   * @param u_mode a pointer filled in with the TextureAddressMode to use
   *               for horizontal texture coordinates in
   * Renderer.RenderGeometry(), may be nullptr.
   * @param v_mode a pointer filled in with the TextureAddressMode to use
   *               for vertical texture coordinates in
   * Renderer.RenderGeometry(), may be nullptr.
   * @throws Error on failure.
   *
   * @since This function is available since SDL 3.4.0.
   *
   * @sa Renderer.SetRenderTextureAddressMode
   */
  void GetRenderTextureAddressMode(TextureAddressMode* u_mode,
                                   TextureAddressMode* v_mode);

#endif // SDL_VERSION_ATLEAST(3, 4, 0)

  /**
   * Read pixels from the current rendering target.
   *
   * The returned surface contains pixels inside the desired area clipped to the
   * current viewport, and should be freed with Surface.Destroy().
   *
   * Note that this returns the actual pixels on the screen, so if you are using
   * logical presentation you should use Renderer.GetLogicalPresentationRect()
   * to get the area containing your content.
   *
   * **WARNING**: This is a very slow operation, and should not be used
   * frequently. If you're using this on the main rendering target, it should be
   * called after rendering and before Renderer.Present().
   *
   * @param rect an Rect structure representing the area to read, which will be
   *             clipped to the current viewport, or nullptr for the entire
   *             viewport.
   * @returns a new Surface on success.
   * @throws Error on failure.
   *
   * @threadsafety This function should only be called on the main thread.
   *
   * @since This function is available since SDL 3.2.0.
   */
  Surface ReadPixels(OptionalRef<const RectRaw> rect = {}) const;

  /**
   * Update the screen with any rendering performed since the previous call.
   *
   * SDL's rendering functions operate on a backbuffer; that is, calling a
   * rendering function such as Renderer.RenderLine() does not directly put a
   * line on the screen, but rather updates the backbuffer. As such, you compose
   * your entire scene and *present* the composed backbuffer to the screen as a
   * complete picture.
   *
   * Therefore, when using SDL's rendering API, one does all drawing intended
   * for the frame, and then calls this function once per frame to present the
   * final drawing to the user.
   *
   * The backbuffer should be considered invalidated after each present; do not
   * assume that previous contents will exist between frames. You are strongly
   * encouraged to call Renderer.RenderClear() to initialize the backbuffer
   * before starting each new frame's drawing, even if you plan to overwrite
   * every pixel.
   *
   * Please note, that in case of rendering to a texture - there is **no need**
   * to call `Renderer.Present` after drawing needed objects to a texture, and
   * should not be done; you are only required to change back the rendering
   * target to default via `Renderer.SetTarget(renderer, nullptr)` afterwards,
   * as textures by themselves do not have a concept of backbuffers. Calling
   * Renderer.Present while rendering to a texture will fail.
   *
   * @throws Error on failure.
   *
   * @threadsafety This function should only be called on the main thread.
   *
   * @since This function is available since SDL 3.2.0.
   *
   * @sa Renderer.Renderer
   * @sa Renderer.RenderClear
   * @sa Renderer.RenderFillRect
   * @sa Renderer.RenderFillRects
   * @sa Renderer.RenderLine
   * @sa Renderer.RenderLines
   * @sa Renderer.RenderPoint
   * @sa Renderer.RenderPoints
   * @sa Renderer.RenderRect
   * @sa Renderer.RenderRects
   * @sa Renderer.SetDrawBlendMode
   * @sa Renderer.SetDrawColor
   */
  void Present();

  /**
   * Force the rendering context to flush any pending commands and state.
   *
   * You do not need to (and in fact, shouldn't) call this function unless you
   * are planning to call into OpenGL/Direct3D/Metal/whatever directly, in
   * addition to using an Renderer.
   *
   * This is for a very-specific case: if you are using SDL's render API, and
   * you plan to make OpenGL/D3D/whatever calls in addition to SDL render API
   * calls. If this applies, you should call this function between calls to
   * SDL's render API and the low-level API you're using in cooperation.
   *
   * In all other cases, you can ignore this function.
   *
   * This call makes SDL flush any pending rendering work it was queueing up to
   * do later in a single batch, and marks any internal cached state as invalid,
   * so it'll prepare all its state again later, from scratch.
   *
   * This means you do not need to save state in your rendering code to protect
   * the SDL renderer. However, there lots of arbitrary pieces of Direct3D and
   * OpenGL state that can confuse things; you should use your best judgment and
   * be prepared to make changes if specific state needs to be protected.
   *
   * @throws Error on failure.
   *
   * @threadsafety This function should only be called on the main thread.
   *
   * @since This function is available since SDL 3.2.0.
   */
  void Flush();

  /**
   * Get the CAMetalLayer associated with the given Metal renderer.
   *
   * This function returns `void *`, so SDL doesn't have to include Metal's
   * headers, but it can be safely cast to a `CAMetalLayer *`.
   *
   * @returns a `CAMetalLayer *` on success.
   * @throws Error on failure.
   *
   * @threadsafety This function should only be called on the main thread.
   *
   * @since This function is available since SDL 3.2.0.
   *
   * @sa Renderer.GetRenderMetalCommandEncoder
   */
  void* GetRenderMetalLayer();

  /**
   * Get the Metal command encoder for the current frame.
   *
   * This function returns `void *`, so SDL doesn't have to include Metal's
   * headers, but it can be safely cast to an `id<MTLRenderCommandEncoder>`.
   *
   * This will return nullptr if Metal refuses to give SDL a drawable to render
   * to, which might happen if the window is hidden/minimized/offscreen. This
   * doesn't apply to command encoders for render targets, just the window's
   * backbuffer. Check your return values!
   *
   * @returns an `id<MTLRenderCommandEncoder>` on success.
   * @throws Error on failure.
   *
   * @threadsafety This function should only be called on the main thread.
   *
   * @since This function is available since SDL 3.2.0.
   *
   * @sa Renderer.GetRenderMetalLayer
   */
  void* GetRenderMetalCommandEncoder();

  /**
   * Add a set of synchronization semaphores for the current frame.
   *
   * The Vulkan renderer will wait for `wait_semaphore` before submitting
   * rendering commands and signal `signal_semaphore` after rendering commands
   * are complete for this frame.
   *
   * This should be called each frame that you want semaphore synchronization.
   * The Vulkan renderer may have multiple frames in flight on the GPU, so you
   * should have multiple semaphores that are used for synchronization. Querying
   * prop::Renderer.VULKAN_SWAPCHAIN_IMAGE_COUNT_NUMBER will give you the
   * maximum number of semaphores you'll need.
   *
   * @param wait_stage_mask the VkPipelineStageFlags for the wait.
   * @param wait_semaphore a VkSempahore to wait on before rendering the current
   *                       frame, or 0 if not needed.
   * @param signal_semaphore a VkSempahore that SDL will signal when rendering
   *                         for the current frame is complete, or 0 if not
   *                         needed.
   * @throws Error on failure.
   *
   * @threadsafety It is **NOT** safe to call this function from two threads at
   *               once.
   *
   * @since This function is available since SDL 3.2.0.
   */
  void AddVulkanRenderSemaphores(Uint32 wait_stage_mask,
                                 Sint64 wait_semaphore,
                                 Sint64 signal_semaphore);

  /**
   * Toggle VSync of the given renderer.
   *
   * When a renderer is created, vsync defaults to RENDERER_VSYNC_DISABLED.
   *
   * The `vsync` parameter can be 1 to synchronize present with every vertical
   * refresh, 2 to synchronize present with every second vertical refresh, etc.,
   * RENDERER_VSYNC_ADAPTIVE for late swap tearing (adaptive vsync), or
   * RENDERER_VSYNC_DISABLED to disable. Not every value is supported by every
   * driver, so you should check the return value to see whether the requested
   * setting is supported.
   *
   * @param vsync the vertical refresh sync interval.
   * @throws Error on failure.
   *
   * @threadsafety This function should only be called on the main thread.
   *
   * @since This function is available since SDL 3.2.0.
   *
   * @sa Renderer.GetVSync
   */
  void SetVSync(int vsync);

  /**
   * Get VSync of the given renderer.
   *
   * @returns the current vertical refresh sync interval on success.
   * @throws Error on failure.
   *
   * @threadsafety This function should only be called on the main thread.
   *
   * @since This function is available since SDL 3.2.0.
   *
   * @sa Renderer.SetVSync
   */
  int GetVSync() const;

  /**
   * Draw debug text to an Renderer.
   *
   * This function will render a string of text to an Renderer. Note that this
   * is a convenience function for debugging, with severe limitations, and not
   * intended to be used for production apps and games.
   *
   * Among these limitations:
   *
   * - It accepts UTF-8 strings, but will only renders ASCII characters.
   * - It has a single, tiny size (8x8 pixels). You can use logical presentation
   *   or Renderer.SetScale() to adjust it.
   * - It uses a simple, hardcoded bitmap font. It does not allow different font
   *   selections and it does not support truetype, for proper scaling.
   * - It does no word-wrapping and does not treat newline characters as a line
   *   break. If the text goes out of the window, it's gone.
   *
   * For serious text rendering, there are several good options, such as
   * SDL_ttf, stb_truetype, or other external libraries.
   *
   * On first use, this will create an internal texture for rendering glyphs.
   * This texture will live until the renderer is destroyed.
   *
   * The text is drawn in the color specified by Renderer.SetDrawColor().
   *
   * @param p the x, y coordinates where the top-left corner of the text will
   *          draw.
   * @param str the string to render.
   * @throws Error on failure.
   *
   * @threadsafety This function should only be called on the main thread.
   *
   * @since This function is available since SDL 3.2.0.
   *
   * @sa Renderer.RenderDebugTextFormat
   * @sa DEBUG_TEXT_FONT_CHARACTER_SIZE
   */
  void RenderDebugText(const FPointRaw& p, StringParam str);

  /**
   * Draw debug text to an Renderer.
   *
   * This function will render a std::format()-style format string to a
   * renderer. Note that this is a convenience function for debugging, with
   * severe limitations, and is not intended to be used for production apps and
   * games.
   *
   * For the full list of limitations and other useful information, see
   * Renderer.RenderDebugText.
   *
   * @param p the x, y coordinates where the top-left corner of the text will
   *          draw.
   * @param fmt the format string to draw.
   * @param args additional parameters matching {} tokens in the `fmt` string,
   *             if any.
   * @throws Error on failure.
   *
   * @threadsafety This function should only be called on the main thread.
   *
   * @since This function is available since SDL 3.2.0.
   *
   * @sa Renderer.RenderDebugText
   * @sa DEBUG_TEXT_FONT_CHARACTER_SIZE
   */
  template<class... ARGS>
  void RenderDebugTextFormat(const FPointRaw& p,
                             std::string_view fmt,
                             ARGS... args);

#if SDL_VERSION_ATLEAST(3, 4, 0)

  /**
   * Set default scale mode for new textures for given renderer.
   *
   * When a renderer is created, scale_mode defaults to SCALEMODE_LINEAR.
   *
   * @param scale_mode the scale mode to change to for new textures.
   * @throws Error on failure.
   *
   * @threadsafety This function should only be called on the main thread.
   *
   * @since This function is available since SDL 3.4.0.
   *
   * @sa Renderer.GetDefaultTextureScaleMode
   */
  void SetDefaultTextureScaleMode(ScaleMode scale_mode);

  /**
   * Get default texture scale mode of the given renderer.
   *
   * @param scale_mode a ScaleMode filled with current default scale mode.
   *                   See Renderer.SetDefaultTextureScaleMode() for the meaning
   * of the value.
   * @throws Error on failure.
   *
   * @threadsafety This function should only be called on the main thread.
   *
   * @since This function is available since SDL 3.4.0.
   *
   * @sa Renderer.SetDefaultTextureScaleMode
   */
  void GetDefaultTextureScaleMode(ScaleMode* scale_mode);

  /**
   * Create custom GPU render state.
   *
   * @param createinfo a struct describing the GPU render state to create.
   * @returns a custom GPU render state or nullptr on failure; call GetError()
   *          for more information.
   *
   * @threadsafety This function should be called on the thread that created the
   *               renderer.
   *
   * @since This function is available since SDL 3.4.0.
   *
   * @sa GPURenderState.SetFragmentUniforms
   * @sa Renderer.SetGPURenderState
   * @sa GPURenderState.Destroy
   */
  GPURenderStateRef CreateGPURenderState(GPURenderStateCreateInfo* createinfo);

  /**
   * Set custom GPU render state.
   *
   * This function sets custom GPU render state for subsequent draw calls. This
   * allows using custom shaders with the GPU renderer.
   *
   * @param state the state to to use, or nullptr to clear custom GPU render
   * state.
   * @throws Error on failure.
   *
   * @threadsafety This function should be called on the thread that created the
   *               renderer.
   *
   * @since This function is available since SDL 3.4.0.
   */
  void SetGPURenderState(GPURenderStateParam state);

#endif // SDL_VERSION_ATLEAST(3, 4, 0)
};

/// Semi-safe reference for Renderer.
struct RendererRef : Renderer
{
  /**
   * Constructs from RendererParam.
   *
   * @param resource a RendererRaw or Renderer.
   *
   * This does not takes ownership!
   */
  RendererRef(RendererParam resource)
    : Renderer(resource.value)
  {
  }

  /// Copy constructor.
  RendererRef(const RendererRef& other)
    : Renderer(other.get())
  {
  }

  /// Destructor
  ~RendererRef() { release(); }
};

/**
 * An efficient driver-specific representation of pixel data
 *
 * @since This struct is available since SDL 3.2.0.
 *
 * @sa Texture.Texture
 * @sa Texture.Texture
 * @sa Texture.Texture
 * @sa Texture.Destroy
 *
 * @cat resource
 */
class Texture
{
  TextureRaw m_resource = nullptr;

public:
  /// Default ctor
  constexpr Texture() = default;

  /**
   * Constructs from TextureParam.
   *
   * @param resource a TextureRaw to be wrapped.
   *
   * This assumes the ownership, call release() if you need to take back.
   */
  constexpr explicit Texture(const TextureRaw resource)
    : m_resource(resource)
  {
  }

  /// Copy constructor
  constexpr Texture(const Texture& other) { ++m_resource->refcount; }

  /// Move constructor
  constexpr Texture(Texture&& other)
    : Texture(other.release())
  {
  }

  /**
   * Create a texture for a rendering context.
   *
   * The contents of a texture when first created are not defined.
   *
   * @param renderer the rendering context.
   * @param format one of the enumerated values in PixelFormat.
   * @param access one of the enumerated values in TextureAccess.
   * @param size the width and height of the texture in pixels.
   * @throws Error on failure.
   *
   * @threadsafety This function should only be called on the main thread.
   *
   * @since This function is available since SDL 3.2.0.
   *
   * @sa Texture.Texture
   * @sa Texture.Texture
   * @sa Texture.Destroy
   * @sa Texture.GetSize
   * @sa Texture.Update
   */
  Texture(RendererParam renderer,
          PixelFormat format,
          TextureAccess access,
          const PointRaw& size)
    : m_resource(
        CheckError(SDL_CreateTexture(renderer, format, access, size.x, size.y)))
  {
  }

  /**
   * Create a texture from an existing surface.
   *
   * The surface is not modified or freed by this function.
   *
   * The TextureAccess hint for the created texture is `TEXTUREACCESS_STATIC`.
   *
   * The pixel format of the created texture may be different from the pixel
   * format of the surface, and can be queried using the
   * prop::Texture.FORMAT_NUMBER property.
   *
   * @param renderer the rendering context.
   * @param surface the Surface structure containing pixel data used to fill the
   *                texture.
   * @throws Error on failure.
   *
   * @threadsafety This function should only be called on the main thread.
   *
   * @since This function is available since SDL 3.2.0.
   *
   * @sa Texture.Texture
   * @sa Texture.Destroy
   */
  Texture(RendererParam renderer, SurfaceParam surface)
    : m_resource(CheckError(SDL_CreateTextureFromSurface(renderer, surface)))
  {
  }

  /**
   * Create a texture for a rendering context with the specified properties.
   *
   * These are the supported properties:
   *
   * - `prop::Texture.CREATE_COLORSPACE_NUMBER`: an Colorspace value describing
   *   the texture colorspace, defaults to COLORSPACE_SRGB_LINEAR for floating
   *   point textures, COLORSPACE_HDR10 for 10-bit textures, COLORSPACE_SRGB for
   *   other RGB textures and COLORSPACE_JPEG for YUV textures.
   * - `prop::Texture.CREATE_FORMAT_NUMBER`: one of the enumerated values in
   *   PixelFormat, defaults to the best RGBA format for the renderer
   * - `prop::Texture.CREATE_ACCESS_NUMBER`: one of the enumerated values in
   *   TextureAccess, defaults to TEXTUREACCESS_STATIC
   * - `prop::Texture.CREATE_WIDTH_NUMBER`: the width of the texture in pixels,
   *   required
   * - `prop::Texture.CREATE_HEIGHT_NUMBER`: the height of the texture in
   *   pixels, required
   * - `prop::Texture.CREATE_PALETTE_POINTER`: an Palette to use with
   *   palettized texture formats. This can be set later with
   *   Texture.SetPalette()
   * - `prop::Texture.CREATE_SDR_WHITE_POINT_FLOAT`: for HDR10 and floating
   *   point textures, this defines the value of 100% diffuse white, with higher
   *   values being displayed in the High Dynamic Range headroom. This defaults
   *   to 100 for HDR10 textures and 1.0 for floating point textures.
   * - `prop::Texture.CREATE_HDR_HEADROOM_FLOAT`: for HDR10 and floating point
   *   textures, this defines the maximum dynamic range used by the content, in
   *   terms of the SDR white point. This would be equivalent to maxCLL /
   *   prop::Texture.CREATE_SDR_WHITE_POINT_FLOAT for HDR10 content. If this is
   *   defined, any values outside the range supported by the display will be
   *   scaled into the available HDR headroom, otherwise they are clipped.
   *
   * With the direct3d11 renderer:
   *
   * - `prop::Texture.CREATE_D3D11_TEXTURE_POINTER`: the ID3D11Texture2D
   *   associated with the texture, if you want to wrap an existing texture.
   * - `prop::Texture.CREATE_D3D11_TEXTURE_U_POINTER`: the ID3D11Texture2D
   *   associated with the U plane of a YUV texture, if you want to wrap an
   *   existing texture.
   * - `prop::Texture.CREATE_D3D11_TEXTURE_V_POINTER`: the ID3D11Texture2D
   *   associated with the V plane of a YUV texture, if you want to wrap an
   *   existing texture.
   *
   * With the direct3d12 renderer:
   *
   * - `prop::Texture.CREATE_D3D12_TEXTURE_POINTER`: the ID3D12Resource
   *   associated with the texture, if you want to wrap an existing texture.
   * - `prop::Texture.CREATE_D3D12_TEXTURE_U_POINTER`: the ID3D12Resource
   *   associated with the U plane of a YUV texture, if you want to wrap an
   *   existing texture.
   * - `prop::Texture.CREATE_D3D12_TEXTURE_V_POINTER`: the ID3D12Resource
   *   associated with the V plane of a YUV texture, if you want to wrap an
   *   existing texture.
   *
   * With the metal renderer:
   *
   * - `prop::Texture.CREATE_METAL_PIXELBUFFER_POINTER`: the CVPixelBufferRef
   *   associated with the texture, if you want to create a texture from an
   *   existing pixel buffer.
   *
   * With the opengl renderer:
   *
   * - `prop::Texture.CREATE_OPENGL_TEXTURE_NUMBER`: the GLuint texture
   *   associated with the texture, if you want to wrap an existing texture.
   * - `prop::Texture.CREATE_OPENGL_TEXTURE_UV_NUMBER`: the GLuint texture
   *   associated with the UV plane of an NV12 texture, if you want to wrap an
   *   existing texture.
   * - `prop::Texture.CREATE_OPENGL_TEXTURE_U_NUMBER`: the GLuint texture
   *   associated with the U plane of a YUV texture, if you want to wrap an
   *   existing texture.
   * - `prop::Texture.CREATE_OPENGL_TEXTURE_V_NUMBER`: the GLuint texture
   *   associated with the V plane of a YUV texture, if you want to wrap an
   *   existing texture.
   *
   * With the opengles2 renderer:
   *
   * - `prop::Texture.CREATE_OPENGLES2_TEXTURE_NUMBER`: the GLuint texture
   *   associated with the texture, if you want to wrap an existing texture.
   * - `prop::Texture.CREATE_OPENGLES2_TEXTURE_NUMBER`: the GLuint texture
   *   associated with the texture, if you want to wrap an existing texture.
   * - `prop::Texture.CREATE_OPENGLES2_TEXTURE_UV_NUMBER`: the GLuint texture
   *   associated with the UV plane of an NV12 texture, if you want to wrap an
   *   existing texture.
   * - `prop::Texture.CREATE_OPENGLES2_TEXTURE_U_NUMBER`: the GLuint texture
   *   associated with the U plane of a YUV texture, if you want to wrap an
   *   existing texture.
   * - `prop::Texture.CREATE_OPENGLES2_TEXTURE_V_NUMBER`: the GLuint texture
   *   associated with the V plane of a YUV texture, if you want to wrap an
   *   existing texture.
   *
   * With the vulkan renderer:
   *
   * - `prop::Texture.CREATE_VULKAN_TEXTURE_NUMBER`: the VkImage with layout
   *   VK_IMAGE_LAYOUT_SHADER_READ_ONLY_OPTIMAL associated with the texture, if
   *   you want to wrap an existing texture.
   *
   * With the GPU renderer:
   *
   * - `prop::Texture.CREATE_GPU_TEXTURE_POINTER`: the GPUTexture
   *   associated with the texture, if you want to wrap an existing texture.
   * - `SDL_PROP_TEXTURE_CREATE_GPU_TEXTURE_UV_NUMBER`: the GPUTexture
   *   associated with the UV plane of an NV12 texture, if you want to wrap an
   *   existing texture.
   * - `SDL_PROP_TEXTURE_CREATE_GPU_TEXTURE_U_NUMBER`: the GPUTexture
   *   associated with the U plane of a YUV texture, if you want to wrap an
   *   existing texture.
   * - `SDL_PROP_TEXTURE_CREATE_GPU_TEXTURE_V_NUMBER`: the GPUTexture
   *   associated with the V plane of a YUV texture, if you want to wrap an
   *   existing texture.
   *
   * @param renderer the rendering context.
   * @param props the properties to use.
   * @throws Error on failure.
   *
   * @threadsafety This function should only be called on the main thread.
   *
   * @since This function is available since SDL 3.2.0.
   *
   * @sa Properties.Create
   * @sa Texture.Texture
   * @sa Texture.Texture
   * @sa Texture.Destroy
   * @sa Texture.GetSize
   * @sa Texture.Update
   */
  Texture(RendererParam renderer, PropertiesParam props)
    : m_resource(CheckError(SDL_CreateTextureWithProperties(renderer, props)))
  {
  }

  /**
   * Load an image from a filesystem path into a GPU texture.
   *
   * An Texture represents an image in GPU memory, usable by SDL's 2D Render
   * API. This can be significantly more efficient than using a CPU-bound
   * Surface if you don't need to manipulate the image directly after loading
   * it.
   *
   * If the loaded image has transparency or a colorkey, a texture with an alpha
   * channel will be created. Otherwise, SDL_image will attempt to create an
   * Texture in the most format that most reasonably represents the image data
   * (but in many cases, this will just end up being 32-bit RGB or 32-bit RGBA).
   *
   * There is a separate function to read files from an IOStream, if you need an
   * i/o abstraction to provide data from anywhere instead of a simple
   * filesystem read; that function is Texture.Texture().
   *
   * If you would rather decode an image to an Surface (a buffer of pixels in
   * CPU memory), call Surface.Surface() instead.
   *
   * @param renderer the Renderer to use to create the GPU texture.
   * @param file a path on the filesystem to load an image from.
   * @post a new texture, or nullptr on error.
   *
   * @since This function is available since SDL_image 3.0.0.
   *
   * @sa LoadTextureTyped
   * @sa Texture.Texture
   */
  Texture(RendererParam renderer, StringParam file);

  /**
   * Load an image from an SDL data source into a GPU texture.
   *
   * An Texture represents an image in GPU memory, usable by SDL's 2D Render
   * API. This can be significantly more efficient than using a CPU-bound
   * Surface if you don't need to manipulate the image directly after loading
   * it.
   *
   * If the loaded image has transparency or a colorkey, a texture with an alpha
   * channel will be created. Otherwise, SDL_image will attempt to create an
   * Texture in the most format that most reasonably represents the image data
   * (but in many cases, this will just end up being 32-bit RGB or 32-bit RGBA).
   *
   * If `closeio` is true, `src` will be closed before returning, whether this
   * function succeeds or not. SDL_image reads everything it needs from `src`
   * during this call in any case.
   *
   * There is a separate function to read files from disk without having to deal
   * with IOStream: `Texture.Texture(renderer, "filename.jpg")` will call this
   * function and manage those details for you, determining the file type from
   * the filename's extension.
   *
   * There is also LoadTextureTyped(), which is equivalent to this function
   * except a file extension (like "BMP", "JPG", etc) can be specified, in case
   * SDL_image cannot autodetect the file format.
   *
   * If you would rather decode an image to an Surface (a buffer of pixels in
   * CPU memory), call Surface.Surface() instead.
   *
   * @param renderer the Renderer to use to create the GPU texture.
   * @param src an IOStream that data will be read from.
   * @param closeio true to close/free the IOStream before returning, false to
   *                leave it open.
   * @post a new texture, or nullptr on error.
   *
   * @since This function is available since SDL_image 3.0.0.
   *
   * @sa Texture.Texture
   * @sa LoadTextureTyped
   * @sa Texture.Destroy
   */
  Texture(RendererParam renderer, IOStreamParam src, bool closeio = false);

  /**
   * Safely borrows the from TextureParam.
   *
   * @param resource a TextureRaw or Texture.
   *
   * This does not takes ownership!
   */
  static constexpr Texture Borrow(TextureParam resource)
  {
    if (resource) {
      ++resource.value->refcount;
      return Texture(resource.value);
    }
    return {};
  }

  /// member access to underlying TextureRaw.
  constexpr const TextureRaw operator->() const { return m_resource; }

  /// member access to underlying TextureRaw.
  constexpr TextureRaw operator->() { return m_resource; }

  /// Destructor
  ~Texture() { SDL_DestroyTexture(m_resource); }

  /// Assignment operator.
  Texture& operator=(Texture other)
  {
    std::swap(m_resource, other.m_resource);
    return *this;
  }

  /// Retrieves underlying TextureRaw.
  constexpr TextureRaw get() const { return m_resource; }

  /// Retrieves underlying TextureRaw and clear this.
  constexpr TextureRaw release()
  {
    auto r = m_resource;
    m_resource = nullptr;
    return r;
  }

  /// Comparison
  constexpr auto operator<=>(const Texture& other) const = default;

  /// Comparison
  constexpr bool operator==(std::nullptr_t _) const { return !m_resource; }

  /// Converts to bool
  constexpr explicit operator bool() const { return !!m_resource; }

  /// Converts to TextureParam
  constexpr operator TextureParam() const { return {m_resource}; }

  /**
   * Destroy the specified texture.
   *
   * Passing nullptr or an otherwise invalid texture will set the SDL error
   * message to "Invalid texture".
   *
   * @threadsafety This function should only be called on the main thread.
   *
   * @since This function is available since SDL 3.2.0.
   *
   * @sa Texture.Texture
   * @sa Texture.Texture
   */
  void Destroy();

  /**
   * Get the properties associated with a texture.
   *
   * The following read-only properties are provided by SDL:
   *
   * - `prop::Texture.COLORSPACE_NUMBER`: an Colorspace value describing the
   *   texture colorspace.
   * - `prop::Texture.FORMAT_NUMBER`: one of the enumerated values in
   *   PixelFormat.
   * - `prop::Texture.ACCESS_NUMBER`: one of the enumerated values in
   *   TextureAccess.
   * - `prop::Texture.WIDTH_NUMBER`: the width of the texture in pixels.
   * - `prop::Texture.HEIGHT_NUMBER`: the height of the texture in pixels.
   * - `prop::Texture.SDR_WHITE_POINT_FLOAT`: for HDR10 and floating point
   *   textures, this defines the value of 100% diffuse white, with higher
   *   values being displayed in the High Dynamic Range headroom. This defaults
   *   to 100 for HDR10 textures and 1.0 for other textures.
   * - `prop::Texture.HDR_HEADROOM_FLOAT`: for HDR10 and floating point
   *   textures, this defines the maximum dynamic range used by the content, in
   *   terms of the SDR white point. If this is defined, any values outside the
   *   range supported by the display will be scaled into the available HDR
   *   headroom, otherwise they are clipped. This defaults to 1.0 for SDR
   *   textures, 4.0 for HDR10 textures, and no default for floating point
   *   textures.
   *
   * With the direct3d11 renderer:
   *
   * - `prop::Texture.D3D11_TEXTURE_POINTER`: the ID3D11Texture2D associated
   *   with the texture
   * - `prop::Texture.D3D11_TEXTURE_U_POINTER`: the ID3D11Texture2D associated
   *   with the U plane of a YUV texture
   * - `prop::Texture.D3D11_TEXTURE_V_POINTER`: the ID3D11Texture2D associated
   *   with the V plane of a YUV texture
   *
   * With the direct3d12 renderer:
   *
   * - `prop::Texture.D3D12_TEXTURE_POINTER`: the ID3D12Resource associated with
   *   the texture
   * - `prop::Texture.D3D12_TEXTURE_U_POINTER`: the ID3D12Resource associated
   *   with the U plane of a YUV texture
   * - `prop::Texture.D3D12_TEXTURE_V_POINTER`: the ID3D12Resource associated
   *   with the V plane of a YUV texture
   *
   * With the vulkan renderer:
   *
   * - `prop::Texture.VULKAN_TEXTURE_NUMBER`: the VkImage associated with the
   *   texture
   *
   * With the opengl renderer:
   *
   * - `prop::Texture.OPENGL_TEXTURE_NUMBER`: the GLuint texture associated with
   *   the texture
   * - `prop::Texture.OPENGL_TEXTURE_UV_NUMBER`: the GLuint texture associated
   *   with the UV plane of an NV12 texture
   * - `prop::Texture.OPENGL_TEXTURE_U_NUMBER`: the GLuint texture associated
   *   with the U plane of a YUV texture
   * - `prop::Texture.OPENGL_TEXTURE_V_NUMBER`: the GLuint texture associated
   *   with the V plane of a YUV texture
   * - `prop::Texture.OPENGL_TEXTURE_TARGET_NUMBER`: the GLenum for the texture
   *   target (`GL_TEXTURE_2D`, `GL_TEXTURE_RECTANGLE_ARB`, etc)
   * - `prop::Texture.OPENGL_TEX_W_FLOAT`: the texture coordinate width of the
   *   texture (0.0 - 1.0)
   * - `prop::Texture.OPENGL_TEX_H_FLOAT`: the texture coordinate height of the
   *   texture (0.0 - 1.0)
   *
   * With the opengles2 renderer:
   *
   * - `prop::Texture.OPENGLES2_TEXTURE_NUMBER`: the GLuint texture associated
   *   with the texture
   * - `prop::Texture.OPENGLES2_TEXTURE_UV_NUMBER`: the GLuint texture
   *   associated with the UV plane of an NV12 texture
   * - `prop::Texture.OPENGLES2_TEXTURE_U_NUMBER`: the GLuint texture associated
   *   with the U plane of a YUV texture
   * - `prop::Texture.OPENGLES2_TEXTURE_V_NUMBER`: the GLuint texture associated
   *   with the V plane of a YUV texture
   * - `prop::Texture.OPENGLES2_TEXTURE_TARGET_NUMBER`: the GLenum for the
   *   texture target (`GL_TEXTURE_2D`, `GL_TEXTURE_EXTERNAL_OES`, etc)
   *
   * With the gpu renderer:
   *
   * - `prop::Texture.GPU_TEXTURE_POINTER`: the GPUTexture associated
   *   with the texture
   * - `prop::Texture.GPU_TEXTURE_UV_POINTER`: the GPUTexture associated
   *   with the UV plane of an NV12 texture
   * - `prop::Texture.GPU_TEXTURE_U_POINTER`: the GPUTexture associated
   *   with the U plane of a YUV texture
   * - `prop::Texture.GPU_TEXTURE_V_POINTER`: the GPUTexture associated
   *   with the V plane of a YUV texture
   *
   * @returns a valid property ID on success.
   * @throws Error on failure.
   *
   * @threadsafety It is safe to call this function from any thread.
   *
   * @since This function is available since SDL 3.2.0.
   */
  PropertiesRef GetProperties() const;

  /**
   * Get the renderer that created an Texture.
   *
   * @returns a pointer to the Renderer that created the texture, or nullptr on
   *          failure; call GetError() for more information.
   *
   * @threadsafety It is safe to call this function from any thread.
   *
   * @since This function is available since SDL 3.2.0.
   */
  RendererRef GetRenderer() const;

  /**
   * Get the size of a texture, as floating point values.
   *
   * @param w a pointer filled in with the width of the texture in pixels. This
   *          argument can be nullptr if you don't need this information.
   * @param h a pointer filled in with the height of the texture in pixels. This
   *          argument can be nullptr if you don't need this information.
   * @throws Error on failure.
   *
   * @threadsafety This function should only be called on the main thread.
   *
   * @since This function is available since SDL 3.2.0.
   */
  void GetSize(float* w, float* h) const;

  /// Get the size of a texture.
  Point GetSize() const;

  /// Get the size of a texture, as floating point values.
  FPoint GetSizeFloat() const;

  /// Get the width in pixels.
  int GetWidth() const;

  /// Get the height in pixels.
  int GetHeight() const;

  /// Get the pixel format.
  PixelFormat GetFormat() const;

#if SDL_VERSION_ATLEAST(3, 4, 0)

  /**
   * Set the palette used by a texture.
   *
   * Setting the palette keeps an internal reference to the palette, which can
   * be safely destroyed afterwards.
   *
   * A single palette can be shared with many textures.
   *
   * @param palette the Palette structure to use.
   * @throws Error on failure.
   *
   * @threadsafety This function should only be called on the main thread.
   *
   * @since This function is available since SDL 3.4.0.
   *
   * @sa Palette.Palette
   * @sa Texture.GetPalette
   */
  void SetPalette(PaletteParam palette);

  /**
   * Get the palette used by a texture.
   *
   * @returns a pointer to the palette used by the texture, or nullptr if there
   * is no palette used.
   *
   * @threadsafety This function should only be called on the main thread.
   *
   * @since This function is available since SDL 3.4.0.
   *
   * @sa Texture.SetPalette
   */
  Palette GetPalette();

#endif // SDL_VERSION_ATLEAST(3, 4, 0)

  /**
   * Set an additional color value multiplied into render copy operations.
   *
   * When this texture is rendered, during the copy operation each source color
   * channel is modulated by the appropriate color value according to the
   * following formula:
   *
   * `srcC = srcC * (color / 255)`
   *
   * Color modulation is not always supported by the renderer; it will return
   * false if color modulation is not supported.
   *
   * @param r the red color value multiplied into copy operations.
   * @param g the green color value multiplied into copy operations.
   * @param b the blue color value multiplied into copy operations.
   * @throws Error on failure.
   *
   * @threadsafety This function should only be called on the main thread.
   *
   * @since This function is available since SDL 3.2.0.
   *
   * @sa Texture.GetColorMod
   * @sa Texture.SetAlphaMod
   * @sa Texture.SetColorModFloat
   */
  void SetColorMod(Uint8 r, Uint8 g, Uint8 b);

  /**
   * Set an additional color value multiplied into render copy operations.
   *
   * When this texture is rendered, during the copy operation each source color
   * channel is modulated by the appropriate color value according to the
   * following formula:
   *
   * `srcC = srcC * color`
   *
   * Color modulation is not always supported by the renderer; it will return
   * false if color modulation is not supported.
   *
   * @param r the red color value multiplied into copy operations.
   * @param g the green color value multiplied into copy operations.
   * @param b the blue color value multiplied into copy operations.
   * @throws Error on failure.
   *
   * @threadsafety This function should only be called on the main thread.
   *
   * @since This function is available since SDL 3.2.0.
   *
   * @sa Texture.GetColorModFloat
   * @sa Texture.SetAlphaModFloat
   * @sa Texture.SetColorMod
   */
  void SetColorModFloat(float r, float g, float b);

  /**
   * Get the additional color value multiplied into render copy operations.
   *
   * @param r a pointer filled in with the current red color value.
   * @param g a pointer filled in with the current green color value.
   * @param b a pointer filled in with the current blue color value.
   * @throws Error on failure.
   *
   * @threadsafety This function should only be called on the main thread.
   *
   * @since This function is available since SDL 3.2.0.
   *
   * @sa Texture.GetAlphaMod
   * @sa Texture.GetColorModFloat
   * @sa Texture.SetColorMod
   */
  void GetColorMod(Uint8* r, Uint8* g, Uint8* b) const;

  /**
   * Get the additional color value multiplied into render copy operations.
   *
   * @param r a pointer filled in with the current red color value.
   * @param g a pointer filled in with the current green color value.
   * @param b a pointer filled in with the current blue color value.
   * @throws Error on failure.
   *
   * @threadsafety This function should only be called on the main thread.
   *
   * @since This function is available since SDL 3.2.0.
   *
   * @sa Texture.GetAlphaModFloat
   * @sa Texture.GetColorMod
   * @sa Texture.SetColorModFloat
   */
  void GetColorModFloat(float* r, float* g, float* b) const;

  /**
   * Set an additional alpha value multiplied into render copy operations.
   *
   * When this texture is rendered, during the copy operation the source alpha
   * value is modulated by this alpha value according to the following formula:
   *
   * `srcA = srcA * (alpha / 255)`
   *
   * Alpha modulation is not always supported by the renderer; it will return
   * false if alpha modulation is not supported.
   *
   * @param alpha the source alpha value multiplied into copy operations.
   * @throws Error on failure.
   *
   * @threadsafety This function should only be called on the main thread.
   *
   * @since This function is available since SDL 3.2.0.
   *
   * @sa Texture.GetAlphaMod
   * @sa Texture.SetAlphaModFloat
   * @sa Texture.SetColorMod
   */
  void SetAlphaMod(Uint8 alpha);

  /**
   * Set an additional alpha value multiplied into render copy operations.
   *
   * When this texture is rendered, during the copy operation the source alpha
   * value is modulated by this alpha value according to the following formula:
   *
   * `srcA = srcA * alpha`
   *
   * Alpha modulation is not always supported by the renderer; it will return
   * false if alpha modulation is not supported.
   *
   * @param alpha the source alpha value multiplied into copy operations.
   * @throws Error on failure.
   *
   * @threadsafety This function should only be called on the main thread.
   *
   * @since This function is available since SDL 3.2.0.
   *
   * @sa Texture.GetAlphaModFloat
   * @sa Texture.SetAlphaMod
   * @sa Texture.SetColorModFloat
   */
  void SetAlphaModFloat(float alpha);

  /**
   * Get the additional alpha value multiplied into render copy operations.
   *
   * @returns the current alpha value.
   * @throws Error on failure.
   *
   * @threadsafety This function should only be called on the main thread.
   *
   * @since This function is available since SDL 3.2.0.
   *
   * @sa Texture.GetAlphaModFloat
   * @sa Texture.GetColorMod
   * @sa Texture.SetAlphaMod
   */
  Uint8 GetAlphaMod() const;

  /**
   * Get the additional alpha value multiplied into render copy operations.
   *
   * @returns the current alpha value.
   * @throws Error on failure.
   *
   * @threadsafety This function should only be called on the main thread.
   *
   * @since This function is available since SDL 3.2.0.
   *
   * @sa Texture.GetAlphaMod
   * @sa Texture.GetColorModFloat
   * @sa Texture.SetAlphaModFloat
   */
  float GetAlphaModFloat() const;

  /**
   * Set an additional color and alpha values multiplied into render copy
   * operations.
   *
   * When this texture is rendered, during the copy operation each source color
   * and alpha channels are modulated by the appropriate color value according
   * to the following formula:
   *
   *      srcC = srcC * (color / 255)
   *      srcA = srcA * (alpha / 255)
   *
   * Color and alpha modulation is not always supported by the renderer; it will
   * return false if either modulation is not supported.
   *
   * @param c the color and alpha channel values multiplied into copy
   *          operations.
   * @throws Error on failure.
   *
   * @threadsafety This function should only be called on the main thread.
   *
   * @since This function is available since SDL 3.2.0.
   */
  void SetMod(Color c);

  /**
   * Set an additional color and alpha values multiplied into render copy
   * operations.
   *
   * When this texture is rendered, during the copy operation each source color
   * and alpha channels are modulated by the appropriate color value according
   * to the following formula:
   *
   *      srcC = srcC * (color / 255)
   *      srcA = srcA * (alpha / 255)
   *
   * Color and alpha modulation is not always supported by the renderer; it will
   * return false if either modulation is not supported.
   *
   * @param c the color and alpha channel values multiplied into copy
   *          operations.
   * @throws Error on failure.
   *
   * @threadsafety This function should only be called on the main thread.
   *
   * @since This function is available since SDL 3.2.0.
   */
  void SetModFloat(FColor c);

  /**
   * Get the additional color value multiplied into render copy operations.
   *
   * @returns the color channels (0-1) on success.
   * @throws Error on failure.
   *
   * @threadsafety This function should only be called on the main thread.
   *
   * @since This function is available since SDL 3.2.0.
   *
   * @sa GetAlphaMod()
   * @sa SetColorMod()
   */
  Color GetMod() const;

  /**
   * Get the additional color value multiplied into render copy operations.
   *
   * @returns the color channels (0-1) on success.
   * @throws Error on failure.
   *
   * @threadsafety This function should only be called on the main thread.
   *
   * @since This function is available since SDL 3.2.0.
   *
   * @sa GetAlphaMod()
   * @sa SetColorMod()
   */
  FColor GetModFloat() const;

  /**
   * Set the blend mode for a texture, used by Renderer.RenderTexture().
   *
   * If the blend mode is not supported, the closest supported mode is chosen
   * and this function returns false.
   *
   * @param blendMode the BlendMode to use for texture blending.
   * @throws Error on failure.
   *
   * @threadsafety This function should only be called on the main thread.
   *
   * @since This function is available since SDL 3.2.0.
   *
   * @sa Texture.GetBlendMode
   */
  void SetBlendMode(BlendMode blendMode);

  /**
   * Get the blend mode used for texture copy operations.
   *
   * @returns the current SDL_BlendMode on success.
   * @throws Error on failure.
   *
   * @threadsafety This function should only be called on the main thread.
   *
   * @since This function is available since SDL 3.2.0.
   *
   * @sa Texture.SetBlendMode
   */
  BlendMode GetBlendMode() const;

  /**
   * Set the scale mode used for texture scale operations.
   *
   * The default texture scale mode is SCALEMODE_LINEAR.
   *
   * If the scale mode is not supported, the closest supported mode is chosen.
   *
   * @param scaleMode the ScaleMode to use for texture scaling.
   * @throws Error on failure.
   *
   * @threadsafety This function should only be called on the main thread.
   *
   * @since This function is available since SDL 3.2.0.
   *
   * @sa Texture.GetScaleMode
   */
  void SetScaleMode(ScaleMode scaleMode);

  /**
   * Get the scale mode used for texture scale operations.
   *
   * @returns the current scale mode on success.
   * @throws Error on failure.
   *
   * @threadsafety This function should only be called on the main thread.
   *
   * @since This function is available since SDL 3.2.0.
   *
   * @sa Texture.SetScaleMode
   */
  ScaleMode GetScaleMode() const;

  /**
   * Update the given texture rectangle with new pixel data.
   *
   * The pixel data must be in the pixel format of the texture, which can be
   * queried using the prop::Texture.FORMAT_NUMBER property.
   *
   * This is a fairly slow function, intended for use with static textures that
   * do not change often.
   *
   * If the texture is intended to be updated often, it is preferred to create
   * the texture as streaming and use the locking functions referenced below.
   * While this function will work with streaming textures, for optimization
   * reasons you may not get the pixels back if you lock the texture afterward.
   *
   * @param rect an Rect structure representing the area to update, or nullptr
   *             to update the entire texture.
   * @param pixels the raw pixel data in the format of the texture.
   * @param pitch the number of bytes in a row of pixel data, including padding
   *              between lines.
   * @throws Error on failure.
   *
   * @threadsafety This function should only be called on the main thread.
   *
   * @since This function is available since SDL 3.2.0.
   *
   * @sa Texture.Lock
   * @sa Texture.Unlock
   * @sa Texture.UpdateNV
   * @sa Texture.UpdateYUV
   */
  void Update(OptionalRef<const RectRaw> rect, const void* pixels, int pitch);

  /**
   * Update the given texture rectangle with new pixel data.
   *
   * The pixel data must be in the pixel format of the texture, which can be
   * queried using the prop::Texture.FORMAT_NUMBER property.
   *
   * This is a fairly slow function, intended for use with static textures that
   * do not change often.
   *
   * If the texture is intended to be updated often, it is preferred to create
   * the texture as streaming and use the locking functions referenced below.
   * While this function will work with streaming textures, for optimization
   * reasons you may not get the pixels back if you lock the texture afterward.
   *
   * @param surface the surface containing pixel data in the format of the
   *                texture.
   * @param rect an Rect structure representing the area to update, or
   *             std::nullopt to update the entire texture.
   * @throws Error on failure.
   *
   * @threadsafety This function should only be called on the main thread.
   *
   * @since This function is available since SDL 3.2.0.
   *
   * @sa Texture.Lock
   * @sa Texture.Unlock
   * @sa Texture.UpdateNV
   * @sa Texture.UpdateYUV
   */
  void Update(SurfaceConstParam surface,
              OptionalRef<const RectRaw> rect = std::nullopt);

  /**
   * Update a rectangle within a planar YV12 or IYUV texture with new pixel
   * data.
   *
   * You can use Texture.Update() as long as your pixel data is a contiguous
   * block of Y and U/V planes in the proper order, but this function is
   * available if your pixel data is not contiguous.
   *
   * @param rect a pointer to the rectangle of pixels to update, or nullptr to
   *             update the entire texture.
   * @param Yplane the raw pixel data for the Y plane.
   * @param Ypitch the number of bytes between rows of pixel data for the Y
   *               plane.
   * @param Uplane the raw pixel data for the U plane.
   * @param Upitch the number of bytes between rows of pixel data for the U
   *               plane.
   * @param Vplane the raw pixel data for the V plane.
   * @param Vpitch the number of bytes between rows of pixel data for the V
   *               plane.
   * @throws Error on failure.
   *
   * @threadsafety This function should only be called on the main thread.
   *
   * @since This function is available since SDL 3.2.0.
   *
   * @sa Texture.UpdateNV
   * @sa Texture.Update
   */
  void UpdateYUV(OptionalRef<const RectRaw> rect,
                 const Uint8* Yplane,
                 int Ypitch,
                 const Uint8* Uplane,
                 int Upitch,
                 const Uint8* Vplane,
                 int Vpitch);

  /**
   * Update a rectangle within a planar NV12 or NV21 texture with new pixels.
   *
   * You can use Texture.Update() as long as your pixel data is a contiguous
   * block of NV12/21 planes in the proper order, but this function is available
   * if your pixel data is not contiguous.
   *
   * @param rect a pointer to the rectangle of pixels to update, or nullptr to
   *             update the entire texture.
   * @param Yplane the raw pixel data for the Y plane.
   * @param Ypitch the number of bytes between rows of pixel data for the Y
   *               plane.
   * @param UVplane the raw pixel data for the UV plane.
   * @param UVpitch the number of bytes between rows of pixel data for the UV
   *                plane.
   * @throws Error on failure.
   *
   * @threadsafety This function should only be called on the main thread.
   *
   * @since This function is available since SDL 3.2.0.
   *
   * @sa Texture.Update
   * @sa Texture.UpdateYUV
   */
  void UpdateNV(OptionalRef<const RectRaw> rect,
                const Uint8* Yplane,
                int Ypitch,
                const Uint8* UVplane,
                int UVpitch);

  /**
   * Lock a portion of the texture for **write-only** pixel access.
   *
   * As an optimization, the pixels made available for editing don't necessarily
   * contain the old texture data. This is a write-only operation, and if you
   * need to keep a copy of the texture data you should do that at the
   * application level.
   *
   * You must use Texture.Unlock() to unlock the pixels and apply any changes.
   *
   * @param rect an Rect structure representing the area to lock for access;
   *             nullptr to lock the entire texture.
   * @param pixels this is filled in with a pointer to the locked pixels,
   *               appropriately offset by the locked area.
   * @param pitch this is filled in with the pitch of the locked pixels; the
   *              pitch is the length of one row in bytes.
   * @throws Error on failure.
   *
   * @threadsafety This function should only be called on the main thread.
   *
   * @since This function is available since SDL 3.2.0.
   *
   * @sa Texture.LockToSurface
   * @sa Texture.Unlock
   */
  void Lock(OptionalRef<const SDL_Rect> rect, void** pixels, int* pitch);

  /**
   * Lock a portion of the texture for **write-only** pixel access, and expose
   * it as a SDL surface.
   *
   * Besides providing an Surface instead of raw pixel data, this function
   * operates like Texture.Lock.
   *
   * As an optimization, the pixels made available for editing don't necessarily
   * contain the old texture data. This is a write-only operation, and if you
   * need to keep a copy of the texture data you should do that at the
   * application level.
   *
   * You must use Texture.Unlock() to unlock the pixels and apply any changes.
   *
   * The returned surface is freed internally after calling Texture.Unlock() or
   * Texture.Destroy(). The caller should not free it.
   *
   * @param rect a pointer to the rectangle to lock for access. If the rect is
   *             nullptr, the entire texture will be locked.
   * @returns a surface of size **rect**. Don't assume any specific pixel
   *          content.
   * @throws Error on failure.
   *
   * @threadsafety This function should only be called on the main thread.
   *
   * @since This function is available since SDL 3.2.0.
   *
   * @sa Texture.Lock
   * @sa Texture.Unlock
   */
  Surface LockToSurface(OptionalRef<const SDL_Rect> rect = std::nullopt);

  /**
   * Unlock a texture, uploading the changes to video memory, if needed.
   *
   * **Warning**: Please note that Texture.Lock() is intended to be write-only;
   * it will not guarantee the previous contents of the texture will be
   * provided. You must fully initialize any area of a texture that you lock
   * before unlocking it, as the pixels might otherwise be uninitialized memory.
   *
   * Which is to say: locking and immediately unlocking a texture can result in
   * corrupted textures, depending on the renderer in use.
   *
   * @threadsafety This function should only be called on the main thread.
   *
   * @since This function is available since SDL 3.2.0.
   *
   * @sa Texture.Lock
   */
  void Unlock();
};

/**
 * Get the number of 2D rendering drivers available for the current display.
 *
 * A render driver is a set of code that handles rendering and texture
 * management on a particular display. Normally there is only one, but some
 * drivers may have several available with different capabilities.
 *
 * There may be none if SDL was compiled without render support.
 *
 * @returns the number of built in render drivers.
 *
 * @threadsafety It is safe to call this function from any thread.
 *
 * @since This function is available since SDL 3.2.0.
 *
 * @sa Renderer.Renderer
 * @sa GetRenderDriver
 */
inline int GetNumRenderDrivers() { return SDL_GetNumRenderDrivers(); }

/**
 * Use this function to get the name of a built in 2D rendering driver.
 *
 * The list of rendering drivers is given in the order that they are normally
 * initialized by default; the drivers that seem more reasonable to choose first
 * (as far as the SDL developers believe) are earlier in the list.
 *
 * The names of drivers are all simple, low-ASCII identifiers, like "opengl",
 * "direct3d12" or "metal". These never have Unicode characters, and are not
 * meant to be proper names.
 *
 * @param index the index of the rendering driver; the value ranges from 0 to
 *              GetNumRenderDrivers() - 1.
 * @returns the name of the rendering driver at the requested index, or nullptr
 *          if an invalid index was specified.
 *
 * @threadsafety It is safe to call this function from any thread.
 *
 * @since This function is available since SDL 3.2.0.
 *
 * @sa GetNumRenderDrivers
 */
inline const char* GetRenderDriver(int index)
{
  return SDL_GetRenderDriver(index);
}

/**
 * Create a window and default renderer.
 *
 * @param title the title of the window, in UTF-8 encoding.
 * @param size the width and height of the window.
 * @param window_flags the flags used to create the window (see
 *                     Window.Window()).
 * @returns a pair with window and renderer.
 * @throws Error on failure.
 *
 * @threadsafety This function should only be called on the main thread.
 *
 * @since This function is available since SDL 3.2.0.
 *
 * @sa Renderer.Renderer
 * @sa Window.Window
 */
inline std::pair<Window, Renderer> CreateWindowAndRenderer(
  StringParam title,
  const PointRaw& size,
  WindowFlags window_flags = 0)
{
  SDL_Window* window = nullptr;
  SDL_Renderer* renderer = nullptr;
  CheckError(SDL_CreateWindowAndRenderer(
    title, size.x, size.y, window_flags, &window, &renderer));
  return {Window{window}, Renderer(renderer)};
}

/**
 * Create a 2D rendering context for a window.
 *
 * If you want a specific renderer, you can specify its name here. A list of
 * available renderers can be obtained by calling GetRenderDriver() multiple
 * times, with indices from 0 to GetNumRenderDrivers()-1. If you don't need a
 * specific renderer, specify nullptr and SDL will attempt to choose the best
 * option for you, based on what is available on the user's system.
 *
 * If `name` is a comma-separated list, SDL will try each name, in the order
 * listed, until one succeeds or all of them fail.
 *
 * By default the rendering size matches the window size in pixels, but you can
 * call Renderer.SetLogicalPresentation() to change the content size and scaling
 * options.
 *
 * @param window the window where rendering is displayed.
 * @param name the name of the rendering driver to initialize, or nullptr to let
 *             SDL choose one.
 * @returns a valid rendering context or nullptr if there was an error; call
 *          GetError() for more information.
 *
 * @threadsafety This function should only be called on the main thread.
 *
 * @since This function is available since SDL 3.2.0.
 *
 * @sa Renderer.Renderer
 * @sa Renderer.Renderer
 * @sa Renderer.Destroy
 * @sa GetNumRenderDrivers
 * @sa GetRenderDriver
 * @sa Renderer.GetName
 */
inline Renderer CreateRenderer(WindowParam window, StringParam name)
{
  return Renderer(window, std::move(name));
}

/**
 * Create a 2D rendering context for a window, with the specified properties.
 *
 * These are the supported properties:
 *
 * - `prop::Renderer.CREATE_NAME_STRING`: the name of the rendering driver to
 *   use, if a specific one is desired
 * - `prop::Renderer.CREATE_WINDOW_POINTER`: the window where rendering is
 *   displayed, required if this isn't a software renderer using a surface
 * - `prop::Renderer.CREATE_SURFACE_POINTER`: the surface where rendering is
 *   displayed, if you want a software renderer without a window
 * - `prop::Renderer.CREATE_OUTPUT_COLORSPACE_NUMBER`: an Colorspace value
 *   describing the colorspace for output to the display, defaults to
 *   COLORSPACE_SRGB. The direct3d11, direct3d12, and metal renderers support
 *   COLORSPACE_SRGB_LINEAR, which is a linear color space and supports HDR
 *   output. If you select COLORSPACE_SRGB_LINEAR, drawing still uses the sRGB
 *   colorspace, but values can go beyond 1.0 and float (linear) format textures
 *   can be used for HDR content.
 * - `prop::Renderer.CREATE_PRESENT_VSYNC_NUMBER`: non-zero if you want present
 *   synchronized with the refresh rate. This property can take any value that
 *   is supported by Renderer.SetVSync() for the renderer.
 *
 * With the SDL GPU renderer (since SDL 3.4.0):
 *
 * - `prop::Renderer.CREATE_GPU_DEVICE_POINTER`: the device to use with the
 *   renderer, optional.
 * - `prop::Renderer.CREATE_GPU_SHADERS_SPIRV_BOOLEAN`: the app is able to
 *   provide SPIR-V shaders to GPURenderState, optional.
 * - `prop::Renderer.CREATE_GPU_SHADERS_DXIL_BOOLEAN`: the app is able to
 *   provide DXIL shaders to GPURenderState, optional.
 * - `prop::Renderer.CREATE_GPU_SHADERS_MSL_BOOLEAN`: the app is able to
 *   provide MSL shaders to GPURenderState, optional.
 *
 * With the vulkan renderer:
 *
 * - `prop::Renderer.CREATE_VULKAN_INSTANCE_POINTER`: the VkInstance to use with
 *   the renderer, optional.
 * - `prop::Renderer.CREATE_VULKAN_SURFACE_NUMBER`: the VkSurfaceKHR to use with
 *   the renderer, optional.
 * - `prop::Renderer.CREATE_VULKAN_PHYSICAL_DEVICE_POINTER`: the
 *   VkPhysicalDevice to use with the renderer, optional.
 * - `prop::Renderer.CREATE_VULKAN_DEVICE_POINTER`: the VkDevice to use with the
 *   renderer, optional.
 * - `prop::Renderer.CREATE_VULKAN_GRAPHICS_QUEUE_FAMILY_INDEX_NUMBER`: the
 *   queue family index used for rendering.
 * - `prop::Renderer.CREATE_VULKAN_PRESENT_QUEUE_FAMILY_INDEX_NUMBER`: the queue
 *   family index used for presentation.
 *
 * @param props the properties to use.
 * @returns a valid rendering context or nullptr if there was an error; call
 *          GetError() for more information.
 *
 * @threadsafety This function should only be called on the main thread.
 *
 * @since This function is available since SDL 3.2.0.
 *
 * @sa Properties.Create
 * @sa Renderer.Renderer
 * @sa Renderer.Renderer
 * @sa Renderer.Destroy
 * @sa Renderer.GetName
 */
inline Renderer CreateRendererWithProperties(PropertiesParam props)
{
  return Renderer(props);
}

namespace prop::Renderer {

constexpr auto CREATE_NAME_STRING = SDL_PROP_RENDERER_CREATE_NAME_STRING;

constexpr auto CREATE_WINDOW_POINTER = SDL_PROP_RENDERER_CREATE_WINDOW_POINTER;

constexpr auto CREATE_SURFACE_POINTER =
  SDL_PROP_RENDERER_CREATE_SURFACE_POINTER;

constexpr auto CREATE_OUTPUT_COLORSPACE_NUMBER =
  SDL_PROP_RENDERER_CREATE_OUTPUT_COLORSPACE_NUMBER;

constexpr auto CREATE_PRESENT_VSYNC_NUMBER =
  SDL_PROP_RENDERER_CREATE_PRESENT_VSYNC_NUMBER;

#if SDL_VERSION_ATLEAST(3, 3, 2)

constexpr auto CREATE_GPU_DEVICE_POINTER =
  SDL_PROP_RENDERER_CREATE_GPU_DEVICE_POINTER;

constexpr auto CREATE_GPU_SHADERS_SPIRV_BOOLEAN =
  SDL_PROP_RENDERER_CREATE_GPU_SHADERS_SPIRV_BOOLEAN;

constexpr auto CREATE_GPU_SHADERS_DXIL_BOOLEAN =
  SDL_PROP_RENDERER_CREATE_GPU_SHADERS_DXIL_BOOLEAN;

constexpr auto CREATE_GPU_SHADERS_MSL_BOOLEAN =
  SDL_PROP_RENDERER_CREATE_GPU_SHADERS_MSL_BOOLEAN;

#endif // SDL_VERSION_ATLEAST(3, 3, 2)

constexpr auto CREATE_VULKAN_INSTANCE_POINTER =
  SDL_PROP_RENDERER_CREATE_VULKAN_INSTANCE_POINTER;

constexpr auto CREATE_VULKAN_SURFACE_NUMBER =
  SDL_PROP_RENDERER_CREATE_VULKAN_SURFACE_NUMBER;

constexpr auto CREATE_VULKAN_PHYSICAL_DEVICE_POINTER =
  SDL_PROP_RENDERER_CREATE_VULKAN_PHYSICAL_DEVICE_POINTER;

constexpr auto CREATE_VULKAN_DEVICE_POINTER =
  SDL_PROP_RENDERER_CREATE_VULKAN_DEVICE_POINTER;

constexpr auto CREATE_VULKAN_GRAPHICS_QUEUE_FAMILY_INDEX_NUMBER =
  SDL_PROP_RENDERER_CREATE_VULKAN_GRAPHICS_QUEUE_FAMILY_INDEX_NUMBER;

constexpr auto CREATE_VULKAN_PRESENT_QUEUE_FAMILY_INDEX_NUMBER =
  SDL_PROP_RENDERER_CREATE_VULKAN_PRESENT_QUEUE_FAMILY_INDEX_NUMBER;

constexpr auto NAME_STRING = SDL_PROP_RENDERER_NAME_STRING;

constexpr auto WINDOW_POINTER = SDL_PROP_RENDERER_WINDOW_POINTER;

constexpr auto SURFACE_POINTER = SDL_PROP_RENDERER_SURFACE_POINTER;

constexpr auto VSYNC_NUMBER = SDL_PROP_RENDERER_VSYNC_NUMBER;

constexpr auto MAX_TEXTURE_SIZE_NUMBER =
  SDL_PROP_RENDERER_MAX_TEXTURE_SIZE_NUMBER;

constexpr auto TEXTURE_FORMATS_POINTER =
  SDL_PROP_RENDERER_TEXTURE_FORMATS_POINTER;

#if SDL_VERSION_ATLEAST(3, 3, 2)

constexpr auto TEXTURE_WRAPPING_BOOLEAN =
  SDL_PROP_RENDERER_TEXTURE_WRAPPING_BOOLEAN;

#endif // SDL_VERSION_ATLEAST(3, 3, 2)

constexpr auto OUTPUT_COLORSPACE_NUMBER =
  SDL_PROP_RENDERER_OUTPUT_COLORSPACE_NUMBER;

constexpr auto HDR_ENABLED_BOOLEAN = SDL_PROP_RENDERER_HDR_ENABLED_BOOLEAN;

constexpr auto SDR_WHITE_POINT_FLOAT = SDL_PROP_RENDERER_SDR_WHITE_POINT_FLOAT;

constexpr auto HDR_HEADROOM_FLOAT = SDL_PROP_RENDERER_HDR_HEADROOM_FLOAT;

constexpr auto D3D9_DEVICE_POINTER = SDL_PROP_RENDERER_D3D9_DEVICE_POINTER;

constexpr auto D3D11_DEVICE_POINTER = SDL_PROP_RENDERER_D3D11_DEVICE_POINTER;

constexpr auto D3D11_SWAPCHAIN_POINTER =
  SDL_PROP_RENDERER_D3D11_SWAPCHAIN_POINTER;

constexpr auto D3D12_DEVICE_POINTER = SDL_PROP_RENDERER_D3D12_DEVICE_POINTER;

constexpr auto D3D12_SWAPCHAIN_POINTER =
  SDL_PROP_RENDERER_D3D12_SWAPCHAIN_POINTER;

constexpr auto D3D12_COMMAND_QUEUE_POINTER =
  SDL_PROP_RENDERER_D3D12_COMMAND_QUEUE_POINTER;

constexpr auto VULKAN_INSTANCE_POINTER =
  SDL_PROP_RENDERER_VULKAN_INSTANCE_POINTER;

constexpr auto VULKAN_SURFACE_NUMBER = SDL_PROP_RENDERER_VULKAN_SURFACE_NUMBER;

constexpr auto VULKAN_PHYSICAL_DEVICE_POINTER =
  SDL_PROP_RENDERER_VULKAN_PHYSICAL_DEVICE_POINTER;

constexpr auto VULKAN_DEVICE_POINTER = SDL_PROP_RENDERER_VULKAN_DEVICE_POINTER;

constexpr auto VULKAN_GRAPHICS_QUEUE_FAMILY_INDEX_NUMBER =
  SDL_PROP_RENDERER_VULKAN_GRAPHICS_QUEUE_FAMILY_INDEX_NUMBER;

constexpr auto VULKAN_PRESENT_QUEUE_FAMILY_INDEX_NUMBER =
  SDL_PROP_RENDERER_VULKAN_PRESENT_QUEUE_FAMILY_INDEX_NUMBER;

constexpr auto VULKAN_SWAPCHAIN_IMAGE_COUNT_NUMBER =
  SDL_PROP_RENDERER_VULKAN_SWAPCHAIN_IMAGE_COUNT_NUMBER;

constexpr auto GPU_DEVICE_POINTER = SDL_PROP_RENDERER_GPU_DEVICE_POINTER;

} // namespace prop::Renderer

#if SDL_VERSION_ATLEAST(3, 4, 0)

/**
 * Create a 2D GPU rendering context.
 *
 * The GPU device to use is passed in as a parameter. If this is nullptr, then a
 * device will be created normally and can be retrieved using
 * Renderer.GetGPUDevice().
 *
 * The window to use is passed in as a parameter. If this is nullptr, then this
 * will become an offscreen renderer. In that case, you should call
 * Renderer.SetTarget() to setup rendering to a texture, and then call
 * Renderer.Present() normally to complete drawing a frame.
 *
 * @param device the GPU device to use with the renderer, or nullptr to create a
 *               device.
 * @param window the window where rendering is displayed, or nullptr to create
 * an offscreen renderer.
 * @returns a valid rendering context or nullptr if there was an error; call
 *          GetError() for more information.
 *
 * @threadsafety If this function is called with a valid GPU device, it should
 *               be called on the thread that created the device. If this
 *               function is called with a valid window, it should be called
 *               on the thread that created the window.
 *
 * @since This function is available since SDL 3.4.0.
 *
 * @sa Renderer.Renderer
 * @sa Renderer.GetGPUDevice
 * @sa GPUShader.GPUShader
 * @sa GPURenderState.GPURenderState
 * @sa Renderer.SetGPURenderState
 */
inline RendererRef CreateGPURenderer(GPUDeviceParam device, WindowParam window)
{
  return SDL_CreateGPURenderer(device, window);
}

/**
 * Return the GPU device used by a renderer.
 *
 * @param renderer the rendering context.
 * @returns the GPU device used by the renderer, or nullptr if the renderer is
 *          not a GPU renderer; call GetError() for more information.
 *
 * @threadsafety It is safe to call this function from any thread.
 *
 * @since This function is available since SDL 3.4.0.
 */
inline GPUDeviceRef GetGPURendererDevice(RendererParam renderer)
{
  return SDL_GetGPURendererDevice(renderer);
}

inline GPUDeviceRef Renderer::GetGPUDevice()
{
  return SDL::GetGPURendererDevice(m_resource);
}

#endif // SDL_VERSION_ATLEAST(3, 4, 0)

/**
 * Create a 2D software rendering context for a surface.
 *
 * Two other API which can be used to create Renderer: Renderer.Renderer() and
 * CreateWindowAndRenderer(). These can _also_ create a software renderer, but
 * they are intended to be used with an Window as the final destination and not
 * an Surface.
 *
 * @param surface the Surface structure representing the surface where rendering
 *                is done.
 * @returns a valid rendering context or nullptr if there was an error; call
 *          GetError() for more information.
 *
 * @threadsafety It is safe to call this function from any thread.
 *
 * @since This function is available since SDL 3.2.0.
 *
 * @sa Renderer.Destroy
 */
inline Renderer CreateSoftwareRenderer(SurfaceParam surface)
{
  return Renderer(surface);
}

inline RendererRef Window::GetRenderer() const
{
  return {CheckError(SDL_GetRenderer(m_resource))};
}

/**
 * Get the window associated with a renderer.
 *
 * @param renderer the renderer to query.
 * @returns the window on success.
 * @throws Error on failure.
 *
 * @threadsafety It is safe to call this function from any thread.
 *
 * @since This function is available since SDL 3.2.0.
 */
inline WindowRef GetRenderWindow(RendererParam renderer)
{
  return {CheckError(SDL_GetRenderWindow(renderer))};
}

inline WindowRef Renderer::GetWindow()
{
  return SDL::GetRenderWindow(m_resource);
}

/**
 * Get the name of a renderer.
 *
 * @param renderer the rendering context.
 * @returns the name of the selected renderer, or nullptr on failure; call
 *          GetError() for more information.
 *
 * @threadsafety It is safe to call this function from any thread.
 *
 * @since This function is available since SDL 3.2.0.
 *
 * @sa Renderer.Renderer
 * @sa Renderer.Renderer
 */
inline const char* GetRendererName(RendererParam renderer)
{
  return SDL_GetRendererName(renderer);
}

inline const char* Renderer::GetName() const
{
  return SDL::GetRendererName(m_resource);
}

/**
 * Get the properties associated with a renderer.
 *
 * The following read-only properties are provided by SDL:
 *
 * - `prop::Renderer.NAME_STRING`: the name of the rendering driver
 * - `prop::Renderer.WINDOW_POINTER`: the window where rendering is displayed,
 *   if any
 * - `prop::Renderer.SURFACE_POINTER`: the surface where rendering is displayed,
 *   if this is a software renderer without a window
 * - `prop::Renderer.VSYNC_NUMBER`: the current vsync setting
<<<<<<< HEAD
 * - `prop::Renderer.MAX_TEXTURE_SIZE_NUMBER`: the maximum texture width
 *   and height
 * - `prop::Renderer.TEXTURE_FORMATS_POINTER`: a (const PixelFormat *)
 *   array of pixel formats, terminated with PIXELFORMAT_UNKNOWN,
 *   representing the available texture formats for this renderer.
 * - `prop::Renderer.TEXTURE_WRAPPING_BOOLEAN`: true if the renderer
 *   supports TEXTURE_ADDRESS_WRAP on non-power-of-two textures.
 * - `prop::Renderer.OUTPUT_COLORSPACE_NUMBER`: an Colorspace value
 *   describing the colorspace for output to the display, defaults to
 *   COLORSPACE_SRGB.
=======
 * - `prop::Renderer.MAX_TEXTURE_SIZE_NUMBER`: the maximum texture width and
 *   height
 * - `prop::Renderer.TEXTURE_FORMATS_POINTER`: a (const PixelFormat *) array of
 *   pixel formats, terminated with PIXELFORMAT_UNKNOWN, representing the
 *   available texture formats for this renderer.
 * - `prop::Renderer.OUTPUT_COLORSPACE_NUMBER`: an Colorspace value describing
 *   the colorspace for output to the display, defaults to COLORSPACE_SRGB.
>>>>>>> 5383d3e5
 * - `prop::Renderer.HDR_ENABLED_BOOLEAN`: true if the output colorspace is
 *   COLORSPACE_SRGB_LINEAR and the renderer is showing on a display with HDR
 *   enabled. This property can change dynamically when
 *   EVENT_WINDOW_HDR_STATE_CHANGED is sent.
 * - `prop::Renderer.SDR_WHITE_POINT_FLOAT`: the value of SDR white in the
 *   COLORSPACE_SRGB_LINEAR colorspace. When HDR is enabled, this value is
 *   automatically multiplied into the color scale. This property can change
 *   dynamically when EVENT_WINDOW_HDR_STATE_CHANGED is sent.
 * - `prop::Renderer.HDR_HEADROOM_FLOAT`: the additional high dynamic range that
 *   can be displayed, in terms of the SDR white point. When HDR is not enabled,
 *   this will be 1.0. This property can change dynamically when
 *   EVENT_WINDOW_HDR_STATE_CHANGED is sent.
 *
 * With the direct3d renderer:
 *
 * - `prop::Renderer.D3D9_DEVICE_POINTER`: the IDirect3DDevice9 associated with
 *   the renderer
 *
 * With the direct3d11 renderer:
 *
 * - `prop::Renderer.D3D11_DEVICE_POINTER`: the ID3D11Device associated with the
 *   renderer
 * - `prop::Renderer.D3D11_SWAPCHAIN_POINTER`: the IDXGISwapChain1 associated
 *   with the renderer. This may change when the window is resized.
 *
 * With the direct3d12 renderer:
 *
 * - `prop::Renderer.D3D12_DEVICE_POINTER`: the ID3D12Device associated with the
 *   renderer
 * - `prop::Renderer.D3D12_SWAPCHAIN_POINTER`: the IDXGISwapChain4 associated
 *   with the renderer.
 * - `prop::Renderer.D3D12_COMMAND_QUEUE_POINTER`: the ID3D12CommandQueue
 *   associated with the renderer
 *
 * With the vulkan renderer:
 *
 * - `prop::Renderer.VULKAN_INSTANCE_POINTER`: the VkInstance associated with
 *   the renderer
 * - `prop::Renderer.VULKAN_SURFACE_NUMBER`: the VkSurfaceKHR associated with
 *   the renderer
 * - `prop::Renderer.VULKAN_PHYSICAL_DEVICE_POINTER`: the VkPhysicalDevice
 *   associated with the renderer
 * - `prop::Renderer.VULKAN_DEVICE_POINTER`: the VkDevice associated with the
 *   renderer
 * - `prop::Renderer.VULKAN_GRAPHICS_QUEUE_FAMILY_INDEX_NUMBER`: the queue
 *   family index used for rendering
 * - `prop::Renderer.VULKAN_PRESENT_QUEUE_FAMILY_INDEX_NUMBER`: the queue family
 *   index used for presentation
 * - `prop::Renderer.VULKAN_SWAPCHAIN_IMAGE_COUNT_NUMBER`: the number of
 *   swapchain images, or potential frames in flight, used by the Vulkan
 *   renderer
 *
 * With the gpu renderer:
 *
 * - `prop::Renderer.GPU_DEVICE_POINTER`: the GPUDevice associated with the
 *   renderer
 *
 * @param renderer the rendering context.
 * @returns a valid property ID on success.
 * @throws Error on failure.
 *
 * @threadsafety It is safe to call this function from any thread.
 *
 * @since This function is available since SDL 3.2.0.
 */
inline PropertiesRef GetRendererProperties(RendererParam renderer)
{
  return {CheckError(SDL_GetRendererProperties(renderer))};
}

inline PropertiesRef Renderer::GetProperties() const
{
  return SDL::GetRendererProperties(m_resource);
}

/**
 * Get the output size in pixels of a rendering context.
 *
 * This returns the true output size in pixels, ignoring any render targets or
 * logical size and presentation.
 *
 * For the output size of the current rendering target, with logical size
 * adjustments, use Renderer.GetCurrentOutputSize() instead.
 *
 * @param renderer the rendering context.
 * @param w a pointer filled in with the width in pixels.
 * @param h a pointer filled in with the height in pixels.
 * @throws Error on failure.
 *
 * @threadsafety This function should only be called on the main thread.
 *
 * @since This function is available since SDL 3.2.0.
 *
 * @sa Renderer.GetCurrentOutputSize
 */
inline void GetRenderOutputSize(RendererParam renderer, int* w, int* h)
{
  CheckError(SDL_GetRenderOutputSize(renderer, w, h));
}

/**
 * Get the output size in pixels of a rendering context.
 *
 * This returns the true output size in pixels, ignoring any render targets or
 * logical size and presentation.
 *
 * For the output size of the current rendering target, with logical size
 * adjustments, use Renderer.GetCurrentOutputSize() instead.
 *
 * @param renderer the rendering context.
 * @returns the size on success.
 * @throws Error on failure.
 *
 * @threadsafety This function should only be called on the main thread.
 *
 * @since This function is available since SDL 3.2.0.
 *
 * @sa Renderer.GetCurrentOutputSize
 */
inline Point GetRenderOutputSize(RendererParam renderer)
{
  Point p;
  GetRenderOutputSize(renderer, &p.x, &p.y);
  return p;
}

inline void Renderer::GetOutputSize(int* w, int* h) const
{
  SDL::GetRenderOutputSize(m_resource, w, h);
}

inline Point Renderer::GetOutputSize() const
{
  return SDL::GetRenderOutputSize(m_resource);
}

/**
 * Get the current output size in pixels of a rendering context.
 *
 * If a rendering target is active, this will return the size of the rendering
 * target in pixels, otherwise return the value of Renderer.GetOutputSize().
 *
 * Rendering target or not, the output will be adjusted by the current logical
 * presentation state, dictated by Renderer.SetLogicalPresentation().
 *
 * @param renderer the rendering context.
 * @param w a pointer filled in with the current width.
 * @param h a pointer filled in with the current height.
 * @throws Error on failure.
 *
 * @threadsafety This function should only be called on the main thread.
 *
 * @since This function is available since SDL 3.2.0.
 *
 * @sa Renderer.GetOutputSize
 */
inline void GetCurrentRenderOutputSize(RendererParam renderer, int* w, int* h)
{
  CheckError(SDL_GetCurrentRenderOutputSize(renderer, w, h));
}

/**
 * Get the current output size in pixels of a rendering context.
 *
 * If a rendering target is active, this will return the size of the rendering
 * target in pixels, otherwise return the value of Renderer.GetOutputSize().
 *
 * Rendering target or not, the output will be adjusted by the current logical
 * presentation state, dictated by Renderer.SetLogicalPresentation().
 *
 * @param renderer the rendering context.
 * @returns the size on success.
 * @throws Error on failure.
 *
 * @threadsafety This function should only be called on the main thread.
 *
 * @since This function is available since SDL 3.2.0.
 *
 * @sa Renderer.GetOutputSize
 */
inline Point GetCurrentRenderOutputSize(RendererParam renderer)
{
  Point p;
  GetCurrentRenderOutputSize(renderer, &p.x, &p.y);
  return p;
}

inline void Renderer::GetCurrentOutputSize(int* w, int* h) const
{
  SDL::GetCurrentRenderOutputSize(m_resource, w, h);
}

inline Point Renderer::GetCurrentOutputSize() const
{
  return SDL::GetCurrentRenderOutputSize(m_resource);
}

/**
 * Create a texture for a rendering context.
 *
 * The contents of a texture when first created are not defined.
 *
 * @param renderer the rendering context.
 * @param format one of the enumerated values in PixelFormat.
 * @param access one of the enumerated values in TextureAccess.
 * @param size the width and height of the texture in pixels.
 * @returns the created texture or nullptr on failure; call GetError() for more
 *          information.
 *
 * @threadsafety This function should only be called on the main thread.
 *
 * @since This function is available since SDL 3.2.0.
 *
 * @sa Texture.Texture
 * @sa Texture.Texture
 * @sa Texture.Destroy
 * @sa Texture.GetSize
 * @sa Texture.Update
 */
inline Texture CreateTexture(RendererParam renderer,
                             PixelFormat format,
                             TextureAccess access,
                             const PointRaw& size)
{
  return Texture(renderer, format, access, size);
}

inline Texture Renderer::CreateTexture(PixelFormat format,
                                       TextureAccess access,
                                       const PointRaw& size)
{
  return Texture(m_resource, format, access, size);
}

/**
 * Create a texture from an existing surface.
 *
 * The surface is not modified or freed by this function.
 *
 * The TextureAccess hint for the created texture is `TEXTUREACCESS_STATIC`.
 *
 * The pixel format of the created texture may be different from the pixel
 * format of the surface, and can be queried using the
 * prop::Texture.FORMAT_NUMBER property.
 *
 * @param renderer the rendering context.
 * @param surface the Surface structure containing pixel data used to fill the
 *                texture.
 * @returns the created texture or nullptr on failure; call GetError() for more
 *          information.
 *
 * @threadsafety This function should only be called on the main thread.
 *
 * @since This function is available since SDL 3.2.0.
 *
 * @sa Texture.Texture
 * @sa Texture.Texture
 * @sa Texture.Destroy
 */
inline Texture CreateTextureFromSurface(RendererParam renderer,
                                        SurfaceParam surface)
{
  return Texture(renderer, surface);
}

inline Texture Renderer::CreateTextureFromSurface(SurfaceParam surface)
{
  return Texture(m_resource, surface);
}

/**
 * Create a texture for a rendering context with the specified properties.
 *
 * These are the supported properties:
 *
 * - `prop::Texture.CREATE_COLORSPACE_NUMBER`: an Colorspace value describing
 *   the texture colorspace, defaults to COLORSPACE_SRGB_LINEAR for floating
 *   point textures, COLORSPACE_HDR10 for 10-bit textures, COLORSPACE_SRGB for
 *   other RGB textures and COLORSPACE_JPEG for YUV textures.
 * - `prop::Texture.CREATE_FORMAT_NUMBER`: one of the enumerated values in
 *   PixelFormat, defaults to the best RGBA format for the renderer
 * - `prop::Texture.CREATE_ACCESS_NUMBER`: one of the enumerated values in
 *   TextureAccess, defaults to TEXTUREACCESS_STATIC
<<<<<<< HEAD
 * - `prop::Texture.CREATE_WIDTH_NUMBER`: the width of the texture in
 *   pixels, required
 * - `prop::Texture.CREATE_HEIGHT_NUMBER`: the height of the texture in
 *   pixels, required
 * - `prop::Texture.CREATE_PALETTE_POINTER`: an Palette to use with
 *   palettized texture formats. This can be set later with
 *   Texture.SetPalette()
 * - `prop::Texture.CREATE_SDR_WHITE_POINT_FLOAT`: for HDR10 and floating
 *   point textures, this defines the value of 100% diffuse white, with higher
 *   values being displayed in the High Dynamic Range headroom. This defaults
 *   to 100 for HDR10 textures and 1.0 for floating point textures.
 * - `prop::Texture.CREATE_HDR_HEADROOM_FLOAT`: for HDR10 and floating
 *   point textures, this defines the maximum dynamic range used by the
 *   content, in terms of the SDR white point. This would be equivalent to
 *   maxCLL / prop::Texture.CREATE_SDR_WHITE_POINT_FLOAT for HDR10 content.
 *   If this is defined, any values outside the range supported by the display
 *   will be scaled into the available HDR headroom, otherwise they are
 *   clipped.
=======
 * - `prop::Texture.CREATE_WIDTH_NUMBER`: the width of the texture in pixels,
 *   required
 * - `prop::Texture.CREATE_HEIGHT_NUMBER`: the height of the texture in pixels,
 *   required
 * - `prop::Texture.CREATE_SDR_WHITE_POINT_FLOAT`: for HDR10 and floating point
 *   textures, this defines the value of 100% diffuse white, with higher values
 *   being displayed in the High Dynamic Range headroom. This defaults to 100
 *   for HDR10 textures and 1.0 for floating point textures.
 * - `prop::Texture.CREATE_HDR_HEADROOM_FLOAT`: for HDR10 and floating point
 *   textures, this defines the maximum dynamic range used by the content, in
 *   terms of the SDR white point. This would be equivalent to maxCLL /
 *   prop::Texture.CREATE_SDR_WHITE_POINT_FLOAT for HDR10 content. If this is
 *   defined, any values outside the range supported by the display will be
 *   scaled into the available HDR headroom, otherwise they are clipped.
>>>>>>> 5383d3e5
 *
 * With the direct3d11 renderer:
 *
 * - `prop::Texture.CREATE_D3D11_TEXTURE_POINTER`: the ID3D11Texture2D
 *   associated with the texture, if you want to wrap an existing texture.
 * - `prop::Texture.CREATE_D3D11_TEXTURE_U_POINTER`: the ID3D11Texture2D
 *   associated with the U plane of a YUV texture, if you want to wrap an
 *   existing texture.
 * - `prop::Texture.CREATE_D3D11_TEXTURE_V_POINTER`: the ID3D11Texture2D
 *   associated with the V plane of a YUV texture, if you want to wrap an
 *   existing texture.
 *
 * With the direct3d12 renderer:
 *
 * - `prop::Texture.CREATE_D3D12_TEXTURE_POINTER`: the ID3D12Resource associated
 *   with the texture, if you want to wrap an existing texture.
 * - `prop::Texture.CREATE_D3D12_TEXTURE_U_POINTER`: the ID3D12Resource
 *   associated with the U plane of a YUV texture, if you want to wrap an
 *   existing texture.
 * - `prop::Texture.CREATE_D3D12_TEXTURE_V_POINTER`: the ID3D12Resource
 *   associated with the V plane of a YUV texture, if you want to wrap an
 *   existing texture.
 *
 * With the metal renderer:
 *
 * - `prop::Texture.CREATE_METAL_PIXELBUFFER_POINTER`: the CVPixelBufferRef
 *   associated with the texture, if you want to create a texture from an
 *   existing pixel buffer.
 *
 * With the opengl renderer:
 *
 * - `prop::Texture.CREATE_OPENGL_TEXTURE_NUMBER`: the GLuint texture associated
 *   with the texture, if you want to wrap an existing texture.
 * - `prop::Texture.CREATE_OPENGL_TEXTURE_UV_NUMBER`: the GLuint texture
 *   associated with the UV plane of an NV12 texture, if you want to wrap an
 *   existing texture.
 * - `prop::Texture.CREATE_OPENGL_TEXTURE_U_NUMBER`: the GLuint texture
 *   associated with the U plane of a YUV texture, if you want to wrap an
 *   existing texture.
 * - `prop::Texture.CREATE_OPENGL_TEXTURE_V_NUMBER`: the GLuint texture
 *   associated with the V plane of a YUV texture, if you want to wrap an
 *   existing texture.
 *
 * With the opengles2 renderer:
 *
 * - `prop::Texture.CREATE_OPENGLES2_TEXTURE_NUMBER`: the GLuint texture
 *   associated with the texture, if you want to wrap an existing texture.
 * - `prop::Texture.CREATE_OPENGLES2_TEXTURE_NUMBER`: the GLuint texture
 *   associated with the texture, if you want to wrap an existing texture.
 * - `prop::Texture.CREATE_OPENGLES2_TEXTURE_UV_NUMBER`: the GLuint texture
 *   associated with the UV plane of an NV12 texture, if you want to wrap an
 *   existing texture.
 * - `prop::Texture.CREATE_OPENGLES2_TEXTURE_U_NUMBER`: the GLuint texture
 *   associated with the U plane of a YUV texture, if you want to wrap an
 *   existing texture.
 * - `prop::Texture.CREATE_OPENGLES2_TEXTURE_V_NUMBER`: the GLuint texture
 *   associated with the V plane of a YUV texture, if you want to wrap an
 *   existing texture.
 *
 * With the vulkan renderer:
 *
 * - `prop::Texture.CREATE_VULKAN_TEXTURE_NUMBER`: the VkImage with layout
 *   VK_IMAGE_LAYOUT_SHADER_READ_ONLY_OPTIMAL associated with the texture, if
 *   you want to wrap an existing texture.
 *
 * With the GPU renderer:
 *
 * - `prop::Texture.CREATE_GPU_TEXTURE_POINTER`: the GPUTexture
 *   associated with the texture, if you want to wrap an existing texture.
 * - `SDL_PROP_TEXTURE_CREATE_GPU_TEXTURE_UV_NUMBER`: the GPUTexture
 *   associated with the UV plane of an NV12 texture, if you want to wrap an
 *   existing texture.
 * - `SDL_PROP_TEXTURE_CREATE_GPU_TEXTURE_U_NUMBER`: the GPUTexture
 *   associated with the U plane of a YUV texture, if you want to wrap an
 *   existing texture.
 * - `SDL_PROP_TEXTURE_CREATE_GPU_TEXTURE_V_NUMBER`: the GPUTexture
 *   associated with the V plane of a YUV texture, if you want to wrap an
 *   existing texture.
 *
 * @param renderer the rendering context.
 * @param props the properties to use.
 * @returns the created texture or nullptr on failure; call GetError() for more
 *          information.
 *
 * @threadsafety This function should only be called on the main thread.
 *
 * @since This function is available since SDL 3.2.0.
 *
 * @sa Properties.Create
 * @sa Texture.Texture
 * @sa Texture.Texture
 * @sa Texture.Destroy
 * @sa Texture.GetSize
 * @sa Texture.Update
 */
inline Texture CreateTextureWithProperties(RendererParam renderer,
                                           PropertiesParam props)
{
  return Texture(renderer, props);
}

inline Texture Renderer::CreateTextureWithProperties(PropertiesParam props)
{
  return Texture(m_resource, props);
}

namespace prop::Texture {

constexpr auto CREATE_COLORSPACE_NUMBER =
  SDL_PROP_TEXTURE_CREATE_COLORSPACE_NUMBER;

constexpr auto CREATE_FORMAT_NUMBER = SDL_PROP_TEXTURE_CREATE_FORMAT_NUMBER;

constexpr auto CREATE_ACCESS_NUMBER = SDL_PROP_TEXTURE_CREATE_ACCESS_NUMBER;

constexpr auto CREATE_WIDTH_NUMBER = SDL_PROP_TEXTURE_CREATE_WIDTH_NUMBER;

constexpr auto CREATE_HEIGHT_NUMBER = SDL_PROP_TEXTURE_CREATE_HEIGHT_NUMBER;

#if SDL_VERSION_ATLEAST(3, 3, 2)

constexpr auto CREATE_PALETTE_POINTER = SDL_PROP_TEXTURE_CREATE_PALETTE_POINTER;

#endif // SDL_VERSION_ATLEAST(3, 3, 2)

constexpr auto CREATE_SDR_WHITE_POINT_FLOAT =
  SDL_PROP_TEXTURE_CREATE_SDR_WHITE_POINT_FLOAT;

constexpr auto CREATE_HDR_HEADROOM_FLOAT =
  SDL_PROP_TEXTURE_CREATE_HDR_HEADROOM_FLOAT;

constexpr auto CREATE_D3D11_TEXTURE_POINTER =
  SDL_PROP_TEXTURE_CREATE_D3D11_TEXTURE_POINTER;

constexpr auto CREATE_D3D11_TEXTURE_U_POINTER =
  SDL_PROP_TEXTURE_CREATE_D3D11_TEXTURE_U_POINTER;

constexpr auto CREATE_D3D11_TEXTURE_V_POINTER =
  SDL_PROP_TEXTURE_CREATE_D3D11_TEXTURE_V_POINTER;

constexpr auto CREATE_D3D12_TEXTURE_POINTER =
  SDL_PROP_TEXTURE_CREATE_D3D12_TEXTURE_POINTER;

constexpr auto CREATE_D3D12_TEXTURE_U_POINTER =
  SDL_PROP_TEXTURE_CREATE_D3D12_TEXTURE_U_POINTER;

constexpr auto CREATE_D3D12_TEXTURE_V_POINTER =
  SDL_PROP_TEXTURE_CREATE_D3D12_TEXTURE_V_POINTER;

constexpr auto CREATE_METAL_PIXELBUFFER_POINTER =
  SDL_PROP_TEXTURE_CREATE_METAL_PIXELBUFFER_POINTER;

constexpr auto CREATE_OPENGL_TEXTURE_NUMBER =
  SDL_PROP_TEXTURE_CREATE_OPENGL_TEXTURE_NUMBER;

constexpr auto CREATE_OPENGL_TEXTURE_UV_NUMBER =
  SDL_PROP_TEXTURE_CREATE_OPENGL_TEXTURE_UV_NUMBER;

constexpr auto CREATE_OPENGL_TEXTURE_U_NUMBER =
  SDL_PROP_TEXTURE_CREATE_OPENGL_TEXTURE_U_NUMBER;

constexpr auto CREATE_OPENGL_TEXTURE_V_NUMBER =
  SDL_PROP_TEXTURE_CREATE_OPENGL_TEXTURE_V_NUMBER;

constexpr auto CREATE_OPENGLES2_TEXTURE_NUMBER =
  SDL_PROP_TEXTURE_CREATE_OPENGLES2_TEXTURE_NUMBER;

constexpr auto CREATE_OPENGLES2_TEXTURE_UV_NUMBER =
  SDL_PROP_TEXTURE_CREATE_OPENGLES2_TEXTURE_UV_NUMBER;

constexpr auto CREATE_OPENGLES2_TEXTURE_U_NUMBER =
  SDL_PROP_TEXTURE_CREATE_OPENGLES2_TEXTURE_U_NUMBER;

constexpr auto CREATE_OPENGLES2_TEXTURE_V_NUMBER =
  SDL_PROP_TEXTURE_CREATE_OPENGLES2_TEXTURE_V_NUMBER;

constexpr auto CREATE_VULKAN_TEXTURE_NUMBER =
  SDL_PROP_TEXTURE_CREATE_VULKAN_TEXTURE_NUMBER;

#if SDL_VERSION_ATLEAST(3, 3, 2)

constexpr auto CREATE_GPU_TEXTURE_POINTER =
  SDL_PROP_TEXTURE_CREATE_GPU_TEXTURE_POINTER;

constexpr auto CREATE_GPU_TEXTURE_UV_POINTER =
  SDL_PROP_TEXTURE_CREATE_GPU_TEXTURE_UV_POINTER;

constexpr auto CREATE_GPU_TEXTURE_U_POINTER =
  SDL_PROP_TEXTURE_CREATE_GPU_TEXTURE_U_POINTER;

constexpr auto CREATE_GPU_TEXTURE_V_POINTER =
  SDL_PROP_TEXTURE_CREATE_GPU_TEXTURE_V_POINTER;

#endif // SDL_VERSION_ATLEAST(3, 3, 2)

constexpr auto COLORSPACE_NUMBER = SDL_PROP_TEXTURE_COLORSPACE_NUMBER;

constexpr auto FORMAT_NUMBER = SDL_PROP_TEXTURE_FORMAT_NUMBER;

constexpr auto ACCESS_NUMBER = SDL_PROP_TEXTURE_ACCESS_NUMBER;

constexpr auto WIDTH_NUMBER = SDL_PROP_TEXTURE_WIDTH_NUMBER;

constexpr auto HEIGHT_NUMBER = SDL_PROP_TEXTURE_HEIGHT_NUMBER;

constexpr auto SDR_WHITE_POINT_FLOAT = SDL_PROP_TEXTURE_SDR_WHITE_POINT_FLOAT;

constexpr auto HDR_HEADROOM_FLOAT = SDL_PROP_TEXTURE_HDR_HEADROOM_FLOAT;

constexpr auto D3D11_TEXTURE_POINTER = SDL_PROP_TEXTURE_D3D11_TEXTURE_POINTER;

constexpr auto D3D11_TEXTURE_U_POINTER =
  SDL_PROP_TEXTURE_D3D11_TEXTURE_U_POINTER;

constexpr auto D3D11_TEXTURE_V_POINTER =
  SDL_PROP_TEXTURE_D3D11_TEXTURE_V_POINTER;

constexpr auto D3D12_TEXTURE_POINTER = SDL_PROP_TEXTURE_D3D12_TEXTURE_POINTER;

constexpr auto D3D12_TEXTURE_U_POINTER =
  SDL_PROP_TEXTURE_D3D12_TEXTURE_U_POINTER;

constexpr auto D3D12_TEXTURE_V_POINTER =
  SDL_PROP_TEXTURE_D3D12_TEXTURE_V_POINTER;

constexpr auto OPENGL_TEXTURE_NUMBER = SDL_PROP_TEXTURE_OPENGL_TEXTURE_NUMBER;

constexpr auto OPENGL_TEXTURE_UV_NUMBER =
  SDL_PROP_TEXTURE_OPENGL_TEXTURE_UV_NUMBER;

constexpr auto OPENGL_TEXTURE_U_NUMBER =
  SDL_PROP_TEXTURE_OPENGL_TEXTURE_U_NUMBER;

constexpr auto OPENGL_TEXTURE_V_NUMBER =
  SDL_PROP_TEXTURE_OPENGL_TEXTURE_V_NUMBER;

constexpr auto OPENGL_TEXTURE_TARGET_NUMBER =
  SDL_PROP_TEXTURE_OPENGL_TEXTURE_TARGET_NUMBER;

constexpr auto OPENGL_TEX_W_FLOAT = SDL_PROP_TEXTURE_OPENGL_TEX_W_FLOAT;

constexpr auto OPENGL_TEX_H_FLOAT = SDL_PROP_TEXTURE_OPENGL_TEX_H_FLOAT;

constexpr auto OPENGLES2_TEXTURE_NUMBER =
  SDL_PROP_TEXTURE_OPENGLES2_TEXTURE_NUMBER;

constexpr auto OPENGLES2_TEXTURE_UV_NUMBER =
  SDL_PROP_TEXTURE_OPENGLES2_TEXTURE_UV_NUMBER;

constexpr auto OPENGLES2_TEXTURE_U_NUMBER =
  SDL_PROP_TEXTURE_OPENGLES2_TEXTURE_U_NUMBER;

constexpr auto OPENGLES2_TEXTURE_V_NUMBER =
  SDL_PROP_TEXTURE_OPENGLES2_TEXTURE_V_NUMBER;

constexpr auto OPENGLES2_TEXTURE_TARGET_NUMBER =
  SDL_PROP_TEXTURE_OPENGLES2_TEXTURE_TARGET_NUMBER;

constexpr auto VULKAN_TEXTURE_NUMBER = SDL_PROP_TEXTURE_VULKAN_TEXTURE_NUMBER;

#if SDL_VERSION_ATLEAST(3, 3, 2)

constexpr auto GPU_TEXTURE_POINTER = SDL_PROP_TEXTURE_GPU_TEXTURE_POINTER;

constexpr auto GPU_TEXTURE_UV_POINTER = SDL_PROP_TEXTURE_GPU_TEXTURE_UV_POINTER;

constexpr auto GPU_TEXTURE_U_POINTER = SDL_PROP_TEXTURE_GPU_TEXTURE_U_POINTER;

constexpr auto GPU_TEXTURE_V_POINTER = SDL_PROP_TEXTURE_GPU_TEXTURE_V_POINTER;

#endif // SDL_VERSION_ATLEAST(3, 3, 2)

} // namespace prop::Texture

/**
 * Get the properties associated with a texture.
 *
 * The following read-only properties are provided by SDL:
 *
 * - `prop::Texture.COLORSPACE_NUMBER`: an Colorspace value describing the
 *   texture colorspace.
 * - `prop::Texture.FORMAT_NUMBER`: one of the enumerated values in PixelFormat.
 * - `prop::Texture.ACCESS_NUMBER`: one of the enumerated values in
 *   TextureAccess.
 * - `prop::Texture.WIDTH_NUMBER`: the width of the texture in pixels.
 * - `prop::Texture.HEIGHT_NUMBER`: the height of the texture in pixels.
 * - `prop::Texture.SDR_WHITE_POINT_FLOAT`: for HDR10 and floating point
 *   textures, this defines the value of 100% diffuse white, with higher values
 *   being displayed in the High Dynamic Range headroom. This defaults to 100
 *   for HDR10 textures and 1.0 for other textures.
 * - `prop::Texture.HDR_HEADROOM_FLOAT`: for HDR10 and floating point textures,
 *   this defines the maximum dynamic range used by the content, in terms of the
 *   SDR white point. If this is defined, any values outside the range supported
 *   by the display will be scaled into the available HDR headroom, otherwise
 *   they are clipped. This defaults to 1.0 for SDR textures, 4.0 for HDR10
 *   textures, and no default for floating point textures.
 *
 * With the direct3d11 renderer:
 *
 * - `prop::Texture.D3D11_TEXTURE_POINTER`: the ID3D11Texture2D associated with
 *   the texture
 * - `prop::Texture.D3D11_TEXTURE_U_POINTER`: the ID3D11Texture2D associated
 *   with the U plane of a YUV texture
 * - `prop::Texture.D3D11_TEXTURE_V_POINTER`: the ID3D11Texture2D associated
 *   with the V plane of a YUV texture
 *
 * With the direct3d12 renderer:
 *
 * - `prop::Texture.D3D12_TEXTURE_POINTER`: the ID3D12Resource associated with
 *   the texture
 * - `prop::Texture.D3D12_TEXTURE_U_POINTER`: the ID3D12Resource associated with
 *   the U plane of a YUV texture
 * - `prop::Texture.D3D12_TEXTURE_V_POINTER`: the ID3D12Resource associated with
 *   the V plane of a YUV texture
 *
 * With the vulkan renderer:
 *
 * - `prop::Texture.VULKAN_TEXTURE_NUMBER`: the VkImage associated with the
 *   texture
 *
 * With the opengl renderer:
 *
 * - `prop::Texture.OPENGL_TEXTURE_NUMBER`: the GLuint texture associated with
 *   the texture
 * - `prop::Texture.OPENGL_TEXTURE_UV_NUMBER`: the GLuint texture associated
 *   with the UV plane of an NV12 texture
 * - `prop::Texture.OPENGL_TEXTURE_U_NUMBER`: the GLuint texture associated with
 *   the U plane of a YUV texture
 * - `prop::Texture.OPENGL_TEXTURE_V_NUMBER`: the GLuint texture associated with
 *   the V plane of a YUV texture
 * - `prop::Texture.OPENGL_TEXTURE_TARGET_NUMBER`: the GLenum for the texture
 *   target (`GL_TEXTURE_2D`, `GL_TEXTURE_RECTANGLE_ARB`, etc)
 * - `prop::Texture.OPENGL_TEX_W_FLOAT`: the texture coordinate width of the
 *   texture (0.0 - 1.0)
 * - `prop::Texture.OPENGL_TEX_H_FLOAT`: the texture coordinate height of the
 *   texture (0.0 - 1.0)
 *
 * With the opengles2 renderer:
 *
 * - `prop::Texture.OPENGLES2_TEXTURE_NUMBER`: the GLuint texture associated
 *   with the texture
 * - `prop::Texture.OPENGLES2_TEXTURE_UV_NUMBER`: the GLuint texture associated
 *   with the UV plane of an NV12 texture
 * - `prop::Texture.OPENGLES2_TEXTURE_U_NUMBER`: the GLuint texture associated
 *   with the U plane of a YUV texture
 * - `prop::Texture.OPENGLES2_TEXTURE_V_NUMBER`: the GLuint texture associated
 *   with the V plane of a YUV texture
 * - `prop::Texture.OPENGLES2_TEXTURE_TARGET_NUMBER`: the GLenum for the texture
 *   target (`GL_TEXTURE_2D`, `GL_TEXTURE_EXTERNAL_OES`, etc)
 *
 * With the gpu renderer:
 *
 * - `prop::Texture.GPU_TEXTURE_POINTER`: the GPUTexture associated
 *   with the texture
 * - `prop::Texture.GPU_TEXTURE_UV_POINTER`: the GPUTexture associated
 *   with the UV plane of an NV12 texture
 * - `prop::Texture.GPU_TEXTURE_U_POINTER`: the GPUTexture associated
 *   with the U plane of a YUV texture
 * - `prop::Texture.GPU_TEXTURE_V_POINTER`: the GPUTexture associated
 *   with the V plane of a YUV texture
 *
 * @param texture the texture to query.
 * @returns a valid property ID on success.
 * @throws Error on failure.
 *
 * @threadsafety It is safe to call this function from any thread.
 *
 * @since This function is available since SDL 3.2.0.
 */
inline PropertiesRef GetTextureProperties(TextureConstParam texture)
{
  return {CheckError(SDL_GetTextureProperties(texture))};
}

inline PropertiesRef Texture::GetProperties() const
{
  return SDL::GetTextureProperties(m_resource);
}

/**
 * Get the renderer that created an Texture.
 *
 * @param texture the texture to query.
 * @returns a pointer to the Renderer that created the texture, or nullptr on
 *          failure; call GetError() for more information.
 *
 * @threadsafety It is safe to call this function from any thread.
 *
 * @since This function is available since SDL 3.2.0.
 */
inline RendererRef GetRendererFromTexture(TextureConstParam texture)
{
  return {SDL_GetRendererFromTexture(texture)};
}

inline RendererRef Texture::GetRenderer() const
{
  return SDL::GetRendererFromTexture(m_resource);
}

/**
 * Get the size of a texture, as floating point values.
 *
 * @param texture the texture to query.
 * @param w a pointer filled in with the width of the texture in pixels. This
 *          argument can be nullptr if you don't need this information.
 * @param h a pointer filled in with the height of the texture in pixels. This
 *          argument can be nullptr if you don't need this information.
 * @throws Error on failure.
 *
 * @threadsafety This function should only be called on the main thread.
 *
 * @since This function is available since SDL 3.2.0.
 */
inline void GetTextureSize(TextureConstParam texture, float* w, float* h)
{
  CheckError(SDL_GetTextureSize(texture, w, h));
}

/// Get the size of a texture.
inline Point GetTextureSize(TextureConstParam texture)
{
  return Point(texture->w, texture->h);
}

inline void Texture::GetSize(float* w, float* h) const
{
  SDL::GetTextureSize(m_resource, w, h);
}

inline Point Texture::GetSize() const
{
  return SDL::GetTextureSize(m_resource);
}

/// Get the size of a texture, as floating point values.
inline FPoint GetTextureSizeFloat(TextureConstParam texture)
{
  FPoint p;
  GetTextureSize(texture, &p.x, &p.y);
  return p;
}

inline FPoint Texture::GetSizeFloat() const
{
  return SDL::GetTextureSizeFloat(m_resource);
}

/// Get the width in pixels.
inline int GetTextureWidth(TextureConstParam texture) { return texture->w; }

inline int Texture::GetWidth() const
{
  return SDL::GetTextureWidth(m_resource);
}

/// Get the height in pixels.
inline int GetTextureHeight(TextureConstParam texture) { return texture->h; }

inline int Texture::GetHeight() const
{
  return SDL::GetTextureHeight(m_resource);
}

/// Get the pixel format.
inline PixelFormat GetTextureFormat(TextureConstParam texture)
{
  return texture->format;
}

inline PixelFormat Texture::GetFormat() const
{
  return SDL::GetTextureFormat(m_resource);
}

#if SDL_VERSION_ATLEAST(3, 4, 0)

/**
 * Set the palette used by a texture.
 *
 * Setting the palette keeps an internal reference to the palette, which can
 * be safely destroyed afterwards.
 *
 * A single palette can be shared with many textures.
 *
 * @param texture the texture to update.
 * @param palette the Palette structure to use.
 * @throws Error on failure.
 *
 * @threadsafety This function should only be called on the main thread.
 *
 * @since This function is available since SDL 3.4.0.
 *
 * @sa Palette.Palette
 * @sa Texture.GetPalette
 */
inline void SetTexturePalette(TextureParam texture, PaletteParam palette)
{
  CheckError(SDL_SetTexturePalette(texture, palette));
}

inline void Texture::SetPalette(PaletteParam palette)
{
  SDL::SetTexturePalette(m_resource, palette);
}

/**
 * Get the palette used by a texture.
 *
 * @param texture the texture to query.
 * @returns a pointer to the palette used by the texture, or nullptr if there is
 *          no palette used.
 *
 * @threadsafety This function should only be called on the main thread.
 *
 * @since This function is available since SDL 3.4.0.
 *
 * @sa Texture.SetPalette
 */
inline Palette GetTexturePalette(TextureParam texture)
{
  return SDL_GetTexturePalette(texture);
}

inline Palette Texture::GetPalette()
{
  return SDL::GetTexturePalette(m_resource);
}

#endif // SDL_VERSION_ATLEAST(3, 4, 0)

/**
 * Set an additional color value multiplied into render copy operations.
 *
 * When this texture is rendered, during the copy operation each source color
 * channel is modulated by the appropriate color value according to the
 * following formula:
 *
 * `srcC = srcC * (color / 255)`
 *
 * Color modulation is not always supported by the renderer; it will return
 * false if color modulation is not supported.
 *
 * @param texture the texture to update.
 * @param r the red color value multiplied into copy operations.
 * @param g the green color value multiplied into copy operations.
 * @param b the blue color value multiplied into copy operations.
 * @throws Error on failure.
 *
 * @threadsafety This function should only be called on the main thread.
 *
 * @since This function is available since SDL 3.2.0.
 *
 * @sa Texture.GetColorMod
 * @sa Texture.SetAlphaMod
 * @sa Texture.SetColorModFloat
 */
inline void SetTextureColorMod(TextureParam texture, Uint8 r, Uint8 g, Uint8 b)
{
  CheckError(SDL_SetTextureColorMod(texture, r, g, b));
}

inline void Texture::SetColorMod(Uint8 r, Uint8 g, Uint8 b)
{
  SDL::SetTextureColorMod(m_resource, r, g, b);
}

/**
 * Set an additional color value multiplied into render copy operations.
 *
 * When this texture is rendered, during the copy operation each source color
 * channel is modulated by the appropriate color value according to the
 * following formula:
 *
 * `srcC = srcC * color`
 *
 * Color modulation is not always supported by the renderer; it will return
 * false if color modulation is not supported.
 *
 * @param texture the texture to update.
 * @param r the red color value multiplied into copy operations.
 * @param g the green color value multiplied into copy operations.
 * @param b the blue color value multiplied into copy operations.
 * @throws Error on failure.
 *
 * @threadsafety This function should only be called on the main thread.
 *
 * @since This function is available since SDL 3.2.0.
 *
 * @sa Texture.GetColorModFloat
 * @sa Texture.SetAlphaModFloat
 * @sa Texture.SetColorMod
 */
inline void SetTextureColorModFloat(TextureParam texture,
                                    float r,
                                    float g,
                                    float b)
{
  CheckError(SDL_SetTextureColorModFloat(texture, r, g, b));
}

inline void Texture::SetColorModFloat(float r, float g, float b)
{
  SDL::SetTextureColorModFloat(m_resource, r, g, b);
}

/**
 * Get the additional color value multiplied into render copy operations.
 *
 * @param texture the texture to query.
 * @param r a pointer filled in with the current red color value.
 * @param g a pointer filled in with the current green color value.
 * @param b a pointer filled in with the current blue color value.
 * @throws Error on failure.
 *
 * @threadsafety This function should only be called on the main thread.
 *
 * @since This function is available since SDL 3.2.0.
 *
 * @sa Texture.GetAlphaMod
 * @sa Texture.GetColorModFloat
 * @sa Texture.SetColorMod
 */
inline void GetTextureColorMod(TextureConstParam texture,
                               Uint8* r,
                               Uint8* g,
                               Uint8* b)
{
  CheckError(SDL_GetTextureColorMod(texture, r, g, b));
}

inline void Texture::GetColorMod(Uint8* r, Uint8* g, Uint8* b) const
{
  SDL::GetTextureColorMod(m_resource, r, g, b);
}

/**
 * Get the additional color value multiplied into render copy operations.
 *
 * @param texture the texture to query.
 * @param r a pointer filled in with the current red color value.
 * @param g a pointer filled in with the current green color value.
 * @param b a pointer filled in with the current blue color value.
 * @throws Error on failure.
 *
 * @threadsafety This function should only be called on the main thread.
 *
 * @since This function is available since SDL 3.2.0.
 *
 * @sa Texture.GetAlphaModFloat
 * @sa Texture.GetColorMod
 * @sa Texture.SetColorModFloat
 */
inline void GetTextureColorModFloat(TextureConstParam texture,
                                    float* r,
                                    float* g,
                                    float* b)
{
  CheckError(SDL_GetTextureColorModFloat(texture, r, g, b));
}

inline void Texture::GetColorModFloat(float* r, float* g, float* b) const
{
  SDL::GetTextureColorModFloat(m_resource, r, g, b);
}

/**
 * Set an additional alpha value multiplied into render copy operations.
 *
 * When this texture is rendered, during the copy operation the source alpha
 * value is modulated by this alpha value according to the following formula:
 *
 * `srcA = srcA * (alpha / 255)`
 *
 * Alpha modulation is not always supported by the renderer; it will return
 * false if alpha modulation is not supported.
 *
 * @param texture the texture to update.
 * @param alpha the source alpha value multiplied into copy operations.
 * @throws Error on failure.
 *
 * @threadsafety This function should only be called on the main thread.
 *
 * @since This function is available since SDL 3.2.0.
 *
 * @sa Texture.GetAlphaMod
 * @sa Texture.SetAlphaModFloat
 * @sa Texture.SetColorMod
 */
inline void SetTextureAlphaMod(TextureParam texture, Uint8 alpha)
{
  CheckError(SDL_SetTextureAlphaMod(texture, alpha));
}

inline void Texture::SetAlphaMod(Uint8 alpha)
{
  SDL::SetTextureAlphaMod(m_resource, alpha);
}

/**
 * Set an additional alpha value multiplied into render copy operations.
 *
 * When this texture is rendered, during the copy operation the source alpha
 * value is modulated by this alpha value according to the following formula:
 *
 * `srcA = srcA * alpha`
 *
 * Alpha modulation is not always supported by the renderer; it will return
 * false if alpha modulation is not supported.
 *
 * @param texture the texture to update.
 * @param alpha the source alpha value multiplied into copy operations.
 * @throws Error on failure.
 *
 * @threadsafety This function should only be called on the main thread.
 *
 * @since This function is available since SDL 3.2.0.
 *
 * @sa Texture.GetAlphaModFloat
 * @sa Texture.SetAlphaMod
 * @sa Texture.SetColorModFloat
 */
inline void SetTextureAlphaModFloat(TextureParam texture, float alpha)
{
  CheckError(SDL_SetTextureAlphaModFloat(texture, alpha));
}

inline void Texture::SetAlphaModFloat(float alpha)
{
  SDL::SetTextureAlphaModFloat(m_resource, alpha);
}

/**
 * Get the additional alpha value multiplied into render copy operations.
 *
 * @param texture the texture to query.
 * @returns the current alpha value.
 * @throws Error on failure.
 *
 * @threadsafety This function should only be called on the main thread.
 *
 * @since This function is available since SDL 3.2.0.
 *
 * @sa Texture.GetAlphaModFloat
 * @sa Texture.GetColorMod
 * @sa Texture.SetAlphaMod
 */
inline Uint8 GetTextureAlphaMod(TextureConstParam texture)
{
  Uint8 alpha;
  CheckError(SDL_GetTextureAlphaMod(texture, &alpha));
  return alpha;
}

inline Uint8 Texture::GetAlphaMod() const
{
  return SDL::GetTextureAlphaMod(m_resource);
}

/**
 * Get the additional alpha value multiplied into render copy operations.
 *
 * @param texture the texture to query.
 * @returns the current alpha value.
 * @throws Error on failure.
 *
 * @threadsafety This function should only be called on the main thread.
 *
 * @since This function is available since SDL 3.2.0.
 *
 * @sa Texture.GetAlphaMod
 * @sa Texture.GetColorModFloat
 * @sa Texture.SetAlphaModFloat
 */
inline float GetTextureAlphaModFloat(TextureConstParam texture)
{
  float alpha;
  CheckError(SDL_GetTextureAlphaModFloat(texture, &alpha));
  return alpha;
}

inline float Texture::GetAlphaModFloat() const
{
  return SDL::GetTextureAlphaModFloat(m_resource);
}

/**
 * Set an additional color and alpha values multiplied into render copy
 * operations.
 *
 * When this texture is rendered, during the copy operation each source color
 * and alpha channels are modulated by the appropriate color value according
 * to the following formula:
 *
 *      srcC = srcC * (color / 255)
 *      srcA = srcA * (alpha / 255)
 *
 * Color and alpha modulation is not always supported by the renderer; it will
 * return false if either modulation is not supported.
 *
 * @param texture the texture to update.
 * @param c the color and alpha channel values multiplied into copy
 *          operations.
 * @throws Error on failure.
 *
 * @threadsafety This function should only be called on the main thread.
 *
 * @since This function is available since SDL 3.2.0.
 */
inline void SetTextureMod(TextureParam texture, Color c)
{
  SetTextureColorMod(texture, c.r, c.g, c.b);
  SetTextureAlphaMod(texture, c.a);
}

inline void Texture::SetMod(Color c) { SDL::SetTextureMod(m_resource, c); }

/**
 * Set an additional color and alpha values multiplied into render copy
 * operations.
 *
 * When this texture is rendered, during the copy operation each source color
 * and alpha channels are modulated by the appropriate color value according
 * to the following formula:
 *
 *      srcC = srcC * (color / 255)
 *      srcA = srcA * (alpha / 255)
 *
 * Color and alpha modulation is not always supported by the renderer; it will
 * return false if either modulation is not supported.
 *
 * @param texture the texture to update.
 * @param c the color and alpha channel values multiplied into copy
 *          operations.
 * @throws Error on failure.
 *
 * @threadsafety This function should only be called on the main thread.
 *
 * @since This function is available since SDL 3.2.0.
 */
inline void SetTextureModFloat(TextureParam texture, FColor c)
{
  SetTextureColorModFloat(texture, c.r, c.g, c.b);
  SetTextureAlphaModFloat(texture, c.a);
}

inline void Texture::SetModFloat(FColor c)
{
  SDL::SetTextureModFloat(m_resource, c);
}

/**
 * Get the additional color value multiplied into render copy operations.
 *
 * @param texture the texture to query.
 * @returns the color channels (0-1) on success.
 * @throws Error on failure.
 *
 * @threadsafety This function should only be called on the main thread.
 *
 * @since This function is available since SDL 3.2.0.
 *
 * @sa GetAlphaMod()
 * @sa SetColorMod()
 */
inline Color GetTextureMod(TextureConstParam texture)
{
  Color c;
  GetTextureColorMod(texture, &c.r, &c.g, &c.b);
  c.a = GetTextureAlphaMod(texture);
  return c;
}

inline Color Texture::GetMod() const { return SDL::GetTextureMod(m_resource); }

/**
 * Get the additional color value multiplied into render copy operations.
 *
 * @param texture the texture to query.
 * @returns the color channels (0-1) on success.
 * @throws Error on failure.
 *
 * @threadsafety This function should only be called on the main thread.
 *
 * @since This function is available since SDL 3.2.0.
 *
 * @sa GetAlphaMod()
 * @sa SetColorMod()
 */
inline FColor GetTextureModFloat(TextureConstParam texture)
{
  FColor c;
  GetTextureColorModFloat(texture, &c.r, &c.g, &c.b);
  c.a = GetTextureAlphaModFloat(texture);
  return c;
}

inline FColor Texture::GetModFloat() const
{
  return SDL::GetTextureModFloat(m_resource);
}

/**
 * Set the blend mode for a texture, used by Renderer.RenderTexture().
 *
 * If the blend mode is not supported, the closest supported mode is chosen and
 * this function returns false.
 *
 * @param texture the texture to update.
 * @param blendMode the BlendMode to use for texture blending.
 * @throws Error on failure.
 *
 * @threadsafety This function should only be called on the main thread.
 *
 * @since This function is available since SDL 3.2.0.
 *
 * @sa Texture.GetBlendMode
 */
inline void SetTextureBlendMode(TextureParam texture, BlendMode blendMode)
{
  CheckError(SDL_SetTextureBlendMode(texture, blendMode));
}

inline void Texture::SetBlendMode(BlendMode blendMode)
{
  SDL::SetTextureBlendMode(m_resource, blendMode);
}

/**
 * Get the blend mode used for texture copy operations.
 *
 * @param texture the texture to query.
 * @return the current BlendMode.
 * @throws Error on failure.
 *
 * @threadsafety This function should only be called on the main thread.
 *
 * @since This function is available since SDL 3.2.0.
 *
 * @sa Texture.SetBlendMode
 */
inline BlendMode GetTextureBlendMode(TextureConstParam texture)
{
  BlendMode blendMode;
  CheckError(SDL_GetTextureBlendMode(texture, &blendMode));
  return blendMode;
}

inline BlendMode Texture::GetBlendMode() const
{
  return SDL::GetTextureBlendMode(m_resource);
}

/**
 * Set the scale mode used for texture scale operations.
 *
 * The default texture scale mode is SCALEMODE_LINEAR.
 *
 * If the scale mode is not supported, the closest supported mode is chosen.
 *
 * @param texture the texture to update.
 * @param scaleMode the ScaleMode to use for texture scaling.
 * @throws Error on failure.
 *
 * @threadsafety This function should only be called on the main thread.
 *
 * @since This function is available since SDL 3.2.0.
 *
 * @sa Texture.GetScaleMode
 */
inline void SetTextureScaleMode(TextureParam texture, ScaleMode scaleMode)
{
  CheckError(SDL_SetTextureScaleMode(texture, scaleMode));
}

inline void Texture::SetScaleMode(ScaleMode scaleMode)
{
  SDL::SetTextureScaleMode(m_resource, scaleMode);
}

/**
 * Get the scale mode used for texture scale operations.
 *
 * @param texture the texture to query.
 * @return the current scale mode.
 * @throws Error on failure.
 *
 * @threadsafety This function should only be called on the main thread.
 *
 * @since This function is available since SDL 3.2.0.
 *
 * @sa Texture.SetScaleMode
 */
inline ScaleMode GetTextureScaleMode(TextureConstParam texture)
{
  ScaleMode scaleMode;
  CheckError(SDL_GetTextureScaleMode(texture, &scaleMode));
  return scaleMode;
}

inline ScaleMode Texture::GetScaleMode() const
{
  return SDL::GetTextureScaleMode(m_resource);
}

/**
 * Update the given texture rectangle with new pixel data.
 *
 * The pixel data must be in the pixel format of the texture, which can be
 * queried using the prop::Texture.FORMAT_NUMBER property.
 *
 * This is a fairly slow function, intended for use with static textures that do
 * not change often.
 *
 * If the texture is intended to be updated often, it is preferred to create the
 * texture as streaming and use the locking functions referenced below. While
 * this function will work with streaming textures, for optimization reasons you
 * may not get the pixels back if you lock the texture afterward.
 *
 * @param texture the texture to update.
 * @param rect an Rect structure representing the area to update, or nullptr to
 *             update the entire texture.
 * @param pixels the raw pixel data in the format of the texture.
 * @param pitch the number of bytes in a row of pixel data, including padding
 *              between lines.
 * @throws Error on failure.
 *
 * @threadsafety This function should only be called on the main thread.
 *
 * @since This function is available since SDL 3.2.0.
 *
 * @sa Texture.Lock
 * @sa Texture.Unlock
 * @sa Texture.UpdateNV
 * @sa Texture.UpdateYUV
 */
inline void UpdateTexture(TextureParam texture,
                          OptionalRef<const RectRaw> rect,
                          const void* pixels,
                          int pitch)
{
  CheckError(SDL_UpdateTexture(texture, rect, pixels, pitch));
}

/**
 * Update the given texture rectangle with new pixel data.
 *
 * The pixel data must be in the pixel format of the texture, which can be
 * queried using the prop::Texture.FORMAT_NUMBER property.
 *
 * This is a fairly slow function, intended for use with static textures that do
 * not change often.
 *
 * If the texture is intended to be updated often, it is preferred to create the
 * texture as streaming and use the locking functions referenced below. While
 * this function will work with streaming textures, for optimization reasons you
 * may not get the pixels back if you lock the texture afterward.
 *
 * @param texture the texture to update.
 * @param surface the surface containing pixel data in the format of the
 *                texture.
 * @param rect an Rect structure representing the area to update, or
 *             std::nullopt to update the entire texture.
 * @throws Error on failure.
 *
 * @threadsafety This function should only be called on the main thread.
 *
 * @since This function is available since SDL 3.2.0.
 *
 * @sa Texture.Lock
 * @sa Texture.Unlock
 * @sa Texture.UpdateNV
 * @sa Texture.UpdateYUV
 */
inline void UpdateTexture(TextureParam texture,
                          SurfaceConstParam surface,
                          OptionalRef<const RectRaw> rect = std::nullopt)
{
  UpdateTexture(texture, rect, surface->pixels, surface->pitch);
}

inline void Texture::Update(OptionalRef<const RectRaw> rect,
                            const void* pixels,
                            int pitch)
{
  SDL::UpdateTexture(m_resource, rect, pixels, pitch);
}

inline void Texture::Update(SurfaceConstParam surface,
                            OptionalRef<const RectRaw> rect)
{
  SDL::UpdateTexture(m_resource, surface, rect);
}

/**
 * Update a rectangle within a planar YV12 or IYUV texture with new pixel data.
 *
 * You can use Texture.Update() as long as your pixel data is a contiguous block
 * of Y and U/V planes in the proper order, but this function is available if
 * your pixel data is not contiguous.
 *
 * @param texture the texture to update.
 * @param rect a pointer to the rectangle of pixels to update, or nullptr to
 *             update the entire texture.
 * @param Yplane the raw pixel data for the Y plane.
 * @param Ypitch the number of bytes between rows of pixel data for the Y plane.
 * @param Uplane the raw pixel data for the U plane.
 * @param Upitch the number of bytes between rows of pixel data for the U plane.
 * @param Vplane the raw pixel data for the V plane.
 * @param Vpitch the number of bytes between rows of pixel data for the V plane.
 * @throws Error on failure.
 *
 * @threadsafety This function should only be called on the main thread.
 *
 * @since This function is available since SDL 3.2.0.
 *
 * @sa Texture.UpdateNV
 * @sa Texture.Update
 */
inline void UpdateYUVTexture(TextureParam texture,
                             OptionalRef<const RectRaw> rect,
                             const Uint8* Yplane,
                             int Ypitch,
                             const Uint8* Uplane,
                             int Upitch,
                             const Uint8* Vplane,
                             int Vpitch)
{
  CheckError(SDL_UpdateYUVTexture(
    texture, rect, Yplane, Ypitch, Uplane, Upitch, Vplane, Vpitch));
}

inline void Texture::UpdateYUV(OptionalRef<const RectRaw> rect,
                               const Uint8* Yplane,
                               int Ypitch,
                               const Uint8* Uplane,
                               int Upitch,
                               const Uint8* Vplane,
                               int Vpitch)
{
  SDL::UpdateYUVTexture(
    m_resource, rect, Yplane, Ypitch, Uplane, Upitch, Vplane, Vpitch);
}

/**
 * Update a rectangle within a planar NV12 or NV21 texture with new pixels.
 *
 * You can use Texture.Update() as long as your pixel data is a contiguous block
 * of NV12/21 planes in the proper order, but this function is available if your
 * pixel data is not contiguous.
 *
 * @param texture the texture to update.
 * @param rect a pointer to the rectangle of pixels to update, or nullptr to
 *             update the entire texture.
 * @param Yplane the raw pixel data for the Y plane.
 * @param Ypitch the number of bytes between rows of pixel data for the Y plane.
 * @param UVplane the raw pixel data for the UV plane.
 * @param UVpitch the number of bytes between rows of pixel data for the UV
 *                plane.
 * @throws Error on failure.
 *
 * @threadsafety This function should only be called on the main thread.
 *
 * @since This function is available since SDL 3.2.0.
 *
 * @sa Texture.Update
 * @sa Texture.UpdateYUV
 */
inline void UpdateNVTexture(TextureParam texture,
                            OptionalRef<const RectRaw> rect,
                            const Uint8* Yplane,
                            int Ypitch,
                            const Uint8* UVplane,
                            int UVpitch)
{
  CheckError(
    SDL_UpdateNVTexture(texture, rect, Yplane, Ypitch, UVplane, UVpitch));
}

inline void Texture::UpdateNV(OptionalRef<const RectRaw> rect,
                              const Uint8* Yplane,
                              int Ypitch,
                              const Uint8* UVplane,
                              int UVpitch)
{
  SDL::UpdateNVTexture(m_resource, rect, Yplane, Ypitch, UVplane, UVpitch);
}

/**
 * Lock a portion of the texture for **write-only** pixel access.
 *
 * As an optimization, the pixels made available for editing don't necessarily
 * contain the old texture data. This is a write-only operation, and if you need
 * to keep a copy of the texture data you should do that at the application
 * level.
 *
 * You must use Texture.Unlock() to unlock the pixels and apply any changes.
 *
 * @param texture the texture to lock for access, which was created with
 *                `TEXTUREACCESS_STREAMING`.
 * @param rect an Rect structure representing the area to lock for access;
 *             nullptr to lock the entire texture.
 * @param pixels this is filled in with a pointer to the locked pixels,
 *               appropriately offset by the locked area.
 * @param pitch this is filled in with the pitch of the locked pixels; the pitch
 *              is the length of one row in bytes.
 * @throws Error on failure.
 *
 * @threadsafety This function should only be called on the main thread.
 *
 * @since This function is available since SDL 3.2.0.
 *
 * @sa Texture.LockToSurface
 * @sa Texture.Unlock
 */
inline void LockTexture(TextureParam texture,
                        OptionalRef<const SDL_Rect> rect,
                        void** pixels,
                        int* pitch)
{
  CheckError(SDL_LockTexture(texture, rect, pixels, pitch));
}

inline void Texture::Lock(OptionalRef<const SDL_Rect> rect,
                          void** pixels,
                          int* pitch)
{
  SDL::LockTexture(m_resource, rect, pixels, pitch);
}

/**
 * Lock a portion of the texture for **write-only** pixel access, and expose it
 * as a SDL surface.
 *
 * Besides providing an Surface instead of raw pixel data, this function
 * operates like Texture.Lock.
 *
 * As an optimization, the pixels made available for editing don't necessarily
 * contain the old texture data. This is a write-only operation, and if you need
 * to keep a copy of the texture data you should do that at the application
 * level.
 *
 * You must use Texture.Unlock() to unlock the pixels and apply any changes.
 *
 * The returned surface is freed internally after calling Texture.Unlock() or
 * Texture.Destroy(). The caller should not free it.
 *
 * @param texture the texture to lock for access, which must be created with
 *                `TEXTUREACCESS_STREAMING`.
 * @param rect a pointer to the rectangle to lock for access. If the rect is
 *             nullptr, the entire texture will be locked.
 * @returns a surface of size **rect**. Don't assume any specific pixel content.
 * @throws Error on failure.
 *
 * @threadsafety This function should only be called on the main thread.
 *
 * @since This function is available since SDL 3.2.0.
 *
 * @sa Texture.Lock
 * @sa Texture.Unlock
 */
inline Surface LockTextureToSurface(
  TextureParam texture,
  OptionalRef<const SDL_Rect> rect = std::nullopt)
{
  SurfaceRaw surface = nullptr;
  CheckError(SDL_LockTextureToSurface(texture, rect, &surface));
  return Surface::Borrow(surface);
}

inline Surface Texture::LockToSurface(OptionalRef<const SDL_Rect> rect)
{
  return SDL::LockTextureToSurface(m_resource, rect);
}

/**
 * Unlock a texture, uploading the changes to video memory, if needed.
 *
 * **Warning**: Please note that Texture.Lock() is intended to be write-only; it
 * will not guarantee the previous contents of the texture will be provided. You
 * must fully initialize any area of a texture that you lock before unlocking
 * it, as the pixels might otherwise be uninitialized memory.
 *
 * Which is to say: locking and immediately unlocking a texture can result in
 * corrupted textures, depending on the renderer in use.
 *
 * @param texture a texture locked by Texture.Lock().
 *
 * @threadsafety This function should only be called on the main thread.
 *
 * @since This function is available since SDL 3.2.0.
 *
 * @sa Texture.Lock
 */
inline void UnlockTexture(TextureParam texture) { SDL_UnlockTexture(texture); }

inline void Texture::Unlock() { SDL::UnlockTexture(m_resource); }

/**
 * Set a texture as the current rendering target.
 *
 * The default render target is the window for which the renderer was created.
 * To stop rendering to a texture and render to the window again, call this
 * function with a nullptr `texture`.
 *
 * Viewport, cliprect, scale, and logical presentation are unique to each render
 * target. Get and set functions for these states apply to the current render
 * target set by this function, and those states persist on each target when the
 * current render target changes.
 *
 * @param renderer the rendering context.
 * @param texture the targeted texture, which must be created with the
 *                `TEXTUREACCESS_TARGET` flag, or nullptr to render to the
 *                window instead of a texture.
 * @throws Error on failure.
 *
 * @threadsafety This function should only be called on the main thread.
 *
 * @since This function is available since SDL 3.2.0.
 *
 * @sa Renderer.GetTarget
 */
inline void SetRenderTarget(RendererParam renderer, TextureParam texture)
{
  CheckError(SDL_SetRenderTarget(renderer, texture));
}

inline void Renderer::SetTarget(TextureParam texture)
{
  SDL::SetRenderTarget(m_resource, texture);
}

/**
 * Set target texture back to window
 *
 * This is equivalent to SetTarget(nullptr)
 *
 * @param renderer the rendering context.
 * @throws Error on failure.
 *
 * @threadsafety This function should only be called on the main thread.
 *
 * @since This function is available since SDL 3.2.0.
 *
 * @sa SetTarget(nullptr)
 * @sa GetTarget()
 */
inline void ResetRenderTarget(RendererParam renderer)
{
  SetRenderTarget(renderer, nullptr);
}

inline void Renderer::ResetTarget() { SDL::ResetRenderTarget(m_resource); }

/**
 * Get the current render target.
 *
 * The default render target is the window for which the renderer was created,
 * and is reported a nullptr here.
 *
 * @param renderer the rendering context.
 * @returns the current render target or nullptr for the default render target.
 *
 * @threadsafety This function should only be called on the main thread.
 *
 * @since This function is available since SDL 3.2.0.
 *
 * @sa Renderer.SetTarget
 */
inline Texture GetRenderTarget(RendererParam renderer)
{
  TextureRaw texture = SDL_GetRenderTarget(renderer);
  if (texture) return Texture::Borrow(texture);
  return {};
}

inline Texture Renderer::GetTarget() const
{
  return SDL::GetRenderTarget(m_resource);
}

/**
 * Set a device-independent resolution and presentation mode for rendering.
 *
 * This function sets the width and height of the logical rendering output. The
 * renderer will act as if the current render target is always the requested
 * dimensions, scaling to the actual resolution as necessary.
 *
 * This can be useful for games that expect a fixed size, but would like to
 * scale the output to whatever is available, regardless of how a user resizes a
 * window, or if the display is high DPI.
 *
 * Logical presentation can be used with both render target textures and the
 * renderer's window; the state is unique to each render target, and this
 * function sets the state for the current render target. It might be useful to
 * draw to a texture that matches the window dimensions with logical
 * presentation enabled, and then draw that texture across the entire window
 * with logical presentation disabled. Be careful not to render both with
 * logical presentation enabled, however, as this could produce
 * double-letterboxing, etc.
 *
 * You can disable logical coordinates by setting the mode to
 * LOGICAL_PRESENTATION_DISABLED, and in that case you get the full pixel
 * resolution of the render target; it is safe to toggle logical presentation
 * during the rendering of a frame: perhaps most of the rendering is done to
 * specific dimensions but to make fonts look sharp, the app turns off logical
 * presentation while drawing text, for example.
 *
<<<<<<< HEAD
=======
 * For the renderer's window, letterboxing is drawn into the framebuffer if
 * logical presentation is enabled during Renderer.Present; be sure to reenable
 * it before presenting if you were toggling it, otherwise the letterbox areas
 * might have artifacts from previous frames (or artifacts from external
 * overlays, etc). Letterboxing is never drawn into texture render targets; be
 * sure to call Renderer.RenderClear() before drawing into the texture so the
 * letterboxing areas are cleared, if appropriate.
 *
>>>>>>> 5383d3e5
 * You can convert coordinates in an event into rendering coordinates using
 * Renderer.ConvertEventToRenderCoordinates().
 *
 * @param renderer the rendering context.
 * @param size the width and height of the logical resolution.
 * @param mode the presentation mode used.
 * @throws Error on failure.
 *
 * @threadsafety This function should only be called on the main thread.
 *
 * @since This function is available since SDL 3.2.0.
 *
 * @sa Renderer.ConvertEventToRenderCoordinates
 * @sa Renderer.GetLogicalPresentation
 * @sa Renderer.GetLogicalPresentationRect
 */
inline void SetRenderLogicalPresentation(RendererParam renderer,
                                         const PointRaw& size,
                                         RendererLogicalPresentation mode)
{
  CheckError(SDL_SetRenderLogicalPresentation(renderer, size.x, size.y, mode));
}

inline void Renderer::SetLogicalPresentation(const PointRaw& size,
                                             RendererLogicalPresentation mode)
{
  SDL::SetRenderLogicalPresentation(m_resource, size, mode);
}

/**
 * Get device independent resolution and presentation mode for rendering.
 *
 * This function gets the width and height of the logical rendering output, or
 * 0 if a logical resolution is not enabled.
 *
 * Each render target has its own logical presentation state. This function gets
 * the state for the current render target.
 *
 * @param renderer the rendering context.
 * @param w an int filled with the logical presentation width.
 * @param h an int filled with the logical presentation height.
 * @param mode a variable filled with the logical presentation mode being
 *             used.
 * @throws Error on failure.
 *
 * @threadsafety This function should only be called on the main thread.
 *
 * @since This function is available since SDL 3.2.0.
 *
 * @sa Renderer.SetLogicalPresentation
 */
inline void GetRenderLogicalPresentation(RendererParam renderer,
                                         int* w,
                                         int* h,
                                         RendererLogicalPresentation* mode)
{
  CheckError(SDL_GetRenderLogicalPresentation(renderer, w, h, mode));
}

/**
 * Get device independent resolution and presentation mode for rendering.
 *
 * This function gets the width and height of the logical rendering output, or
 * 0 if a logical resolution is not enabled.
 *
 * Each render target has its own logical presentation state. This function gets
 * the state for the current render target.
 *
 * @param renderer the rendering context.
 * @param size a Point to be filled  with the logical presentation width and
 *             height.
 * @param mode a variable filled with the logical presentation mode being
 *             used.
 * @throws Error on failure.
 *
 * @threadsafety This function should only be called on the main thread.
 *
 * @since This function is available since SDL 3.2.0.
 *
 * @sa Renderer.SetLogicalPresentation
 */
inline void GetRenderLogicalPresentation(RendererParam renderer,
                                         PointRaw* size,
                                         RendererLogicalPresentation* mode)
{
  if (size) {
    return GetRenderLogicalPresentation(renderer, &size->x, &size->y, mode);
  }
  return GetRenderLogicalPresentation(renderer, nullptr, nullptr, mode);
}

inline void Renderer::GetLogicalPresentation(
  int* w,
  int* h,
  RendererLogicalPresentation* mode) const
{
  SDL::GetRenderLogicalPresentation(m_resource, w, h, mode);
}

inline void Renderer::GetLogicalPresentation(PointRaw* size,
                                             RendererLogicalPresentation* mode)
{
  SDL::GetRenderLogicalPresentation(m_resource, size, mode);
}

/**
 * Get the final presentation rectangle for rendering.
 *
 * This function returns the calculated rectangle used for logical presentation,
 * based on the presentation mode and output size. If logical presentation is
 * disabled, it will fill the rectangle with the output size, in pixels.
 *
 * Each render target has its own logical presentation state. This function gets
 * the rectangle for the current render target.
 *
 * @param renderer the rendering context.
 * @returns with the final presentation rectangle.
 * @throws Error on failure.
 *
 * @threadsafety This function should only be called on the main thread.
 *
 * @since This function is available since SDL 3.2.0.
 *
 * @sa Renderer.SetLogicalPresentation
 */
inline FRect GetRenderLogicalPresentationRect(RendererParam renderer)
{
  FRect rect;
  CheckError(SDL_GetRenderLogicalPresentationRect(renderer, &rect));
  return rect;
}

inline FRect Renderer::GetLogicalPresentationRect() const
{
  return SDL::GetRenderLogicalPresentationRect(m_resource);
}

/**
 * Get a point in render coordinates when given a point in window coordinates.
 *
 * This takes into account several states:
 *
 * - The window dimensions.
 * - The logical presentation settings (Renderer.SetLogicalPresentation)
 * - The scale (Renderer.SetScale)
 * - The viewport (Renderer.SetViewport)
 *
 * @param renderer the rendering context.
 * @param window_coord the x, y coordinate in window coordinates.
 * @returns the x, y coordinate in render coordinates.
 * @throws Error on failure.
 *
 * @threadsafety This function should only be called on the main thread.
 *
 * @since This function is available since SDL 3.2.0.
 *
 * @sa Renderer.SetLogicalPresentation
 * @sa Renderer.SetScale
 */
inline FPoint RenderCoordinatesFromWindow(RendererParam renderer,
                                          const FPointRaw& window_coord)
{
  FPoint p;
  CheckError(SDL_RenderCoordinatesFromWindow(
    renderer, window_coord.x, window_coord.y, &p.x, &p.y));
  return p;
}

inline FPoint Renderer::RenderCoordinatesFromWindow(
  const FPointRaw& window_coord) const
{
  return SDL::RenderCoordinatesFromWindow(m_resource, window_coord);
}

/**
 * Get a point in window coordinates when given a point in render coordinates.
 *
 * This takes into account several states:
 *
 * - The window dimensions.
 * - The logical presentation settings (Renderer.SetLogicalPresentation)
 * - The scale (Renderer.SetScale)
 * - The viewport (Renderer.SetViewport)
 *
 * @param renderer the rendering context.
 * @param coord the x, y coordinates in render coordinates.
 * @returns x, y in window coordinates.
 * @throws Error on failure.
 *
 * @threadsafety This function should only be called on the main thread.
 *
 * @since This function is available since SDL 3.2.0.
 *
 * @sa Renderer.SetLogicalPresentation
 * @sa Renderer.SetScale
 * @sa Renderer.SetViewport
 */
inline FPoint RenderCoordinatesToWindow(RendererParam renderer,
                                        const FPointRaw& coord)
{
  FPoint p;
  CheckError(
    SDL_RenderCoordinatesToWindow(renderer, coord.x, coord.y, &p.x, &p.y));
  return p;
}

inline FPoint Renderer::RenderCoordinatesToWindow(const FPointRaw& coord) const
{
  return SDL::RenderCoordinatesToWindow(m_resource, coord);
}

/**
 * Convert the coordinates in an event to render coordinates.
 *
 * This takes into account several states:
 *
 * - The window dimensions.
 * - The logical presentation settings (Renderer.SetLogicalPresentation)
 * - The scale (Renderer.SetScale)
 * - The viewport (Renderer.SetViewport)
 *
 * Various event types are converted with this function: mouse, touch, pen, etc.
 *
 * Touch coordinates are converted from normalized coordinates in the window to
 * non-normalized rendering coordinates.
 *
 * Relative mouse coordinates (xrel and yrel event fields) are _also_ converted.
 * Applications that do not want these fields converted should use
 * Renderer.RenderCoordinatesFromWindow() on the specific event fields instead
 * of converting the entire event structure.
 *
 * Once converted, coordinates may be outside the rendering area.
 *
 * @param renderer the rendering context.
 * @param event the event to modify.
 * @throws Error on failure.
 *
 * @threadsafety This function should only be called on the main thread.
 *
 * @since This function is available since SDL 3.2.0.
 *
 * @sa Renderer.RenderCoordinatesFromWindow
 */
inline void ConvertEventToRenderCoordinates(RendererParam renderer,
                                            Event* event)
{
  CheckError(SDL_ConvertEventToRenderCoordinates(renderer, event));
}

inline void Renderer::ConvertEventToRenderCoordinates(Event* event) const
{
  SDL::ConvertEventToRenderCoordinates(m_resource, event);
}

/**
 * Set the drawing area for rendering on the current target.
 *
 * Drawing will clip to this area (separately from any clipping done with
 * Renderer.SetClipRect), and the top left of the area will become coordinate
 * (0, 0) for future drawing commands.
 *
 * The area's width and height must be >= 0.
 *
 * Each render target has its own viewport. This function sets the viewport for
 * the current render target.
 *
 * @param renderer the rendering context.
 * @param rect the Rect structure representing the drawing area, or nullptr to
 *             set the viewport to the entire target.
 * @throws Error on failure.
 *
 * @threadsafety This function should only be called on the main thread.
 *
 * @since This function is available since SDL 3.2.0.
 *
 * @sa Renderer.GetViewport
 * @sa Renderer.ViewportSet
 */
inline void SetRenderViewport(RendererParam renderer,
                              OptionalRef<const RectRaw> rect)
{
  CheckError(SDL_SetRenderViewport(renderer, rect));
}

inline void Renderer::SetViewport(OptionalRef<const RectRaw> rect)
{
  SDL::SetRenderViewport(m_resource, rect);
}

/**
 * Reset the drawing area for rendering to the entire target
 *
 * This is equivalent to `SetViewport(std::nullopt)`
 *
 * @param renderer the rendering context.
 * @throws Error on failure.
 *
 * @threadsafety This function should only be called on the main thread.
 *
 * @since This function is available since SDL 3.2.0.
 *
 * @sa GetViewport()
 * @sa SetViewport()
 * @sa ViewportSet()
 */
inline void ResetRenderViewport(RendererParam renderer)
{
  SetRenderViewport(renderer, std::nullopt);
}

inline void Renderer::ResetViewport() { SDL::ResetRenderViewport(m_resource); }

/**
 * Get the drawing area for the current target.
 *
 * Each render target has its own viewport. This function gets the viewport for
 * the current render target.
 *
 * @param renderer the rendering context.
 * @returns an Rect structure filled in with the current drawing area.
 * @throws Error on failure.
 *
 * @threadsafety This function should only be called on the main thread.
 *
 * @since This function is available since SDL 3.2.0.
 *
 * @sa Renderer.IsViewportSet
 * @sa Renderer.SetViewport
 */
inline Rect GetRenderViewport(RendererParam renderer)
{
  Rect rect;
  CheckError(SDL_GetRenderViewport(renderer, &rect));
  return rect;
}

inline Rect Renderer::GetViewport() const
{
  return SDL::GetRenderViewport(m_resource);
}

/**
 * Return whether an explicit rectangle was set as the viewport.
 *
 * This is useful if you're saving and restoring the viewport and want to know
 * whether you should restore a specific rectangle or nullptr.
 *
 * Each render target has its own viewport. This function checks the viewport
 * for the current render target.
 *
 * @param renderer the rendering context.
 * @returns true if the viewport was set to a specific rectangle, or false if it
 *          was set to nullptr (the entire target).
 *
 * @threadsafety This function should only be called on the main thread.
 *
 * @since This function is available since SDL 3.2.0.
 *
 * @sa Renderer.GetViewport
 * @sa Renderer.SetViewport
 */
inline bool RenderViewportSet(RendererParam renderer)
{
  return SDL_RenderViewportSet(renderer);
}

inline bool Renderer::ViewportSet() const
{
  return SDL::RenderViewportSet(m_resource);
}

/**
 * Get the safe area for rendering within the current viewport.
 *
 * Some devices have portions of the screen which are partially obscured or not
 * interactive, possibly due to on-screen controls, curved edges, camera
 * notches, TV overscan, etc. This function provides the area of the current
 * viewport which is safe to have interactible content. You should continue
 * rendering into the rest of the render target, but it should not contain
 * visually important or interactible content.
 *
 * @param renderer the rendering context.
 * @returns the area that is safe for interactive content.
 * @throws Error on failure.
 *
 * @threadsafety This function should only be called on the main thread.
 *
 * @since This function is available since SDL 3.2.0.
 */
inline Rect GetRenderSafeArea(RendererParam renderer)
{
  Rect rect;
  CheckError(SDL_GetRenderSafeArea(renderer, &rect));
  return rect;
}

inline Rect Renderer::GetSafeArea() const
{
  return SDL::GetRenderSafeArea(m_resource);
}

/**
 * Set the clip rectangle for rendering on the specified target.
 *
 * Each render target has its own clip rectangle. This function sets the
 * cliprect for the current render target.
 *
 * @param renderer the rendering context.
 * @param rect an Rect structure representing the clip area, relative to the
 *             viewport, or nullptr to disable clipping.
 * @throws Error on failure.
 *
 * @threadsafety This function should only be called on the main thread.
 *
 * @since This function is available since SDL 3.2.0.
 *
 * @sa Renderer.GetClipRect
 * @sa Renderer.IsClipEnabled
 */
inline void SetRenderClipRect(RendererParam renderer,
                              OptionalRef<const RectRaw> rect)
{
  CheckError(SDL_SetRenderClipRect(renderer, rect));
}

inline void Renderer::SetClipRect(OptionalRef<const RectRaw> rect)
{
  SDL::SetRenderClipRect(m_resource, rect);
}

/**
 * Reset the clip rectangle for rendering to the entire render target
 *
 * This is equivalent to `SetClipRect(std::nullopt)`
 *
 * @param renderer the rendering context.
 * @throws Error on failure.
 *
 * @threadsafety This function should only be called on the main thread.
 *
 * @since This function is available since SDL 3.2.0.
 *
 * @sa GetClipRect()
 * @sa SetClipRect()
 * @sa ClipEnabled()
 */
inline void ResetRenderClipRect(RendererParam renderer)
{
  SetRenderClipRect(renderer, std::nullopt);
}

inline void Renderer::ResetClipRect() { SDL::ResetRenderClipRect(m_resource); }

/**
 * Get the clip rectangle for the current target.
 *
 * Each render target has its own clip rectangle. This function gets the
 * cliprect for the current render target.
 *
 * @param renderer the rendering context.
 * @returns an Rect structure filled in with the current clipping area
 *          or an empty rectangle if clipping is disabled.
 * @throws Error on failure.
 *
 * @threadsafety This function should only be called on the main thread.
 *
 * @since This function is available since SDL 3.2.0.
 *
 * @sa Renderer.IsClipEnabled
 * @sa Renderer.SetClipRect
 */
inline Rect GetRenderClipRect(RendererParam renderer)
{
  Rect rect;
  CheckError(SDL_GetRenderClipRect(renderer, &rect));
  return rect;
}

inline Rect Renderer::GetClipRect() const
{
  return SDL::GetRenderClipRect(m_resource);
}

/**
 * Get whether clipping is enabled on the given render target.
 *
 * Each render target has its own clip rectangle. This function checks the
 * cliprect for the current render target.
 *
 * @param renderer the rendering context.
 * @returns true if clipping is enabled or false if not; call GetError() for
 *          more information.
 *
 * @threadsafety This function should only be called on the main thread.
 *
 * @since This function is available since SDL 3.2.0.
 *
 * @sa Renderer.GetClipRect
 * @sa Renderer.SetClipRect
 */
inline bool RenderClipEnabled(RendererParam renderer)
{
  return SDL_RenderClipEnabled(renderer);
}

inline bool Renderer::IsClipEnabled() const
{
  return SDL::RenderClipEnabled(m_resource);
}

/**
 * Set the drawing scale for rendering on the current target.
 *
 * The drawing coordinates are scaled by the x/y scaling factors before they are
 * used by the renderer. This allows resolution independent drawing with a
 * single coordinate system.
 *
 * If this results in scaling or subpixel drawing by the rendering backend, it
 * will be handled using the appropriate quality hints. For best results use
 * integer scaling factors.
 *
 * Each render target has its own scale. This function sets the scale for the
 * current render target.
 *
 * @param renderer the rendering context.
 * @param scale the horizontal and vertical scaling factors.
 * @throws Error on failure.
 *
 * @threadsafety This function should only be called on the main thread.
 *
 * @since This function is available since SDL 3.2.0.
 *
 * @sa Renderer.GetScale
 */
inline void SetRenderScale(RendererParam renderer, const FPointRaw& scale)
{
  CheckError(SDL_SetRenderScale(renderer, scale.x, scale.y));
}

inline void Renderer::SetScale(const FPointRaw& scale)
{
  SDL::SetRenderScale(m_resource, scale);
}

/**
 * Get the drawing scale for the current target.
 *
 * Each render target has its own scale. This function gets the scale for the
 * current render target.
 *
 * @param renderer the rendering context.
 * @param scaleX a pointer filled in with the horizontal scaling factor.
 * @param scaleY a pointer filled in with the vertical scaling factor.
 * @throws Error on failure.
 *
 * @threadsafety This function should only be called on the main thread.
 *
 * @since This function is available since SDL 3.2.0.
 *
 * @sa Renderer.SetScale
 */
inline void GetRenderScale(RendererParam renderer, float* scaleX, float* scaleY)
{
  CheckError(SDL_GetRenderScale(renderer, scaleX, scaleY));
}

/**
 * Get the drawing scale for the current target.
 *
 * Each render target has its own scale. This function gets the scale for the
 * current render target.
 *
 * @returns the scaling factors on success.
 * @throws Error on failure.
 *
 * @threadsafety This function should only be called on the main thread.
 *
 * @since This function is available since SDL 3.2.0.
 *
 * @sa Renderer.SetScale
 */
inline FPoint GetRenderScale(RendererParam renderer)
{
  FPoint p;
  GetRenderScale(renderer, &p.x, &p.y);
  return p;
}

inline void Renderer::GetScale(float* scaleX, float* scaleY) const
{
  SDL::GetRenderScale(m_resource, scaleX, scaleY);
}

inline FPoint Renderer::GetScale() const
{
  return SDL::GetRenderScale(m_resource);
}

/**
 * Set the color used for drawing operations.
 *
 * Set the color for drawing or filling rectangles, lines, and points, and for
 * Renderer.RenderClear().
 *
 * @param renderer the rendering context.
 * @param c the color used to draw on the rendering target.
 * @throws Error on failure.
 *
 * @threadsafety This function should only be called on the main thread.
 *
 * @since This function is available since SDL 3.2.0.
 *
 * @sa Renderer.GetDrawColor
 * @sa Renderer.SetDrawColorFloat
 */
inline void SetRenderDrawColor(RendererParam renderer, ColorRaw c)
{
  CheckError(SDL_SetRenderDrawColor(renderer, c.r, c.g, c.b, c.a));
}

inline void Renderer::SetDrawColor(ColorRaw c)
{
  SDL::SetRenderDrawColor(m_resource, c);
}

/**
 * Set the color used for drawing operations (Rect, Line and Clear).
 *
 * Set the color for drawing or filling rectangles, lines, and points, and for
 * Renderer.RenderClear().
 *
 * @param renderer the rendering context.
 * @param c the color used to draw on the rendering target.
 * @throws Error on failure.
 *
 * @threadsafety This function should only be called on the main thread.
 *
 * @since This function is available since SDL 3.2.0.
 *
 * @sa Renderer.GetDrawColorFloat
 * @sa Renderer.SetDrawColor
 */
inline void SetRenderDrawColorFloat(RendererParam renderer, const FColorRaw& c)
{
  CheckError(SDL_SetRenderDrawColorFloat(renderer, c.r, c.g, c.b, c.a));
}

inline void Renderer::SetDrawColorFloat(const FColorRaw& c)
{
  SDL::SetRenderDrawColorFloat(m_resource, c);
}

/**
 * Get the color used for drawing operations (Rect, Line and Clear).
 *
 * @param renderer the rendering context.
 * @param r a pointer filled in with the red value used to draw on the rendering
 *          target.
 * @param g a pointer filled in with the green value used to draw on the
 *          rendering target.
 * @param b a pointer filled in with the blue value used to draw on the
 *          rendering target.
 * @param a a pointer filled in with the alpha value used to draw on the
 *          rendering target; usually `ALPHA_OPAQUE` (255).
 * @throws Error on failure.
 *
 * @threadsafety This function should only be called on the main thread.
 *
 * @since This function is available since SDL 3.2.0.
 *
 * @sa Renderer.GetDrawColorFloat
 * @sa Renderer.SetDrawColor
 */
inline void GetRenderDrawColor(RendererParam renderer,
                               Uint8* r,
                               Uint8* g,
                               Uint8* b,
                               Uint8* a)
{
  CheckError(SDL_GetRenderDrawColor(renderer, r, g, b, a));
}

/**
 * Get the color used for drawing operations (Rect, Line and Clear).
 *
 * @param renderer the rendering context.
 * @returns the color channel values used to draw on the rendering target.
 * @throws Error on failure.
 *
 * @threadsafety This function should only be called on the main thread.
 *
 * @since This function is available since SDL 3.2.0.
 *
 * @sa Renderer.GetDrawColorFloat
 * @sa Renderer.SetDrawColor
 */
inline Color GetRenderDrawColor(RendererParam renderer)
{
  Color c;
  GetRenderDrawColor(renderer, &c.r, &c.g, &c.b, &c.a);
  return c;
}

inline void Renderer::GetDrawColor(Uint8* r, Uint8* g, Uint8* b, Uint8* a) const
{
  SDL::GetRenderDrawColor(m_resource, r, g, b, a);
}

inline Color Renderer::GetDrawColor() const
{
  return SDL::GetRenderDrawColor(m_resource);
}

/**
 * Get the color used for drawing operations (Rect, Line and Clear).
 *
 * @param renderer the rendering context.
 * @param r a pointer filled in with the red value used to draw on the rendering
 *          target.
 * @param g a pointer filled in with the green value used to draw on the
 *          rendering target.
 * @param b a pointer filled in with the blue value used to draw on the
 *          rendering target.
 * @param a a pointer filled in with the alpha value used to draw on the
 *          rendering target.
 * @throws Error on failure.
 *
 * @threadsafety This function should only be called on the main thread.
 *
 * @since This function is available since SDL 3.2.0.
 *
 * @sa Renderer.SetDrawColorFloat
 * @sa Renderer.GetDrawColor
 */
inline void GetRenderDrawColorFloat(RendererParam renderer,
                                    float* r,
                                    float* g,
                                    float* b,
                                    float* a)
{
  CheckError(SDL_GetRenderDrawColorFloat(renderer, r, g, b, a));
}

/**
 * Get the color used for drawing operations (Rect, Line and Clear).
 *
 * @param renderer the rendering context.
 * @returns the color on success.
 * @throws Error on failure.
 *
 * @threadsafety This function should only be called on the main thread.
 *
 * @since This function is available since SDL 3.2.0.
 *
 * @sa Renderer.SetDrawColorFloat
 * @sa Renderer.GetDrawColor
 */
inline FColor GetRenderDrawColorFloat(RendererParam renderer)
{
  FColor c;
  GetRenderDrawColorFloat(renderer, &c.r, &c.g, &c.b, &c.a);
  return c;
}

inline void Renderer::GetDrawColorFloat(float* r,
                                        float* g,
                                        float* b,
                                        float* a) const
{
  SDL::GetRenderDrawColorFloat(m_resource, r, g, b, a);
}

inline FColor Renderer::GetDrawColorFloat() const
{
  return SDL::GetRenderDrawColorFloat(m_resource);
}

/**
 * Set the color scale used for render operations.
 *
 * The color scale is an additional scale multiplied into the pixel color value
 * while rendering. This can be used to adjust the brightness of colors during
 * HDR rendering, or changing HDR video brightness when playing on an SDR
 * display.
 *
 * The color scale does not affect the alpha channel, only the color brightness.
 *
 * @param renderer the rendering context.
 * @param scale the color scale value.
 * @throws Error on failure.
 *
 * @threadsafety This function should only be called on the main thread.
 *
 * @since This function is available since SDL 3.2.0.
 *
 * @sa Renderer.GetColorScale
 */
inline void SetRenderColorScale(RendererParam renderer, float scale)
{
  CheckError(SDL_SetRenderColorScale(renderer, scale));
}

inline void Renderer::SetColorScale(float scale)
{
  SDL::SetRenderColorScale(m_resource, scale);
}

/**
 * Get the color scale used for render operations.
 *
 * @param renderer the rendering context.
 * @return the current color scale value.
 * @throws Error on failure.
 *
 * @threadsafety This function should only be called on the main thread.
 *
 * @since This function is available since SDL 3.2.0.
 *
 * @sa Renderer.SetColorScale
 */
inline float GetRenderColorScale(RendererParam renderer)
{
  float scale;
  CheckError(SDL_GetRenderColorScale(renderer, &scale));
  return scale;
}

inline float Renderer::GetColorScale() const
{
  return SDL::GetRenderColorScale(m_resource);
}

/**
 * Set the blend mode used for drawing operations (Fill and Line).
 *
 * If the blend mode is not supported, the closest supported mode is chosen.
 *
 * @param renderer the rendering context.
 * @param blendMode the BlendMode to use for blending.
 * @throws Error on failure.
 *
 * @threadsafety This function should only be called on the main thread.
 *
 * @since This function is available since SDL 3.2.0.
 *
 * @sa Renderer.GetDrawBlendMode
 */
inline void SetRenderDrawBlendMode(RendererParam renderer, BlendMode blendMode)
{
  CheckError(SDL_SetRenderDrawBlendMode(renderer, blendMode));
}

inline void Renderer::SetDrawBlendMode(BlendMode blendMode)
{
  SDL::SetRenderDrawBlendMode(m_resource, blendMode);
}

/**
 * Get the blend mode used for drawing operations.
 *
 * @param renderer the rendering context.
 * @return the current BlendMode.
 * @throws Error on failure.
 *
 * @threadsafety This function should only be called on the main thread.
 *
 * @since This function is available since SDL 3.2.0.
 *
 * @sa Renderer.SetDrawBlendMode
 */
inline BlendMode GetRenderDrawBlendMode(RendererParam renderer)
{
  BlendMode blendMode;
  CheckError(SDL_GetRenderDrawBlendMode(renderer, &blendMode));
  return blendMode;
}

inline BlendMode Renderer::GetDrawBlendMode() const
{
  return SDL::GetRenderDrawBlendMode(m_resource);
}

/**
 * Clear the current rendering target with the drawing color.
 *
 * This function clears the entire rendering target, ignoring the viewport and
 * the clip rectangle. Note, that clearing will also set/fill all pixels of the
 * rendering target to current renderer draw color, so make sure to invoke
 * Renderer.SetDrawColor() when needed.
 *
 * @param renderer the rendering context.
 * @throws Error on failure.
 *
 * @threadsafety This function should only be called on the main thread.
 *
 * @since This function is available since SDL 3.2.0.
 *
 * @sa Renderer.SetDrawColor
 */
inline void RenderClear(RendererParam renderer)
{
  CheckError(SDL_RenderClear(renderer));
}

inline void Renderer::RenderClear() { SDL::RenderClear(m_resource); }

/**
 * Draw a point on the current rendering target at subpixel precision.
 *
 * @param renderer the renderer which should draw a point.
 * @param p the x, y coordinate of the point.
 * @throws Error on failure.
 *
 * @threadsafety This function should only be called on the main thread.
 *
 * @since This function is available since SDL 3.2.0.
 *
 * @sa Renderer.RenderPoints
 */
inline void RenderPoint(RendererParam renderer, const FPointRaw& p)
{
  CheckError(SDL_RenderPoint(renderer, p.x, p.y));
}

inline void Renderer::RenderPoint(const FPointRaw& p)
{
  SDL::RenderPoint(m_resource, p);
}

/**
 * Draw multiple points on the current rendering target at subpixel precision.
 *
 * @param renderer the renderer which should draw multiple points.
 * @param points the points to draw.
 * @throws Error on failure.
 *
 * @threadsafety This function should only be called on the main thread.
 *
 * @since This function is available since SDL 3.2.0.
 *
 * @sa Renderer.RenderPoint
 */
inline void RenderPoints(RendererParam renderer,
                         SpanRef<const FPointRaw> points)
{
  CheckError(SDL_RenderPoints(renderer, points.data(), points.size()));
}

inline void Renderer::RenderPoints(SpanRef<const FPointRaw> points)
{
  SDL::RenderPoints(m_resource, points);
}

/**
 * Draw a line on the current rendering target at subpixel precision.
 *
 * @param renderer the renderer which should draw a line.
 * @param p1 the x,y coordinates of the start point.
 * @param p2 the x,y coordinates of the end point.
 * @throws Error on failure.
 *
 * @threadsafety This function should only be called on the main thread.
 *
 * @since This function is available since SDL 3.2.0.
 *
 * @sa Renderer.RenderLines
 */
inline void RenderLine(RendererParam renderer,
                       const FPointRaw& p1,
                       const FPointRaw& p2)
{
  CheckError(SDL_RenderLine(renderer, p1.x, p1.y, p2.x, p2.y));
}

inline void Renderer::RenderLine(const FPointRaw& p1, const FPointRaw& p2)
{
  SDL::RenderLine(m_resource, p1, p2);
}

/**
 * Draw a series of connected lines on the current rendering target at subpixel
 * precision.
 *
 * @param renderer the renderer which should draw multiple lines.
 * @param points the points along the lines.
 * @throws Error on failure.
 *
 * @threadsafety This function should only be called on the main thread.
 *
 * @since This function is available since SDL 3.2.0.
 *
 * @sa Renderer.RenderLine
 */
inline void RenderLines(RendererParam renderer, SpanRef<const FPointRaw> points)
{
  CheckError(SDL_RenderLines(renderer, points.data(), points.size()));
}

inline void Renderer::RenderLines(SpanRef<const FPointRaw> points)
{
  SDL::RenderLines(m_resource, points);
}

/**
 * Draw a rectangle on the current rendering target at subpixel precision.
 *
 * @param renderer the renderer which should draw a rectangle.
 * @param rect a pointer to the destination rectangle, or nullptr to outline the
 *             entire rendering target.
 * @throws Error on failure.
 *
 * @threadsafety This function should only be called on the main thread.
 *
 * @since This function is available since SDL 3.2.0.
 *
 * @sa Renderer.RenderRects
 */
inline void RenderRect(RendererParam renderer, OptionalRef<const FRectRaw> rect)
{
  CheckError(SDL_RenderRect(renderer, rect));
}

inline void Renderer::RenderRect(OptionalRef<const FRectRaw> rect)
{
  SDL::RenderRect(m_resource, rect);
}

/**
 * Draw some number of rectangles on the current rendering target at subpixel
 * precision.
 *
 * @param renderer the renderer which should draw multiple rectangles.
 * @param rects a pointer to an array of destination rectangles.
 * @throws Error on failure.
 *
 * @threadsafety This function should only be called on the main thread.
 *
 * @since This function is available since SDL 3.2.0.
 *
 * @sa Renderer.RenderRect
 */
inline void RenderRects(RendererParam renderer, SpanRef<const FRectRaw> rects)
{
  CheckError(SDL_RenderRects(renderer, rects.data(), rects.size()));
}

inline void Renderer::RenderRects(SpanRef<const FRectRaw> rects)
{
  SDL::RenderRects(m_resource, rects);
}

/**
 * Fill a rectangle on the current rendering target with the drawing color at
 * subpixel precision.
 *
 * @param renderer the renderer which should fill a rectangle.
 * @param rect a pointer to the destination rectangle, or nullptr for the entire
 *             rendering target.
 * @throws Error on failure.
 *
 * @threadsafety This function should only be called on the main thread.
 *
 * @since This function is available since SDL 3.2.0.
 *
 * @sa Renderer.RenderFillRects
 */
inline void RenderFillRect(RendererParam renderer,
                           OptionalRef<const FRectRaw> rect)
{
  CheckError(SDL_RenderFillRect(renderer, rect));
}

inline void Renderer::RenderFillRect(OptionalRef<const FRectRaw> rect)
{
  SDL::RenderFillRect(m_resource, rect);
}

/**
 * Fill some number of rectangles on the current rendering target with the
 * drawing color at subpixel precision.
 *
 * @param renderer the renderer which should fill multiple rectangles.
 * @param rects a pointer to an array of destination rectangles.
 * @throws Error on failure.
 *
 * @threadsafety This function should only be called on the main thread.
 *
 * @since This function is available since SDL 3.2.0.
 *
 * @sa Renderer.RenderFillRect
 */
inline void RenderFillRects(RendererParam renderer,
                            SpanRef<const FRectRaw> rects)
{
  CheckError(SDL_RenderFillRects(renderer, rects.data(), rects.size()));
}

inline void Renderer::RenderFillRects(SpanRef<const FRectRaw> rects)
{
  SDL::RenderFillRects(m_resource, rects);
}

/**
 * Copy a portion of the texture to the current rendering target at subpixel
 * precision.
 *
 * @param renderer the renderer which should copy parts of a texture.
 * @param texture the source texture.
 * @param srcrect a pointer to the source rectangle, or nullptr for the entire
 *                texture.
 * @param dstrect a pointer to the destination rectangle, or nullptr for the
 *                entire rendering target.
 * @throws Error on failure.
 *
 * @threadsafety This function should only be called on the main thread.
 *
 * @since This function is available since SDL 3.2.0.
 *
 * @sa Renderer.RenderTextureRotated
 * @sa Renderer.RenderTextureTiled
 */
inline void RenderTexture(RendererParam renderer,
                          TextureParam texture,
                          OptionalRef<const FRectRaw> srcrect,
                          OptionalRef<const FRectRaw> dstrect)
{
  CheckError(SDL_RenderTexture(renderer, texture, srcrect, dstrect));
}

inline void Renderer::RenderTexture(TextureParam texture,
                                    OptionalRef<const FRectRaw> srcrect,
                                    OptionalRef<const FRectRaw> dstrect)
{
  SDL::RenderTexture(m_resource, texture, srcrect, dstrect);
}

/**
 * Copy a portion of the source texture to the current rendering target, with
 * rotation and flipping, at subpixel precision.
 *
 * @param renderer the renderer which should copy parts of a texture.
 * @param texture the source texture.
 * @param srcrect a pointer to the source rectangle, or nullptr for the entire
 *                texture.
 * @param dstrect a pointer to the destination rectangle, or nullptr for the
 *                entire rendering target.
 * @param angle an angle in degrees that indicates the rotation that will be
 *              applied to dstrect, rotating it in a clockwise direction.
 * @param center a pointer to a point indicating the point around which dstrect
 *               will be rotated (if nullptr, rotation will be done around
 *               dstrect.w/2, dstrect.h/2).
 * @param flip an FlipMode value stating which flipping actions should be
 *             performed on the texture.
 * @throws Error on failure.
 *
 * @threadsafety This function should only be called on the main thread.
 *
 * @since This function is available since SDL 3.2.0.
 *
 * @sa Renderer.RenderTexture
 */
inline void RenderTextureRotated(RendererParam renderer,
                                 TextureParam texture,
                                 OptionalRef<const FRectRaw> srcrect,
                                 OptionalRef<const FRectRaw> dstrect,
                                 double angle,
                                 OptionalRef<const FPointRaw> center,
                                 FlipMode flip = FlipMode::SDL_FLIP_NONE)
{
  CheckError(SDL_RenderTextureRotated(
    renderer, texture, srcrect, dstrect, angle, center, flip));
}

inline void Renderer::RenderTextureRotated(TextureParam texture,
                                           OptionalRef<const FRectRaw> srcrect,
                                           OptionalRef<const FRectRaw> dstrect,
                                           double angle,
                                           OptionalRef<const FPointRaw> center,
                                           FlipMode flip)
{
  SDL::RenderTextureRotated(
    m_resource, texture, srcrect, dstrect, angle, center, flip);
}

/**
 * Copy a portion of the source texture to the current rendering target, with
 * affine transform, at subpixel precision.
 *
 * @param renderer the renderer which should copy parts of a texture.
 * @param texture the source texture.
 * @param srcrect a pointer to the source rectangle, or nullptr for the entire
 *                texture.
 * @param origin a pointer to a point indicating where the top-left corner of
 *               srcrect should be mapped to, or nullptr for the rendering
 *               target's origin.
 * @param right a pointer to a point indicating where the top-right corner of
 *              srcrect should be mapped to, or nullptr for the rendering
 *              target's top-right corner.
 * @param down a pointer to a point indicating where the bottom-left corner of
 *             srcrect should be mapped to, or nullptr for the rendering
 *             target's bottom-left corner.
 * @throws Error on failure.
 *
 * @threadsafety You may only call this function from the main thread.
 *
 * @since This function is available since SDL 3.2.0.
 *
 * @sa Renderer.RenderTexture
 */
inline void RenderTextureAffine(RendererParam renderer,
                                TextureParam texture,
                                OptionalRef<const FRectRaw> srcrect,
                                OptionalRef<const FPointRaw> origin,
                                OptionalRef<const FPointRaw> right,
                                OptionalRef<const FPointRaw> down)
{
  CheckError(
    SDL_RenderTextureAffine(renderer, texture, srcrect, origin, right, down));
}

inline void Renderer::RenderTextureAffine(TextureParam texture,
                                          OptionalRef<const FRectRaw> srcrect,
                                          OptionalRef<const FPointRaw> origin,
                                          OptionalRef<const FPointRaw> right,
                                          OptionalRef<const FPointRaw> down)
{
  SDL::RenderTextureAffine(m_resource, texture, srcrect, origin, right, down);
}

/**
 * Tile a portion of the texture to the current rendering target at subpixel
 * precision.
 *
 * The pixels in `srcrect` will be repeated as many times as needed to
 * completely fill `dstrect`.
 *
 * @param renderer the renderer which should copy parts of a texture.
 * @param texture the source texture.
 * @param srcrect a pointer to the source rectangle, or nullptr for the entire
 *                texture.
 * @param scale the scale used to transform srcrect into the destination
 *              rectangle, e.g. a 32x32 texture with a scale of 2 would fill
 *              64x64 tiles.
 * @param dstrect a pointer to the destination rectangle, or nullptr for the
 *                entire rendering target.
 * @throws Error on failure.
 *
 * @threadsafety This function should only be called on the main thread.
 *
 * @since This function is available since SDL 3.2.0.
 *
 * @sa Renderer.RenderTexture
 */
inline void RenderTextureTiled(RendererParam renderer,
                               TextureParam texture,
                               OptionalRef<const FRectRaw> srcrect,
                               float scale,
                               OptionalRef<const FRectRaw> dstrect)
{
  CheckError(
    SDL_RenderTextureTiled(renderer, texture, srcrect, scale, dstrect));
}

inline void Renderer::RenderTextureTiled(TextureParam texture,
                                         OptionalRef<const FRectRaw> srcrect,
                                         float scale,
                                         OptionalRef<const FRectRaw> dstrect)
{
  SDL::RenderTextureTiled(m_resource, texture, srcrect, scale, dstrect);
}

/**
 * Perform a scaled copy using the 9-grid algorithm to the current rendering
 * target at subpixel precision.
 *
 * The pixels in the texture are split into a 3x3 grid, using the different
 * corner sizes for each corner, and the sides and center making up the
 * remaining pixels. The corners are then scaled using `scale` and fit into the
 * corners of the destination rectangle. The sides and center are then stretched
 * into place to cover the remaining destination rectangle.
 *
 * @param renderer the renderer which should copy parts of a texture.
 * @param texture the source texture.
 * @param srcrect the Rect structure representing the rectangle to be used for
 *                the 9-grid, or nullptr to use the entire texture.
 * @param left_width the width, in pixels, of the left corners in `srcrect`.
 * @param right_width the width, in pixels, of the right corners in `srcrect`.
 * @param top_height the height, in pixels, of the top corners in `srcrect`.
 * @param bottom_height the height, in pixels, of the bottom corners in
 *                      `srcrect`.
 * @param scale the scale used to transform the corner of `srcrect` into the
 *              corner of `dstrect`, or 0.0f for an unscaled copy.
 * @param dstrect a pointer to the destination rectangle, or nullptr for the
 *                entire rendering target.
 * @throws Error on failure.
 *
 * @threadsafety This function should only be called on the main thread.
 *
 * @since This function is available since SDL 3.2.0.
 *
 * @sa Renderer.RenderTexture
 * @sa Renderer.RenderTexture9GridTiled
 */
inline void RenderTexture9Grid(RendererParam renderer,
                               TextureParam texture,
                               OptionalRef<const FRectRaw> srcrect,
                               float left_width,
                               float right_width,
                               float top_height,
                               float bottom_height,
                               float scale,
                               OptionalRef<const FRectRaw> dstrect)
{
  CheckError(SDL_RenderTexture9Grid(renderer,
                                    texture,
                                    srcrect,
                                    left_width,
                                    right_width,
                                    top_height,
                                    bottom_height,
                                    scale,
                                    dstrect));
}

inline void Renderer::RenderTexture9Grid(TextureParam texture,
                                         OptionalRef<const FRectRaw> srcrect,
                                         float left_width,
                                         float right_width,
                                         float top_height,
                                         float bottom_height,
                                         float scale,
                                         OptionalRef<const FRectRaw> dstrect)
{
  SDL::RenderTexture9Grid(m_resource,
                          texture,
                          srcrect,
                          left_width,
                          right_width,
                          top_height,
                          bottom_height,
                          scale,
                          dstrect);
}

#if SDL_VERSION_ATLEAST(3, 4, 0)

/**
 * Perform a scaled copy using the 9-grid algorithm to the current rendering
 * target at subpixel precision.
 *
 * The pixels in the texture are split into a 3x3 grid, using the different
 * corner sizes for each corner, and the sides and center making up the
 * remaining pixels. The corners are then scaled using `scale` and fit into
 * the corners of the destination rectangle. The sides and center are then
 * tiled into place to cover the remaining destination rectangle.
 *
 * @param renderer the renderer which should copy parts of a texture.
 * @param texture the source texture.
 * @param srcrect the Rect structure representing the rectangle to be used
 *                for the 9-grid, or nullptr to use the entire texture.
 * @param left_width the width, in pixels, of the left corners in `srcrect`.
 * @param right_width the width, in pixels, of the right corners in `srcrect`.
 * @param top_height the height, in pixels, of the top corners in `srcrect`.
 * @param bottom_height the height, in pixels, of the bottom corners in
 *                      `srcrect`.
 * @param scale the scale used to transform the corner of `srcrect` into the
 *              corner of `dstrect`, or 0.0f for an unscaled copy.
 * @param dstrect a pointer to the destination rectangle, or nullptr for the
 *                entire rendering target.
 * @param tileScale the scale used to transform the borders and center of
 *                  `srcrect` into the borders and middle of `dstrect`, or
 *                  1.0f for an unscaled copy.
 * @throws Error on failure.
 *
 * @threadsafety This function should only be called on the main thread.
 *
 * @since This function is available since SDL 3.4.0.
 *
 * @sa Renderer.RenderTexture
 * @sa Renderer.RenderTexture9Grid
 */
inline void RenderTexture9GridTiled(RendererParam renderer,
                                    TextureParam texture,
                                    const FRectRaw& srcrect,
                                    float left_width,
                                    float right_width,
                                    float top_height,
                                    float bottom_height,
                                    float scale,
                                    const FRectRaw& dstrect,
                                    float tileScale)
{
  CheckError(SDL_RenderTexture9GridTiled(renderer,
                                         texture,
                                         srcrect,
                                         left_width,
                                         right_width,
                                         top_height,
                                         bottom_height,
                                         scale,
                                         dstrect,
                                         tileScale));
}

inline void Renderer::RenderTexture9GridTiled(TextureParam texture,
                                              const FRectRaw& srcrect,
                                              float left_width,
                                              float right_width,
                                              float top_height,
                                              float bottom_height,
                                              float scale,
                                              const FRectRaw& dstrect,
                                              float tileScale)
{
  SDL::RenderTexture9GridTiled(m_resource,
                               texture,
                               srcrect,
                               left_width,
                               right_width,
                               top_height,
                               bottom_height,
                               scale,
                               dstrect,
                               tileScale);
}

#endif // SDL_VERSION_ATLEAST(3, 4, 0)

/**
 * Render a list of triangles, optionally using a texture and indices into the
 * vertex array Color and alpha modulation is done per vertex
 * (Texture.SetColorMod and Texture.SetAlphaMod are ignored).
 *
 * @param renderer the rendering context.
 * @param texture (optional) The SDL texture to use.
 * @param vertices vertices.
 * @param indices (optional) An array of integer indices into the 'vertices'
 *                array, if nullptr all vertices will be rendered in sequential
 *                order.
 * @throws Error on failure.
 *
 * @threadsafety This function should only be called on the main thread.
 *
 * @since This function is available since SDL 3.2.0.
 *
 * @sa Renderer.RenderGeometryRaw
 * @sa Renderer.SetRenderTextureAddressMode
 */
inline void RenderGeometry(RendererParam renderer,
                           TextureParam texture,
                           std::span<const Vertex> vertices,
                           std::span<const int> indices = {})
{
  CheckError(SDL_RenderGeometry(renderer,
                                texture,
                                vertices.data(),
                                vertices.size(),
                                indices.data(),
                                indices.size()));
}

inline void Renderer::RenderGeometry(TextureParam texture,
                                     std::span<const Vertex> vertices,
                                     std::span<const int> indices)
{
  SDL::RenderGeometry(m_resource, texture, vertices, indices);
}

/**
 * Render a list of triangles, optionally using a texture and indices into the
 * vertex arrays Color and alpha modulation is done per vertex
 * (Texture.SetColorMod and Texture.SetAlphaMod are ignored).
 *
 * @param renderer the rendering context.
 * @param texture (optional) The SDL texture to use.
 * @param xy vertex positions.
 * @param xy_stride byte size to move from one element to the next element.
 * @param color vertex colors (as FColor).
 * @param color_stride byte size to move from one element to the next element.
 * @param uv vertex normalized texture coordinates.
 * @param uv_stride byte size to move from one element to the next element.
 * @param num_vertices number of vertices.
 * @param indices (optional) An array of indices into the 'vertices' arrays, if
 *                nullptr all vertices will be rendered in sequential order.
 * @param num_indices number of indices.
 * @param size_indices index size: 1 (byte), 2 (short), 4 (int).
 * @throws Error on failure.
 *
 * @threadsafety This function should only be called on the main thread.
 *
 * @since This function is available since SDL 3.2.0.
 *
 * @sa Renderer.RenderGeometry
 * @sa Renderer.SetRenderTextureAddressMode
 */
inline void RenderGeometryRaw(RendererParam renderer,
                              TextureParam texture,
                              const float* xy,
                              int xy_stride,
                              const FColor* color,
                              int color_stride,
                              const float* uv,
                              int uv_stride,
                              int num_vertices,
                              const void* indices,
                              int num_indices,
                              int size_indices)
{
  CheckError(SDL_RenderGeometryRaw(renderer,
                                   texture,
                                   xy,
                                   xy_stride,
                                   color,
                                   color_stride,
                                   uv,
                                   uv_stride,
                                   num_vertices,
                                   indices,
                                   num_indices,
                                   size_indices));
}

inline void Renderer::RenderGeometryRaw(TextureParam texture,
                                        const float* xy,
                                        int xy_stride,
                                        const FColor* color,
                                        int color_stride,
                                        const float* uv,
                                        int uv_stride,
                                        int num_vertices,
                                        const void* indices,
                                        int num_indices,
                                        int size_indices)
{
  SDL::RenderGeometryRaw(m_resource,
                         texture,
                         xy,
                         xy_stride,
                         color,
                         color_stride,
                         uv,
                         uv_stride,
                         num_vertices,
                         indices,
                         num_indices,
                         size_indices);
}

#if SDL_VERSION_ATLEAST(3, 4, 0)

/**
 * Set the texture addressing mode used in Renderer.RenderGeometry().
 *
 * @param renderer the rendering context.
 * @param u_mode the TextureAddressMode to use for horizontal texture
 *               coordinates in Renderer.RenderGeometry().
 * @param v_mode the TextureAddressMode to use for vertical texture
 *               coordinates in Renderer.RenderGeometry().
 * @throws Error on failure.
 *
 * @since This function is available since SDL 3.4.0.
 *
 * @sa Renderer.RenderGeometry
 * @sa Renderer.RenderGeometryRaw
 * @sa Renderer.GetRenderTextureAddressMode
 */
inline void SetRenderTextureAddressMode(RendererParam renderer,
                                        TextureAddressMode u_mode,
                                        TextureAddressMode v_mode)
{
  CheckError(SDL_SetRenderTextureAddressMode(renderer, u_mode, v_mode));
}

inline void Renderer::SetRenderTextureAddressMode(TextureAddressMode u_mode,
                                                  TextureAddressMode v_mode)
{
  SDL::SetRenderTextureAddressMode(m_resource, u_mode, v_mode);
}

/**
 * Get the texture addressing mode used in Renderer.RenderGeometry().
 *
 * @param renderer the rendering context.
 * @param u_mode a pointer filled in with the TextureAddressMode to use
 *               for horizontal texture coordinates in
 * Renderer.RenderGeometry(), may be nullptr.
 * @param v_mode a pointer filled in with the TextureAddressMode to use
 *               for vertical texture coordinates in Renderer.RenderGeometry(),
 * may be nullptr.
 * @throws Error on failure.
 *
 * @since This function is available since SDL 3.4.0.
 *
 * @sa Renderer.SetRenderTextureAddressMode
 */
inline void GetRenderTextureAddressMode(RendererParam renderer,
                                        TextureAddressMode* u_mode,
                                        TextureAddressMode* v_mode)
{
  CheckError(SDL_GetRenderTextureAddressMode(renderer, u_mode, v_mode));
}

inline void Renderer::GetRenderTextureAddressMode(TextureAddressMode* u_mode,
                                                  TextureAddressMode* v_mode)
{
  SDL::GetRenderTextureAddressMode(m_resource, u_mode, v_mode);
}

#endif // SDL_VERSION_ATLEAST(3, 4, 0)

/**
 * Read pixels from the current rendering target.
 *
 * The returned surface contains pixels inside the desired area clipped to the
 * current viewport, and should be freed with Surface.Destroy().
 *
 * Note that this returns the actual pixels on the screen, so if you are using
 * logical presentation you should use Renderer.GetLogicalPresentationRect() to
 * get the area containing your content.
 *
 * **WARNING**: This is a very slow operation, and should not be used
 * frequently. If you're using this on the main rendering target, it should be
 * called after rendering and before Renderer.Present().
 *
 * @param renderer the rendering context.
 * @param rect an Rect structure representing the area to read, which will be
 *             clipped to the current viewport, or nullptr for the entire
 *             viewport.
 * @returns a new Surface on success.
 * @throws Error on failure.
 *
 * @threadsafety This function should only be called on the main thread.
 *
 * @since This function is available since SDL 3.2.0.
 */
inline Surface RenderReadPixels(RendererParam renderer,
                                OptionalRef<const RectRaw> rect = {})
{
  return Surface{CheckError(SDL_RenderReadPixels(renderer, rect))};
}

inline Surface Renderer::ReadPixels(OptionalRef<const RectRaw> rect) const
{
  return SDL::RenderReadPixels(m_resource, rect);
}

/**
 * Update the screen with any rendering performed since the previous call.
 *
 * SDL's rendering functions operate on a backbuffer; that is, calling a
 * rendering function such as Renderer.RenderLine() does not directly put a line
 * on the screen, but rather updates the backbuffer. As such, you compose your
 * entire scene and *present* the composed backbuffer to the screen as a
 * complete picture.
 *
 * Therefore, when using SDL's rendering API, one does all drawing intended for
 * the frame, and then calls this function once per frame to present the final
 * drawing to the user.
 *
 * The backbuffer should be considered invalidated after each present; do not
 * assume that previous contents will exist between frames. You are strongly
 * encouraged to call Renderer.RenderClear() to initialize the backbuffer before
 * starting each new frame's drawing, even if you plan to overwrite every pixel.
 *
<<<<<<< HEAD
 * Please note, that in case of rendering to a texture - there is **no need**
 * to call `Renderer.Present` after drawing needed objects to a texture, and
 * should not be done; you are only required to change back the rendering
 * target to default via `Renderer.SetTarget(renderer, nullptr)` afterwards, as
 * textures by themselves do not have a concept of backbuffers. Calling
 * Renderer.Present while rendering to a texture will fail.
=======
 * Please note, that in case of rendering to a texture - there is **no need** to
 * call `Renderer.Present` after drawing needed objects to a texture, and should
 * not be done; you are only required to change back the rendering target to
 * default via `Renderer.SetTarget(renderer, nullptr)` afterwards, as textures
 * by themselves do not have a concept of backbuffers. Calling Renderer.Present
 * while rendering to a texture will still update the screen with any current
 * drawing that has been done _to the window itself_.
>>>>>>> 5383d3e5
 *
 * @param renderer the rendering context.
 * @throws Error on failure.
 *
 * @threadsafety This function should only be called on the main thread.
 *
 * @since This function is available since SDL 3.2.0.
 *
 * @sa Renderer.Renderer
 * @sa Renderer.RenderClear
 * @sa Renderer.RenderFillRect
 * @sa Renderer.RenderFillRects
 * @sa Renderer.RenderLine
 * @sa Renderer.RenderLines
 * @sa Renderer.RenderPoint
 * @sa Renderer.RenderPoints
 * @sa Renderer.RenderRect
 * @sa Renderer.RenderRects
 * @sa Renderer.SetDrawBlendMode
 * @sa Renderer.SetDrawColor
 */
inline void RenderPresent(RendererParam renderer)
{
  CheckError(SDL_RenderPresent(renderer));
}

inline void Renderer::Present() { SDL::RenderPresent(m_resource); }

/**
 * Destroy the specified texture.
 *
 * Passing nullptr or an otherwise invalid texture will set the SDL error
 * message to "Invalid texture".
 *
 * @param texture the texture to destroy.
 *
 * @threadsafety This function should only be called on the main thread.
 *
 * @since This function is available since SDL 3.2.0.
 *
 * @sa Texture.Texture
 * @sa Texture.Texture
 */
inline void DestroyTexture(TextureRaw texture) { SDL_DestroyTexture(texture); }

inline void Texture::Destroy() { DestroyTexture(release()); }

/**
 * Destroy the rendering context for a window and free all associated textures.
 *
 * This should be called before destroying the associated window.
 *
 * @param renderer the rendering context.
 *
 * @threadsafety This function should only be called on the main thread.
 *
 * @since This function is available since SDL 3.2.0.
 *
 * @sa Renderer.Renderer
 */
inline void DestroyRenderer(RendererRaw renderer)
{
  SDL_DestroyRenderer(renderer);
}

inline void Renderer::Destroy() { DestroyRenderer(release()); }

/**
 * Force the rendering context to flush any pending commands and state.
 *
 * You do not need to (and in fact, shouldn't) call this function unless you are
 * planning to call into OpenGL/Direct3D/Metal/whatever directly, in addition to
 * using an Renderer.
 *
 * This is for a very-specific case: if you are using SDL's render API, and you
 * plan to make OpenGL/D3D/whatever calls in addition to SDL render API calls.
 * If this applies, you should call this function between calls to SDL's render
 * API and the low-level API you're using in cooperation.
 *
 * In all other cases, you can ignore this function.
 *
 * This call makes SDL flush any pending rendering work it was queueing up to do
 * later in a single batch, and marks any internal cached state as invalid, so
 * it'll prepare all its state again later, from scratch.
 *
 * This means you do not need to save state in your rendering code to protect
 * the SDL renderer. However, there lots of arbitrary pieces of Direct3D and
 * OpenGL state that can confuse things; you should use your best judgment and
 * be prepared to make changes if specific state needs to be protected.
 *
 * @param renderer the rendering context.
 * @throws Error on failure.
 *
 * @threadsafety This function should only be called on the main thread.
 *
 * @since This function is available since SDL 3.2.0.
 */
inline void FlushRenderer(RendererParam renderer)
{
  CheckError(SDL_FlushRenderer(renderer));
}

inline void Renderer::Flush() { SDL::FlushRenderer(m_resource); }

/**
 * Get the CAMetalLayer associated with the given Metal renderer.
 *
 * This function returns `void *`, so SDL doesn't have to include Metal's
 * headers, but it can be safely cast to a `CAMetalLayer *`.
 *
 * @param renderer the renderer to query.
 * @returns a `CAMetalLayer *` on success.
 * @throws Error on failure.
 *
 * @threadsafety This function should only be called on the main thread.
 *
 * @since This function is available since SDL 3.2.0.
 *
 * @sa Renderer.GetRenderMetalCommandEncoder
 */
inline void* GetRenderMetalLayer(RendererParam renderer)
{
  return CheckError(SDL_GetRenderMetalLayer(renderer));
}

inline void* Renderer::GetRenderMetalLayer()
{
  return SDL::GetRenderMetalLayer(m_resource);
}

/**
 * Get the Metal command encoder for the current frame.
 *
 * This function returns `void *`, so SDL doesn't have to include Metal's
 * headers, but it can be safely cast to an `id<MTLRenderCommandEncoder>`.
 *
 * This will return nullptr if Metal refuses to give SDL a drawable to render
 * to, which might happen if the window is hidden/minimized/offscreen. This
 * doesn't apply to command encoders for render targets, just the window's
 * backbuffer. Check your return values!
 *
 * @param renderer the renderer to query.
 * @returns an `id<MTLRenderCommandEncoder>` on success.
 * @throws Error on failure.
 *
 * @threadsafety This function should only be called on the main thread.
 *
 * @since This function is available since SDL 3.2.0.
 *
 * @sa Renderer.GetRenderMetalLayer
 */
inline void* GetRenderMetalCommandEncoder(RendererParam renderer)
{
  return CheckError(SDL_GetRenderMetalCommandEncoder(renderer));
}

inline void* Renderer::GetRenderMetalCommandEncoder()
{
  return SDL::GetRenderMetalCommandEncoder(m_resource);
}

/**
 * Add a set of synchronization semaphores for the current frame.
 *
 * The Vulkan renderer will wait for `wait_semaphore` before submitting
 * rendering commands and signal `signal_semaphore` after rendering commands are
 * complete for this frame.
 *
 * This should be called each frame that you want semaphore synchronization. The
 * Vulkan renderer may have multiple frames in flight on the GPU, so you should
 * have multiple semaphores that are used for synchronization. Querying
 * prop::Renderer.VULKAN_SWAPCHAIN_IMAGE_COUNT_NUMBER will give you the maximum
 * number of semaphores you'll need.
 *
 * @param renderer the rendering context.
 * @param wait_stage_mask the VkPipelineStageFlags for the wait.
 * @param wait_semaphore a VkSempahore to wait on before rendering the current
 *                       frame, or 0 if not needed.
 * @param signal_semaphore a VkSempahore that SDL will signal when rendering for
 *                         the current frame is complete, or 0 if not needed.
 * @throws Error on failure.
 *
 * @threadsafety It is **NOT** safe to call this function from two threads at
 *               once.
 *
 * @since This function is available since SDL 3.2.0.
 */
inline void AddVulkanRenderSemaphores(RendererParam renderer,
                                      Uint32 wait_stage_mask,
                                      Sint64 wait_semaphore,
                                      Sint64 signal_semaphore)
{
  CheckError(SDL_AddVulkanRenderSemaphores(
    renderer, wait_stage_mask, wait_semaphore, signal_semaphore));
}

inline void Renderer::AddVulkanRenderSemaphores(Uint32 wait_stage_mask,
                                                Sint64 wait_semaphore,
                                                Sint64 signal_semaphore)
{
  SDL::AddVulkanRenderSemaphores(
    m_resource, wait_stage_mask, wait_semaphore, signal_semaphore);
}

/**
 * Toggle VSync of the given renderer.
 *
 * When a renderer is created, vsync defaults to RENDERER_VSYNC_DISABLED.
 *
 * The `vsync` parameter can be 1 to synchronize present with every vertical
 * refresh, 2 to synchronize present with every second vertical refresh, etc.,
 * RENDERER_VSYNC_ADAPTIVE for late swap tearing (adaptive vsync), or
 * RENDERER_VSYNC_DISABLED to disable. Not every value is supported by every
 * driver, so you should check the return value to see whether the requested
 * setting is supported.
 *
 * @param renderer the renderer to toggle.
 * @param vsync the vertical refresh sync interval.
 * @throws Error on failure.
 *
 * @threadsafety This function should only be called on the main thread.
 *
 * @since This function is available since SDL 3.2.0.
 *
 * @sa Renderer.GetVSync
 */
inline void SetRenderVSync(RendererParam renderer, int vsync)
{
  CheckError(SDL_SetRenderVSync(renderer, vsync));
}

inline void Renderer::SetVSync(int vsync)
{
  SDL::SetRenderVSync(m_resource, vsync);
}

/// Constant for disabling renderer vsync
constexpr int RENDERER_VSYNC_DISABLED = SDL_RENDERER_VSYNC_DISABLED;

/// Constant for enabling asaptive renderer vsync
constexpr int RENDERER_VSYNC_ADAPTIVE = SDL_RENDERER_VSYNC_ADAPTIVE;

/**
 * Get VSync of the given renderer.
 *
 * @param renderer the renderer to toggle.
 * @returns the current vertical refresh sync interval. See Renderer.SetVSync()
 *          for the meaning of the value.
 * @throws Error on failure.
 *
 * @threadsafety This function should only be called on the main thread.
 *
 * @since This function is available since SDL 3.2.0.
 *
 * @sa Renderer.SetVSync
 */
inline int GetRenderVSync(RendererParam renderer)
{
  int vsync;
  CheckError(SDL_GetRenderVSync(renderer, &vsync));
  return vsync;
}

inline int Renderer::GetVSync() const
{
  return SDL::GetRenderVSync(m_resource);
}

/**
 * The size, in pixels, of a single Renderer.RenderDebugText() character.
 *
 * The font is monospaced and square, so this applies to all characters.
 *
 * @since This constant is available since SDL 3.2.0.
 *
 * @sa Renderer.RenderDebugText
 */
constexpr int DEBUG_TEXT_FONT_CHARACTER_SIZE =
  SDL_DEBUG_TEXT_FONT_CHARACTER_SIZE;

/**
 * Draw debug text to an Renderer.
 *
 * This function will render a string of text to an Renderer. Note that this is
 * a convenience function for debugging, with severe limitations, and not
 * intended to be used for production apps and games.
 *
 * Among these limitations:
 *
 * - It accepts UTF-8 strings, but will only renders ASCII characters.
 * - It has a single, tiny size (8x8 pixels). You can use logical presentation
 *   or Renderer.SetScale() to adjust it.
 * - It uses a simple, hardcoded bitmap font. It does not allow different font
 *   selections and it does not support truetype, for proper scaling.
 * - It does no word-wrapping and does not treat newline characters as a line
 *   break. If the text goes out of the window, it's gone.
 *
 * For serious text rendering, there are several good options, such as SDL_ttf,
 * stb_truetype, or other external libraries.
 *
 * On first use, this will create an internal texture for rendering glyphs. This
 * texture will live until the renderer is destroyed.
 *
 * The text is drawn in the color specified by Renderer.SetDrawColor().
 *
 * @param renderer the renderer which should draw a line of text.
 * @param p the x,y coordinates where the top-left corner of the text will draw.
 * @param str the string to render.
 * @throws Error on failure.
 *
 * @threadsafety This function should only be called on the main thread.
 *
 * @since This function is available since SDL 3.2.0.
 *
 * @sa Renderer.RenderDebugTextFormat
 * @sa DEBUG_TEXT_FONT_CHARACTER_SIZE
 */
inline void RenderDebugText(RendererParam renderer,
                            const FPointRaw& p,
                            StringParam str)
{
  CheckError(SDL_RenderDebugText(renderer, p.x, p.y, str));
}

inline void Renderer::RenderDebugText(const FPointRaw& p, StringParam str)
{
  SDL::RenderDebugText(m_resource, p, std::move(str));
}

/**
 * Draw debug text to an Renderer.
 *
 * This function will render a printf()-style format string to a renderer. Note
 * that this is a convenience function for debugging, with severe limitations,
 * and is not intended to be used for production apps and games.
 *
 * For the full list of limitations and other useful information, see
 * Renderer.RenderDebugText.
 *
 * @param renderer the renderer which should draw the text.
 * @param p the x,y coordinate where the top-left corner of the text will draw.
 * @param fmt the format string to draw.
 * @param args additional parameters matching % tokens in the `fmt` string, if
 *            any.
 * @throws Error on failure.
 *
 * @threadsafety This function should only be called on the main thread.
 *
 * @since This function is available since SDL 3.2.0.
 *
 * @sa Renderer.RenderDebugText
 * @sa DEBUG_TEXT_FONT_CHARACTER_SIZE
 */
template<class... ARGS>
inline void RenderDebugTextFormat(RendererParam renderer,
                                  const FPointRaw& p,
                                  std::string_view fmt,
                                  ARGS... args)
{
  RenderDebugText(
    renderer, p, std::vformat(fmt, std::make_format_args(args...)));
}

template<class... ARGS>
inline void Renderer::RenderDebugTextFormat(const FPointRaw& p,
                                            std::string_view fmt,
                                            ARGS... args)
{
  SDL::RenderDebugTextFormat(m_resource, p, fmt, args...);
}

#if SDL_VERSION_ATLEAST(3, 4, 0)

/**
 * Set default scale mode for new textures for given renderer.
 *
 * When a renderer is created, scale_mode defaults to SCALEMODE_LINEAR.
 *
 * @param renderer the renderer to update.
 * @param scale_mode the scale mode to change to for new textures.
 * @throws Error on failure.
 *
 * @threadsafety This function should only be called on the main thread.
 *
 * @since This function is available since SDL 3.4.0.
 *
 * @sa Renderer.GetDefaultTextureScaleMode
 */
inline void SetDefaultTextureScaleMode(RendererParam renderer,
                                       ScaleMode scale_mode)
{
  CheckError(SDL_SetDefaultTextureScaleMode(renderer, scale_mode));
}

inline void Renderer::SetDefaultTextureScaleMode(ScaleMode scale_mode)
{
  SDL::SetDefaultTextureScaleMode(m_resource, scale_mode);
}

/**
 * Get default texture scale mode of the given renderer.
 *
 * @param renderer the renderer to get data from.
 * @param scale_mode a ScaleMode filled with current default scale mode.
 *                   See Renderer.SetDefaultTextureScaleMode() for the meaning
 * of the value.
 * @throws Error on failure.
 *
 * @threadsafety This function should only be called on the main thread.
 *
 * @since This function is available since SDL 3.4.0.
 *
 * @sa Renderer.SetDefaultTextureScaleMode
 */
inline void GetDefaultTextureScaleMode(RendererParam renderer,
                                       ScaleMode* scale_mode)
{
  CheckError(SDL_GetDefaultTextureScaleMode(renderer, scale_mode));
}

inline void Renderer::GetDefaultTextureScaleMode(ScaleMode* scale_mode)
{
  SDL::GetDefaultTextureScaleMode(m_resource, scale_mode);
}

/**
 * A custom GPU render state.
 *
 * @since This struct is available since SDL 3.4.0.
 *
 * @sa GPURenderState.GPURenderState
 * @sa GPURenderState.SetFragmentUniforms
 * @sa Renderer.SetGPURenderState
 * @sa GPURenderState.Destroy
 *
 * @cat resource
 */
class GPURenderState
{
  GPURenderStateRaw m_resource = nullptr;

public:
  /// Default ctor
  constexpr GPURenderState() = default;

  /**
   * Constructs from GPURenderStateParam.
   *
   * @param resource a GPURenderStateRaw to be wrapped.
   *
   * This assumes the ownership, call release() if you need to take back.
   */
  constexpr explicit GPURenderState(const GPURenderStateRaw resource)
    : m_resource(resource)
  {
  }

  /// Copy constructor
  constexpr GPURenderState(const GPURenderState& other) = delete;

  /// Move constructor
  constexpr GPURenderState(GPURenderState&& other)
    : GPURenderState(other.release())
  {
  }

  constexpr GPURenderState(const GPURenderStateRef& other) = delete;

  constexpr GPURenderState(GPURenderStateRef&& other) = delete;

  /**
   * Create custom GPU render state.
   *
   * @param renderer the renderer to use.
   * @param createinfo a struct describing the GPU render state to create.
   * @post a custom GPU render state or nullptr on failure; call GetError()
   *          for more information.
   *
   * @threadsafety This function should be called on the thread that created the
   *               renderer.
   *
   * @since This function is available since SDL 3.4.0.
   *
   * @sa GPURenderState.SetFragmentUniforms
   * @sa Renderer.SetGPURenderState
   * @sa GPURenderState.Destroy
   */
  GPURenderState(RendererParam renderer, GPURenderStateCreateInfo* createinfo)
    : m_resource(SDL_CreateGPURenderState(renderer, createinfo))
  {
  }

  /// Destructor
  ~GPURenderState() { SDL_DestroyGPURenderState(m_resource); }

  /// Assignment operator.
  GPURenderState& operator=(GPURenderState other)
  {
    std::swap(m_resource, other.m_resource);
    return *this;
  }

  /// Retrieves underlying GPURenderStateRaw.
  constexpr GPURenderStateRaw get() const { return m_resource; }

  /// Retrieves underlying GPURenderStateRaw and clear this.
  constexpr GPURenderStateRaw release()
  {
    auto r = m_resource;
    m_resource = nullptr;
    return r;
  }

  /// Comparison
  constexpr auto operator<=>(const GPURenderState& other) const = default;

  /// Comparison
  constexpr bool operator==(std::nullptr_t _) const { return !m_resource; }

  /// Converts to bool
  constexpr explicit operator bool() const { return !!m_resource; }

  /// Converts to GPURenderStateParam
  constexpr operator GPURenderStateParam() const { return {m_resource}; }

  /**
   * Destroy custom GPU render state.
   *
   *
   * @threadsafety This function should be called on the thread that created the
   *               renderer.
   *
   * @since This function is available since SDL 3.4.0.
   *
   * @sa GPURenderState.GPURenderState
   */
  void Destroy();

  /**
   * Set fragment shader uniform variables in a custom GPU render state.
   *
   * The data is copied and will be pushed using
   * GPUCommandBuffer.PushFragmentUniformData() during draw call execution.
   *
   * @param slot_index the fragment uniform slot to push data to.
   * @param data client data to write.
   * @param length the length of the data to write.
   * @throws Error on failure.
   *
   * @threadsafety This function should be called on the thread that created the
   *               renderer.
   *
   * @since This function is available since SDL 3.4.0.
   */
  void SetFragmentUniforms(Uint32 slot_index, const void* data, Uint32 length);
};

/// Semi-safe reference for GPURenderState.
struct GPURenderStateRef : GPURenderState
{
  /**
   * Constructs from GPURenderStateParam.
   *
   * @param resource a GPURenderStateRaw or GPURenderState.
   *
   * This does not takes ownership!
   */
  GPURenderStateRef(GPURenderStateParam resource)
    : GPURenderState(resource.value)
  {
  }

  /// Copy constructor.
  GPURenderStateRef(const GPURenderStateRef& other)
    : GPURenderState(other.get())
  {
  }

  /// Destructor
  ~GPURenderStateRef() { release(); }
};

/**
 * Create custom GPU render state.
 *
 * @param renderer the renderer to use.
 * @param createinfo a struct describing the GPU render state to create.
 * @returns a custom GPU render state or nullptr on failure; call GetError()
 *          for more information.
 *
 * @threadsafety This function should be called on the thread that created the
 *               renderer.
 *
 * @since This function is available since SDL 3.4.0.
 *
 * @sa GPURenderState.SetFragmentUniforms
 * @sa Renderer.SetGPURenderState
 * @sa GPURenderState.Destroy
 */
inline GPURenderState CreateGPURenderState(RendererParam renderer,
                                           GPURenderStateCreateInfo* createinfo)
{
  return GPURenderState(renderer, createinfo);
}

inline GPURenderStateRef Renderer::CreateGPURenderState(
  GPURenderStateCreateInfo* createinfo)
{
  return GPURenderState(m_resource, createinfo);
}

/**
 * Set fragment shader uniform variables in a custom GPU render state.
 *
 * The data is copied and will be pushed using
 * GPUCommandBuffer.PushFragmentUniformData() during draw call execution.
 *
 * @param state the state to modify.
 * @param slot_index the fragment uniform slot to push data to.
 * @param data client data to write.
 * @param length the length of the data to write.
 * @throws Error on failure.
 *
 * @threadsafety This function should be called on the thread that created the
 *               renderer.
 *
 * @since This function is available since SDL 3.4.0.
 */
inline void SetGPURenderStateFragmentUniforms(GPURenderStateParam state,
                                              Uint32 slot_index,
                                              const void* data,
                                              Uint32 length)
{
  CheckError(
    SDL_SetGPURenderStateFragmentUniforms(state, slot_index, data, length));
}

inline void GPURenderState::SetFragmentUniforms(Uint32 slot_index,
                                                const void* data,
                                                Uint32 length)
{
  SDL::SetGPURenderStateFragmentUniforms(m_resource, slot_index, data, length);
}

/**
 * Set custom GPU render state.
 *
 * This function sets custom GPU render state for subsequent draw calls. This
 * allows using custom shaders with the GPU renderer.
 *
 * @param renderer the renderer to use.
 * @param state the state to to use, or nullptr to clear custom GPU render
 * state.
 * @throws Error on failure.
 *
 * @threadsafety This function should be called on the thread that created the
 *               renderer.
 *
 * @since This function is available since SDL 3.4.0.
 */
inline void SetGPURenderState(RendererParam renderer, GPURenderStateParam state)
{
  CheckError(SDL_SetGPURenderState(renderer, state));
}

inline void Renderer::SetGPURenderState(GPURenderStateParam state)
{
  SDL::SetGPURenderState(m_resource, state);
}

/**
 * Destroy custom GPU render state.
 *
 * @param state the state to destroy.
 *
 * @threadsafety This function should be called on the thread that created the
 *               renderer.
 *
 * @since This function is available since SDL 3.4.0.
 *
 * @sa GPURenderState.GPURenderState
 */
inline void DestroyGPURenderState(GPURenderStateRaw state)
{
  SDL_DestroyGPURenderState(state);
}

inline void GPURenderState::Destroy() { DestroyGPURenderState(release()); }

#endif // SDL_VERSION_ATLEAST(3, 4, 0)

/// @}

} // namespace SDL

#endif /* SDL3PP_RENDER_H_ */<|MERGE_RESOLUTION|>--- conflicted
+++ resolved
@@ -29,9 +29,9 @@
  * may also be stretched with linear interpolation.
  *
  * This API is designed to accelerate simple 2D operations. You may want more
- * functionality such as 3D polygons and particle effects, and in that case
- * you should use SDL's OpenGL/Direct3D support, the SDL3 GPU API, or one of
- * the many good 3D engines.
+ * functionality such as 3D polygons and particle effects, and in that case you
+ * should use SDL's OpenGL/Direct3D support, the SDL3 GPU API, or one of the
+ * many good 3D engines.
  *
  * These functions must be called from the main thread. See this bug for
  * details: https://github.com/libsdl-org/SDL/issues/986
@@ -236,8 +236,8 @@
  * This affects how texture coordinates are interpreted outside of [0, 1]
  *
  * Texture wrapping is always supported for power of two texture sizes, and is
- * supported for other texture sizes if
- * prop::Renderer.TEXTURE_WRAPPING_BOOLEAN is set to true.
+ * supported for other texture sizes if prop::Renderer.TEXTURE_WRAPPING_BOOLEAN
+ * is set to true.
  *
  * @since This enum is available since SDL 3.4.0.
  */
@@ -248,11 +248,11 @@
 
 /**
  * Wrapping is enabled if texture coordinates are outside [0, 1], this is the
- * default.
+ * default
  */
 constexpr TextureAddressMode TEXTURE_ADDRESS_AUTO = SDL_TEXTURE_ADDRESS_AUTO;
 
-/// Texture coordinates are clamped to the [0, 1] range.
+/// Texture coordinates are clamped to the [0, 1] range
 constexpr TextureAddressMode TEXTURE_ADDRESS_CLAMP = SDL_TEXTURE_ADDRESS_CLAMP;
 
 constexpr TextureAddressMode TEXTURE_ADDRESS_WRAP =
@@ -276,11 +276,7 @@
 
 /**
  * The rendered content is fit to the largest dimension and the other dimension
-<<<<<<< HEAD
- * is letterboxed with the clear color.
-=======
- * is letterboxed with black bars
->>>>>>> 5383d3e5
+ * is letterboxed with the clear color
  */
 constexpr RendererLogicalPresentation LOGICAL_PRESENTATION_LETTERBOX =
   SDL_LOGICAL_PRESENTATION_LETTERBOX;
@@ -614,26 +610,15 @@
    * - `prop::Renderer.SURFACE_POINTER`: the surface where rendering is
    *   displayed, if this is a software renderer without a window
    * - `prop::Renderer.VSYNC_NUMBER`: the current vsync setting
-<<<<<<< HEAD
-   * - `prop::Renderer.MAX_TEXTURE_SIZE_NUMBER`: the maximum texture width
-   *   and height
-   * - `prop::Renderer.TEXTURE_FORMATS_POINTER`: a (const PixelFormat *)
-   *   array of pixel formats, terminated with PIXELFORMAT_UNKNOWN,
-   *   representing the available texture formats for this renderer.
-   * - `prop::Renderer.TEXTURE_WRAPPING_BOOLEAN`: true if the renderer
-   *   supports TEXTURE_ADDRESS_WRAP on non-power-of-two textures.
-   * - `prop::Renderer.OUTPUT_COLORSPACE_NUMBER`: an Colorspace value
-   *   describing the colorspace for output to the display, defaults to
-   *   COLORSPACE_SRGB.
-=======
    * - `prop::Renderer.MAX_TEXTURE_SIZE_NUMBER`: the maximum texture width and
    *   height
    * - `prop::Renderer.TEXTURE_FORMATS_POINTER`: a (const PixelFormat *) array
    *   of pixel formats, terminated with PIXELFORMAT_UNKNOWN, representing the
    *   available texture formats for this renderer.
+   * - `prop::Renderer.TEXTURE_WRAPPING_BOOLEAN`: true if the renderer supports
+   *   TEXTURE_ADDRESS_WRAP on non-power-of-two textures.
    * - `prop::Renderer.OUTPUT_COLORSPACE_NUMBER`: an Colorspace value describing
    *   the colorspace for output to the display, defaults to COLORSPACE_SRGB.
->>>>>>> 5383d3e5
    * - `prop::Renderer.HDR_ENABLED_BOOLEAN`: true if the output colorspace is
    *   COLORSPACE_SRGB_LINEAR and the renderer is showing on a display with HDR
    *   enabled. This property can change dynamically when
@@ -733,6 +718,8 @@
    * @returns Point on success.
    * @throws Error on failure.
    *
+   * @threadsafety This function should only be called on the main thread.
+   *
    * @since This function is available since SDL 3.2.0.
    *
    * @sa Renderer.GetCurrentOutputSize
@@ -848,9 +835,8 @@
    *   required
    * - `prop::Texture.CREATE_HEIGHT_NUMBER`: the height of the texture in
    *   pixels, required
-   * - `prop::Texture.CREATE_PALETTE_POINTER`: an Palette to use with
-   *   palettized texture formats. This can be set later with
-   *   Texture.SetPalette()
+   * - `prop::Texture.CREATE_PALETTE_POINTER`: an Palette to use with palettized
+   *   texture formats. This can be set later with Texture.SetPalette()
    * - `prop::Texture.CREATE_SDR_WHITE_POINT_FLOAT`: for HDR10 and floating
    *   point textures, this defines the value of 100% diffuse white, with higher
    *   values being displayed in the High Dynamic Range headroom. This defaults
@@ -928,17 +914,17 @@
    *
    * With the GPU renderer:
    *
-   * - `prop::Texture.CREATE_GPU_TEXTURE_POINTER`: the GPUTexture
-   *   associated with the texture, if you want to wrap an existing texture.
+   * - `prop::Texture.CREATE_GPU_TEXTURE_POINTER`: the GPUTexture associated
+   *   with the texture, if you want to wrap an existing texture.
    * - `SDL_PROP_TEXTURE_CREATE_GPU_TEXTURE_UV_NUMBER`: the GPUTexture
    *   associated with the UV plane of an NV12 texture, if you want to wrap an
    *   existing texture.
-   * - `SDL_PROP_TEXTURE_CREATE_GPU_TEXTURE_U_NUMBER`: the GPUTexture
-   *   associated with the U plane of a YUV texture, if you want to wrap an
-   *   existing texture.
-   * - `SDL_PROP_TEXTURE_CREATE_GPU_TEXTURE_V_NUMBER`: the GPUTexture
-   *   associated with the V plane of a YUV texture, if you want to wrap an
-   *   existing texture.
+   * - `SDL_PROP_TEXTURE_CREATE_GPU_TEXTURE_U_NUMBER`: the GPUTexture associated
+   *   with the U plane of a YUV texture, if you want to wrap an existing
+   *   texture.
+   * - `SDL_PROP_TEXTURE_CREATE_GPU_TEXTURE_V_NUMBER`: the GPUTexture associated
+   *   with the V plane of a YUV texture, if you want to wrap an existing
+   *   texture.
    *
    * @param props the properties to use.
    * @returns the created texture or nullptr on failure; call GetError() for
@@ -1042,14 +1028,6 @@
    * specific dimensions but to make fonts look sharp, the app turns off logical
    * presentation while drawing text, for example.
    *
-   * For the renderer's window, letterboxing is drawn into the framebuffer if
-   * logical presentation is enabled during Renderer.Present; be sure to
-   * reenable it before presenting if you were toggling it, otherwise the
-   * letterbox areas might have artifacts from previous frames (or artifacts
-   * from external overlays, etc). Letterboxing is never drawn into texture
-   * render targets; be sure to call Renderer.RenderClear() before drawing into
-   * the texture so the letterboxing areas are cleared, if appropriate.
-   *
    * You can convert coordinates in an event into rendering coordinates using
    * Renderer.ConvertEventToRenderCoordinates().
    *
@@ -1167,9 +1145,9 @@
    * This takes into account several states:
    *
    * - The window dimensions.
-   * - The logical presentation settings (RendererRef.SetLogicalPresentation)
-   * - The scale (RendererRef.SetScale)
-   * - The viewport (RendererRef.SetViewport)
+   * - The logical presentation settings (Renderer.SetLogicalPresentation)
+   * - The scale (Renderer.SetScale)
+   * - The viewport (Renderer.SetViewport)
    *
    * @param coord the x, y coordinate in render coordinates.
    * @returns a FPoint filled with window coordinates on success.
@@ -1240,7 +1218,7 @@
    * @since This function is available since SDL 3.2.0.
    *
    * @sa Renderer.GetViewport
-   * @sa Renderer.IsViewportSet
+   * @sa Renderer.ViewportSet
    */
   void SetViewport(OptionalRef<const RectRaw> rect);
 
@@ -1274,7 +1252,7 @@
    *
    * @since This function is available since SDL 3.2.0.
    *
-   * @sa Renderer.IsViewportSet
+   * @sa Renderer.ViewportSet
    * @sa Renderer.SetViewport
    */
   Rect GetViewport() const;
@@ -1930,8 +1908,8 @@
    * tiled into place to cover the remaining destination rectangle.
    *
    * @param texture the source texture.
-   * @param srcrect the Rect structure representing the rectangle to be used
-   *                for the 9-grid, or nullptr to use the entire texture.
+   * @param srcrect the Rect structure representing the rectangle to be used for
+   *                the 9-grid, or nullptr to use the entire texture.
    * @param left_width the width, in pixels, of the left corners in `srcrect`.
    * @param right_width the width, in pixels, of the right corners in `srcrect`.
    * @param top_height the height, in pixels, of the top corners in `srcrect`.
@@ -2050,12 +2028,12 @@
   /**
    * Get the texture addressing mode used in Renderer.RenderGeometry().
    *
-   * @param u_mode a pointer filled in with the TextureAddressMode to use
-   *               for horizontal texture coordinates in
-   * Renderer.RenderGeometry(), may be nullptr.
-   * @param v_mode a pointer filled in with the TextureAddressMode to use
-   *               for vertical texture coordinates in
-   * Renderer.RenderGeometry(), may be nullptr.
+   * @param u_mode a pointer filled in with the TextureAddressMode to use for
+   *               horizontal texture coordinates in Renderer.RenderGeometry(),
+   *               may be nullptr.
+   * @param v_mode a pointer filled in with the TextureAddressMode to use for
+   *               vertical texture coordinates in Renderer.RenderGeometry(),
+   *               may be nullptr.
    * @throws Error on failure.
    *
    * @since This function is available since SDL 3.4.0.
@@ -2367,9 +2345,9 @@
   /**
    * Get default texture scale mode of the given renderer.
    *
-   * @param scale_mode a ScaleMode filled with current default scale mode.
-   *                   See Renderer.SetDefaultTextureScaleMode() for the meaning
-   * of the value.
+   * @param scale_mode a ScaleMode filled with current default scale mode. See
+   *                   Renderer.SetDefaultTextureScaleMode() for the meaning of
+   *                   the value.
    * @throws Error on failure.
    *
    * @threadsafety This function should only be called on the main thread.
@@ -2405,7 +2383,7 @@
    * allows using custom shaders with the GPU renderer.
    *
    * @param state the state to to use, or nullptr to clear custom GPU render
-   * state.
+   *              state.
    * @throws Error on failure.
    *
    * @threadsafety This function should be called on the thread that created the
@@ -2559,9 +2537,8 @@
    *   required
    * - `prop::Texture.CREATE_HEIGHT_NUMBER`: the height of the texture in
    *   pixels, required
-   * - `prop::Texture.CREATE_PALETTE_POINTER`: an Palette to use with
-   *   palettized texture formats. This can be set later with
-   *   Texture.SetPalette()
+   * - `prop::Texture.CREATE_PALETTE_POINTER`: an Palette to use with palettized
+   *   texture formats. This can be set later with Texture.SetPalette()
    * - `prop::Texture.CREATE_SDR_WHITE_POINT_FLOAT`: for HDR10 and floating
    *   point textures, this defines the value of 100% diffuse white, with higher
    *   values being displayed in the High Dynamic Range headroom. This defaults
@@ -2639,17 +2616,17 @@
    *
    * With the GPU renderer:
    *
-   * - `prop::Texture.CREATE_GPU_TEXTURE_POINTER`: the GPUTexture
-   *   associated with the texture, if you want to wrap an existing texture.
+   * - `prop::Texture.CREATE_GPU_TEXTURE_POINTER`: the GPUTexture associated
+   *   with the texture, if you want to wrap an existing texture.
    * - `SDL_PROP_TEXTURE_CREATE_GPU_TEXTURE_UV_NUMBER`: the GPUTexture
    *   associated with the UV plane of an NV12 texture, if you want to wrap an
    *   existing texture.
-   * - `SDL_PROP_TEXTURE_CREATE_GPU_TEXTURE_U_NUMBER`: the GPUTexture
-   *   associated with the U plane of a YUV texture, if you want to wrap an
-   *   existing texture.
-   * - `SDL_PROP_TEXTURE_CREATE_GPU_TEXTURE_V_NUMBER`: the GPUTexture
-   *   associated with the V plane of a YUV texture, if you want to wrap an
-   *   existing texture.
+   * - `SDL_PROP_TEXTURE_CREATE_GPU_TEXTURE_U_NUMBER`: the GPUTexture associated
+   *   with the U plane of a YUV texture, if you want to wrap an existing
+   *   texture.
+   * - `SDL_PROP_TEXTURE_CREATE_GPU_TEXTURE_V_NUMBER`: the GPUTexture associated
+   *   with the V plane of a YUV texture, if you want to wrap an existing
+   *   texture.
    *
    * @param renderer the rendering context.
    * @param props the properties to use.
@@ -2895,14 +2872,14 @@
    *
    * With the gpu renderer:
    *
-   * - `prop::Texture.GPU_TEXTURE_POINTER`: the GPUTexture associated
-   *   with the texture
-   * - `prop::Texture.GPU_TEXTURE_UV_POINTER`: the GPUTexture associated
-   *   with the UV plane of an NV12 texture
-   * - `prop::Texture.GPU_TEXTURE_U_POINTER`: the GPUTexture associated
-   *   with the U plane of a YUV texture
-   * - `prop::Texture.GPU_TEXTURE_V_POINTER`: the GPUTexture associated
-   *   with the V plane of a YUV texture
+   * - `prop::Texture.GPU_TEXTURE_POINTER`: the GPUTexture associated with the
+   *   texture
+   * - `prop::Texture.GPU_TEXTURE_UV_POINTER`: the GPUTexture associated with
+   *   the UV plane of an NV12 texture
+   * - `prop::Texture.GPU_TEXTURE_U_POINTER`: the GPUTexture associated with the
+   *   U plane of a YUV texture
+   * - `prop::Texture.GPU_TEXTURE_V_POINTER`: the GPUTexture associated with the
+   *   V plane of a YUV texture
    *
    * @returns a valid property ID on success.
    * @throws Error on failure.
@@ -2981,7 +2958,7 @@
    * Get the palette used by a texture.
    *
    * @returns a pointer to the palette used by the texture, or nullptr if there
-   * is no palette used.
+   *          is no palette used.
    *
    * @threadsafety This function should only be called on the main thread.
    *
@@ -3657,8 +3634,8 @@
  *   provide SPIR-V shaders to GPURenderState, optional.
  * - `prop::Renderer.CREATE_GPU_SHADERS_DXIL_BOOLEAN`: the app is able to
  *   provide DXIL shaders to GPURenderState, optional.
- * - `prop::Renderer.CREATE_GPU_SHADERS_MSL_BOOLEAN`: the app is able to
- *   provide MSL shaders to GPURenderState, optional.
+ * - `prop::Renderer.CREATE_GPU_SHADERS_MSL_BOOLEAN`: the app is able to provide
+ *   MSL shaders to GPURenderState, optional.
  *
  * With the vulkan renderer:
  *
@@ -3828,14 +3805,14 @@
  * @param device the GPU device to use with the renderer, or nullptr to create a
  *               device.
  * @param window the window where rendering is displayed, or nullptr to create
- * an offscreen renderer.
+ *               an offscreen renderer.
  * @returns a valid rendering context or nullptr if there was an error; call
  *          GetError() for more information.
  *
  * @threadsafety If this function is called with a valid GPU device, it should
  *               be called on the thread that created the device. If this
- *               function is called with a valid window, it should be called
- *               on the thread that created the window.
+ *               function is called with a valid window, it should be called on
+ *               the thread that created the window.
  *
  * @since This function is available since SDL 3.4.0.
  *
@@ -3958,26 +3935,15 @@
  * - `prop::Renderer.SURFACE_POINTER`: the surface where rendering is displayed,
  *   if this is a software renderer without a window
  * - `prop::Renderer.VSYNC_NUMBER`: the current vsync setting
-<<<<<<< HEAD
- * - `prop::Renderer.MAX_TEXTURE_SIZE_NUMBER`: the maximum texture width
- *   and height
- * - `prop::Renderer.TEXTURE_FORMATS_POINTER`: a (const PixelFormat *)
- *   array of pixel formats, terminated with PIXELFORMAT_UNKNOWN,
- *   representing the available texture formats for this renderer.
- * - `prop::Renderer.TEXTURE_WRAPPING_BOOLEAN`: true if the renderer
- *   supports TEXTURE_ADDRESS_WRAP on non-power-of-two textures.
- * - `prop::Renderer.OUTPUT_COLORSPACE_NUMBER`: an Colorspace value
- *   describing the colorspace for output to the display, defaults to
- *   COLORSPACE_SRGB.
-=======
  * - `prop::Renderer.MAX_TEXTURE_SIZE_NUMBER`: the maximum texture width and
  *   height
  * - `prop::Renderer.TEXTURE_FORMATS_POINTER`: a (const PixelFormat *) array of
  *   pixel formats, terminated with PIXELFORMAT_UNKNOWN, representing the
  *   available texture formats for this renderer.
+ * - `prop::Renderer.TEXTURE_WRAPPING_BOOLEAN`: true if the renderer supports
+ *   TEXTURE_ADDRESS_WRAP on non-power-of-two textures.
  * - `prop::Renderer.OUTPUT_COLORSPACE_NUMBER`: an Colorspace value describing
  *   the colorspace for output to the display, defaults to COLORSPACE_SRGB.
->>>>>>> 5383d3e5
  * - `prop::Renderer.HDR_ENABLED_BOOLEAN`: true if the output colorspace is
  *   COLORSPACE_SRGB_LINEAR and the renderer is showing on a display with HDR
  *   enabled. This property can change dynamically when
@@ -4261,30 +4227,12 @@
  *   PixelFormat, defaults to the best RGBA format for the renderer
  * - `prop::Texture.CREATE_ACCESS_NUMBER`: one of the enumerated values in
  *   TextureAccess, defaults to TEXTUREACCESS_STATIC
-<<<<<<< HEAD
- * - `prop::Texture.CREATE_WIDTH_NUMBER`: the width of the texture in
- *   pixels, required
- * - `prop::Texture.CREATE_HEIGHT_NUMBER`: the height of the texture in
- *   pixels, required
- * - `prop::Texture.CREATE_PALETTE_POINTER`: an Palette to use with
- *   palettized texture formats. This can be set later with
- *   Texture.SetPalette()
- * - `prop::Texture.CREATE_SDR_WHITE_POINT_FLOAT`: for HDR10 and floating
- *   point textures, this defines the value of 100% diffuse white, with higher
- *   values being displayed in the High Dynamic Range headroom. This defaults
- *   to 100 for HDR10 textures and 1.0 for floating point textures.
- * - `prop::Texture.CREATE_HDR_HEADROOM_FLOAT`: for HDR10 and floating
- *   point textures, this defines the maximum dynamic range used by the
- *   content, in terms of the SDR white point. This would be equivalent to
- *   maxCLL / prop::Texture.CREATE_SDR_WHITE_POINT_FLOAT for HDR10 content.
- *   If this is defined, any values outside the range supported by the display
- *   will be scaled into the available HDR headroom, otherwise they are
- *   clipped.
-=======
  * - `prop::Texture.CREATE_WIDTH_NUMBER`: the width of the texture in pixels,
  *   required
  * - `prop::Texture.CREATE_HEIGHT_NUMBER`: the height of the texture in pixels,
  *   required
+ * - `prop::Texture.CREATE_PALETTE_POINTER`: an Palette to use with palettized
+ *   texture formats. This can be set later with Texture.SetPalette()
  * - `prop::Texture.CREATE_SDR_WHITE_POINT_FLOAT`: for HDR10 and floating point
  *   textures, this defines the value of 100% diffuse white, with higher values
  *   being displayed in the High Dynamic Range headroom. This defaults to 100
@@ -4295,7 +4243,6 @@
  *   prop::Texture.CREATE_SDR_WHITE_POINT_FLOAT for HDR10 content. If this is
  *   defined, any values outside the range supported by the display will be
  *   scaled into the available HDR headroom, otherwise they are clipped.
->>>>>>> 5383d3e5
  *
  * With the direct3d11 renderer:
  *
@@ -4363,17 +4310,15 @@
  *
  * With the GPU renderer:
  *
- * - `prop::Texture.CREATE_GPU_TEXTURE_POINTER`: the GPUTexture
- *   associated with the texture, if you want to wrap an existing texture.
- * - `SDL_PROP_TEXTURE_CREATE_GPU_TEXTURE_UV_NUMBER`: the GPUTexture
- *   associated with the UV plane of an NV12 texture, if you want to wrap an
- *   existing texture.
- * - `SDL_PROP_TEXTURE_CREATE_GPU_TEXTURE_U_NUMBER`: the GPUTexture
- *   associated with the U plane of a YUV texture, if you want to wrap an
- *   existing texture.
- * - `SDL_PROP_TEXTURE_CREATE_GPU_TEXTURE_V_NUMBER`: the GPUTexture
- *   associated with the V plane of a YUV texture, if you want to wrap an
- *   existing texture.
+ * - `prop::Texture.CREATE_GPU_TEXTURE_POINTER`: the GPUTexture associated with
+ *   the texture, if you want to wrap an existing texture.
+ * - `SDL_PROP_TEXTURE_CREATE_GPU_TEXTURE_UV_NUMBER`: the GPUTexture associated
+ *   with the UV plane of an NV12 texture, if you want to wrap an existing
+ *   texture.
+ * - `SDL_PROP_TEXTURE_CREATE_GPU_TEXTURE_U_NUMBER`: the GPUTexture associated
+ *   with the U plane of a YUV texture, if you want to wrap an existing texture.
+ * - `SDL_PROP_TEXTURE_CREATE_GPU_TEXTURE_V_NUMBER`: the GPUTexture associated
+ *   with the V plane of a YUV texture, if you want to wrap an existing texture.
  *
  * @param renderer the rendering context.
  * @param props the properties to use.
@@ -4648,14 +4593,14 @@
  *
  * With the gpu renderer:
  *
- * - `prop::Texture.GPU_TEXTURE_POINTER`: the GPUTexture associated
- *   with the texture
- * - `prop::Texture.GPU_TEXTURE_UV_POINTER`: the GPUTexture associated
- *   with the UV plane of an NV12 texture
- * - `prop::Texture.GPU_TEXTURE_U_POINTER`: the GPUTexture associated
- *   with the U plane of a YUV texture
- * - `prop::Texture.GPU_TEXTURE_V_POINTER`: the GPUTexture associated
- *   with the V plane of a YUV texture
+ * - `prop::Texture.GPU_TEXTURE_POINTER`: the GPUTexture associated with the
+ *   texture
+ * - `prop::Texture.GPU_TEXTURE_UV_POINTER`: the GPUTexture associated with the
+ *   UV plane of an NV12 texture
+ * - `prop::Texture.GPU_TEXTURE_U_POINTER`: the GPUTexture associated with the U
+ *   plane of a YUV texture
+ * - `prop::Texture.GPU_TEXTURE_V_POINTER`: the GPUTexture associated with the V
+ *   plane of a YUV texture
  *
  * @param texture the texture to query.
  * @returns a valid property ID on success.
@@ -4776,8 +4721,8 @@
 /**
  * Set the palette used by a texture.
  *
- * Setting the palette keeps an internal reference to the palette, which can
- * be safely destroyed afterwards.
+ * Setting the palette keeps an internal reference to the palette, which can be
+ * safely destroyed afterwards.
  *
  * A single palette can be shared with many textures.
  *
@@ -5704,17 +5649,6 @@
  * specific dimensions but to make fonts look sharp, the app turns off logical
  * presentation while drawing text, for example.
  *
-<<<<<<< HEAD
-=======
- * For the renderer's window, letterboxing is drawn into the framebuffer if
- * logical presentation is enabled during Renderer.Present; be sure to reenable
- * it before presenting if you were toggling it, otherwise the letterbox areas
- * might have artifacts from previous frames (or artifacts from external
- * overlays, etc). Letterboxing is never drawn into texture render targets; be
- * sure to call Renderer.RenderClear() before drawing into the texture so the
- * letterboxing areas are cleared, if appropriate.
- *
->>>>>>> 5383d3e5
  * You can convert coordinates in an event into rendering coordinates using
  * Renderer.ConvertEventToRenderCoordinates().
  *
@@ -5747,8 +5681,8 @@
 /**
  * Get device independent resolution and presentation mode for rendering.
  *
- * This function gets the width and height of the logical rendering output, or
- * 0 if a logical resolution is not enabled.
+ * This function gets the width and height of the logical rendering output, or 0
+ * if a logical resolution is not enabled.
  *
  * Each render target has its own logical presentation state. This function gets
  * the state for the current render target.
@@ -5756,8 +5690,7 @@
  * @param renderer the rendering context.
  * @param w an int filled with the logical presentation width.
  * @param h an int filled with the logical presentation height.
- * @param mode a variable filled with the logical presentation mode being
- *             used.
+ * @param mode a variable filled with the logical presentation mode being used.
  * @throws Error on failure.
  *
  * @threadsafety This function should only be called on the main thread.
@@ -5777,8 +5710,8 @@
 /**
  * Get device independent resolution and presentation mode for rendering.
  *
- * This function gets the width and height of the logical rendering output, or
- * 0 if a logical resolution is not enabled.
+ * This function gets the width and height of the logical rendering output, or 0
+ * if a logical resolution is not enabled.
  *
  * Each render target has its own logical presentation state. This function gets
  * the state for the current render target.
@@ -5786,8 +5719,7 @@
  * @param renderer the rendering context.
  * @param size a Point to be filled  with the logical presentation width and
  *             height.
- * @param mode a variable filled with the logical presentation mode being
- *             used.
+ * @param mode a variable filled with the logical presentation mode being used.
  * @throws Error on failure.
  *
  * @threadsafety This function should only be called on the main thread.
@@ -6041,7 +5973,7 @@
  *
  * @since This function is available since SDL 3.2.0.
  *
- * @sa Renderer.IsViewportSet
+ * @sa Renderer.ViewportSet
  * @sa Renderer.SetViewport
  */
 inline Rect GetRenderViewport(RendererParam renderer)
@@ -7067,14 +6999,14 @@
  *
  * The pixels in the texture are split into a 3x3 grid, using the different
  * corner sizes for each corner, and the sides and center making up the
- * remaining pixels. The corners are then scaled using `scale` and fit into
- * the corners of the destination rectangle. The sides and center are then
- * tiled into place to cover the remaining destination rectangle.
+ * remaining pixels. The corners are then scaled using `scale` and fit into the
+ * corners of the destination rectangle. The sides and center are then tiled
+ * into place to cover the remaining destination rectangle.
  *
  * @param renderer the renderer which should copy parts of a texture.
  * @param texture the source texture.
- * @param srcrect the Rect structure representing the rectangle to be used
- *                for the 9-grid, or nullptr to use the entire texture.
+ * @param srcrect the Rect structure representing the rectangle to be used for
+ *                the 9-grid, or nullptr to use the entire texture.
  * @param left_width the width, in pixels, of the left corners in `srcrect`.
  * @param right_width the width, in pixels, of the right corners in `srcrect`.
  * @param top_height the height, in pixels, of the top corners in `srcrect`.
@@ -7085,8 +7017,8 @@
  * @param dstrect a pointer to the destination rectangle, or nullptr for the
  *                entire rendering target.
  * @param tileScale the scale used to transform the borders and center of
- *                  `srcrect` into the borders and middle of `dstrect`, or
- *                  1.0f for an unscaled copy.
+ *                  `srcrect` into the borders and middle of `dstrect`, or 1.0f
+ *                  for an unscaled copy.
  * @throws Error on failure.
  *
  * @threadsafety This function should only be called on the main thread.
@@ -7271,8 +7203,8 @@
  * @param renderer the rendering context.
  * @param u_mode the TextureAddressMode to use for horizontal texture
  *               coordinates in Renderer.RenderGeometry().
- * @param v_mode the TextureAddressMode to use for vertical texture
- *               coordinates in Renderer.RenderGeometry().
+ * @param v_mode the TextureAddressMode to use for vertical texture coordinates
+ *               in Renderer.RenderGeometry().
  * @throws Error on failure.
  *
  * @since This function is available since SDL 3.4.0.
@@ -7298,12 +7230,12 @@
  * Get the texture addressing mode used in Renderer.RenderGeometry().
  *
  * @param renderer the rendering context.
- * @param u_mode a pointer filled in with the TextureAddressMode to use
- *               for horizontal texture coordinates in
- * Renderer.RenderGeometry(), may be nullptr.
- * @param v_mode a pointer filled in with the TextureAddressMode to use
- *               for vertical texture coordinates in Renderer.RenderGeometry(),
- * may be nullptr.
+ * @param u_mode a pointer filled in with the TextureAddressMode to use for
+ *               horizontal texture coordinates in Renderer.RenderGeometry(),
+ *               may be nullptr.
+ * @param v_mode a pointer filled in with the TextureAddressMode to use for
+ *               vertical texture coordinates in Renderer.RenderGeometry(), may
+ *               be nullptr.
  * @throws Error on failure.
  *
  * @since This function is available since SDL 3.4.0.
@@ -7379,22 +7311,12 @@
  * encouraged to call Renderer.RenderClear() to initialize the backbuffer before
  * starting each new frame's drawing, even if you plan to overwrite every pixel.
  *
-<<<<<<< HEAD
- * Please note, that in case of rendering to a texture - there is **no need**
- * to call `Renderer.Present` after drawing needed objects to a texture, and
- * should not be done; you are only required to change back the rendering
- * target to default via `Renderer.SetTarget(renderer, nullptr)` afterwards, as
- * textures by themselves do not have a concept of backbuffers. Calling
- * Renderer.Present while rendering to a texture will fail.
-=======
  * Please note, that in case of rendering to a texture - there is **no need** to
  * call `Renderer.Present` after drawing needed objects to a texture, and should
  * not be done; you are only required to change back the rendering target to
  * default via `Renderer.SetTarget(renderer, nullptr)` afterwards, as textures
  * by themselves do not have a concept of backbuffers. Calling Renderer.Present
- * while rendering to a texture will still update the screen with any current
- * drawing that has been done _to the window itself_.
->>>>>>> 5383d3e5
+ * while rendering to a texture will fail.
  *
  * @param renderer the rendering context.
  * @throws Error on failure.
@@ -7798,9 +7720,9 @@
  * Get default texture scale mode of the given renderer.
  *
  * @param renderer the renderer to get data from.
- * @param scale_mode a ScaleMode filled with current default scale mode.
- *                   See Renderer.SetDefaultTextureScaleMode() for the meaning
- * of the value.
+ * @param scale_mode a ScaleMode filled with current default scale mode. See
+ *                   Renderer.SetDefaultTextureScaleMode() for the meaning of
+ *                   the value.
  * @throws Error on failure.
  *
  * @threadsafety This function should only be called on the main thread.
@@ -7870,8 +7792,8 @@
    *
    * @param renderer the renderer to use.
    * @param createinfo a struct describing the GPU render state to create.
-   * @post a custom GPU render state or nullptr on failure; call GetError()
-   *          for more information.
+   * @post a custom GPU render state or nullptr on failure; call GetError() for
+   *       more information.
    *
    * @threadsafety This function should be called on the thread that created the
    *               renderer.
@@ -7982,8 +7904,8 @@
  *
  * @param renderer the renderer to use.
  * @param createinfo a struct describing the GPU render state to create.
- * @returns a custom GPU render state or nullptr on failure; call GetError()
- *          for more information.
+ * @returns a custom GPU render state or nullptr on failure; call GetError() for
+ *          more information.
  *
  * @threadsafety This function should be called on the thread that created the
  *               renderer.
@@ -8047,7 +7969,7 @@
  *
  * @param renderer the renderer to use.
  * @param state the state to to use, or nullptr to clear custom GPU render
- * state.
+ *              state.
  * @throws Error on failure.
  *
  * @threadsafety This function should be called on the thread that created the
