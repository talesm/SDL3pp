#ifndef SDL3PP_TIMER_H_
#define SDL3PP_TIMER_H_

#include <SDL3/SDL_timer.h>
#include "SDL3pp_stdinc.h"

namespace SDL {

/**
 * @defgroup CategoryTimer Timer Support
 *
 * SDL provides time management functionality. It is useful for dealing with
 * (usually) small durations of time.
 *
 * This is not to be confused with _calendar time_ management, which is provided
 * by [CategoryTime](#CategoryTime).
 *
 * This category covers measuring time elapsed (SDL_GetTicks(),
<<<<<<< HEAD
 * GetPerformanceCounter()), putting a thread to sleep for a certain
 * amount of time (Delay(), SDL_DelayNS(), DelayPrecise()), and firing
 * a callback function after a certain amount of time has elapsed
 * (SDL_AddTimer(), etc).
=======
 * GetPerformanceCounter()), putting a thread to sleep for a certain amount of
 * time (Delay(), SDL_DelayNS(), DelayPrecise()), and firing a callback function
 * after a certain amount of time has elasped (SDL_AddTimer(), etc).
>>>>>>> 5383d3e5
 *
 * @{
 */

constexpr Time Time::FromPosix(Sint64 time)
{
  return Time::FromNS(SDL_SECONDS_TO_NS(time));
}

constexpr Sint64 Time::ToPosix() const
{
  return SDL_NS_TO_SECONDS(m_time.count());
}

/**
 * Get the time elapsed since SDL library initialization.
 *
 * @returns a std::chrono::nanoseconds value representing the number of
 * nanoseconds since the SDL library initialized.
 *
 * @threadsafety It is safe to call this function from any thread.
 *
 * @since This function is available since SDL 3.2.0.
 */
inline std::chrono::nanoseconds GetTicks()
{
  return std::chrono::nanoseconds{SDL_GetTicksNS()};
}

/**
 * Get the current value of the high resolution counter.
 *
 * This function is typically used for profiling.
 *
 * The counter values are only meaningful relative to each other. Differences
 * between values can be converted to times by using GetPerformanceFrequency().
 *
 * @returns the current counter value.
 *
 * @threadsafety It is safe to call this function from any thread.
 *
 * @since This function is available since SDL 3.2.0.
 *
 * @sa GetPerformanceFrequency
 */
inline Uint64 GetPerformanceCounter() { return SDL_GetPerformanceCounter(); }

/**
 * Get the count per second of the high resolution counter.
 *
 * @returns a platform-specific count per second.
 *
 * @threadsafety It is safe to call this function from any thread.
 *
 * @since This function is available since SDL 3.2.0.
 *
 * @sa GetPerformanceCounter
 */
inline Uint64 GetPerformanceFrequency()
{
  return SDL_GetPerformanceFrequency();
}

/**
 * Wait a specified duration before returning.
 *
 * This function waits a specified duration before returning. It
 * waits at least the specified time, but possibly longer due to OS scheduling.
 *
 * @param duration the duration to delay, with max precision in ns.
 *
 * @threadsafety It is safe to call this function from any thread.
 *
 * @since This function is available since SDL 3.2.0.
 *
 * @sa DelayPrecise
 */
inline void Delay(std::chrono::nanoseconds duration)
{
  SDL_DelayNS(duration.count());
}

/**
 * Wait a specified duration before returning.
 *
 * This function waits a specified duration before returning. It
 * will attempt to wait as close to the requested time as possible, busy waiting
 * if necessary, but could return later due to OS scheduling.
 *
 * @param duration the duration to delay.
 *
 * @threadsafety It is safe to call this function from any thread.
 *
 * @since This function is available since SDL 3.2.0.
 *
 * @sa Delay
 */
inline void DelayPrecise(std::chrono::nanoseconds duration)
{
  SDL_DelayPrecise(duration.count());
}

/**
 * Definition of the timer ID type.
 *
 * @since This datatype is available since SDL 3.2.0.
 */
using TimerID = SDL_TimerID;

/**
 * Function prototype for the nanosecond timer callback function.
 *
 * The callback function is passed the current timer interval and returns the
 * next timer interval, in nanoseconds. If the returned value is the same as the
 * one passed in, the periodic alarm continues, otherwise a new alarm is
 * scheduled. If the callback returns 0, the periodic alarm is canceled and will
 * be removed.
 *
 * @param userdata an arbitrary pointer provided by the app through
 *                 SDL_AddTimer, for its own use.
 * @param timerID the current timer being processed.
 * @param interval the current callback time interval.
 * @returns the new callback time interval, or 0 to disable further runs of the
 *          callback.
 *
 * @threadsafety SDL may call this callback at any time from a background
 *               thread; the application is responsible for locking resources
 *               the callback touches that need to be protected.
 *
 * @since This datatype is available since SDL 3.2.0.
 *
 * @sa AddTimer
 */
using TimerCallback = SDL_NSTimerCallback;

/**
 * Function prototype for the nanosecond timer callback function.
 *
 * The callback function is passed the current timer interval and returns the
 * next timer interval, in nanoseconds. If the returned value is the same as the
 * one passed in, the periodic alarm continues, otherwise a new alarm is
 * scheduled. If the callback returns 0, the periodic alarm is canceled and will
 * be removed.
 *
 * @param timerID the current timer being processed.
 * @param interval the current callback time interval.
 * @returns the new callback time interval, or 0 to disable further runs of the
 *          callback.
 *
 * @threadsafety SDL may call this callback at any time from a background
 *               thread; the application is responsible for locking resources
 *               the callback touches that need to be protected.
 *
 * @since This datatype is available since SDL 3.2.0.
 *
 * @cat listener-callback
 *
 * @sa AddTimer
 *
 * @sa TimerCallback
 */
using TimerCB =
  std::function<std::chrono::nanoseconds(TimerID, std::chrono::nanoseconds)>;

/**
 * Call a callback function at a future time.
 *
 * The callback function is passed the current timer interval and the user
 * supplied parameter from the AddTimer() call and should return the next timer
 * interval. If the value returned from the callback is 0, the timer is canceled
 * and will be removed.
 *
 * The callback is run on a separate thread, and for short timeouts can
 * potentially be called before this function returns.
 *
 * Timers take into account the amount of time it took to execute the callback.
 * For example, if the callback took 250 ns to execute and returned 1000 (ns),
 * the timer would only wait another 750 ns before its next iteration.
 *
 * Timing may be inexact due to OS scheduling. Be sure to note the current time
 * with GetTicks() or GetPerformanceCounter() in case your callback needs to
 * adjust for variances.
 *
 * @param interval the timer delay, in std::chrono::nanoseconds, passed to
 *                 `callback`.
 * @param callback the NSTimerCallback function to call when the specified
 *                 `interval` elapses.
 * @param userdata a pointer that is passed to `callback`.
 * @returns a timer ID.
 * @throws Error on failure.
 *
 * @threadsafety It is safe to call this function from any thread.
 *
 * @since This function is available since SDL 3.2.0.
 *
 * @sa RemoveTimer
 */
inline TimerID AddTimer(std::chrono::nanoseconds interval,
                        TimerCallback callback,
                        void* userdata)
{
  return CheckError(SDL_AddTimerNS(interval.count(), callback, userdata));
}

/**
 * Call a callback function at a future time.
 *
 * The callback function is passed the current timer interval and the user
 * supplied parameter from the AddTimer() call and should return the next timer
 * interval. If the value returned from the callback is 0, the timer is canceled
 * and will be removed.
 *
 * The callback is run on a separate thread, and for short timeouts can
 * potentially be called before this function returns.
 *
 * Timers take into account the amount of time it took to execute the callback.
 * For example, if the callback took 250 ns to execute and returned 1000 (ns),
 * the timer would only wait another 750 ns before its next iteration.
 *
 * Timing may be inexact due to OS scheduling. Be sure to note the current time
 * with GetTicks() or GetPerformanceCounter() in case your callback needs to
 * adjust for variances.
 *
 * @param interval the timer delay, in std::chrono::nanoseconds, passed to
 * `callback`.
 * @param callback the TimerCB function to call when the specified
 *                 `interval` elapses.
 * @returns a timer ID.
 * @throws Error on failure.
 *
 * @threadsafety It is safe to call this function from any thread.
 *
 * @since This function is available since SDL 3.2.0.
 *
 * @cat listener-callback
 *
 * @sa listener-callback
 * @sa RemoveTimer()
 */
inline TimerID AddTimer(std::chrono::nanoseconds interval, TimerCB callback)
{
  using Wrapper = CallbackWrapper<TimerCB>;
  using Store = KeyValueWrapper<TimerID, TimerCB*>;

  auto cb = Wrapper::Wrap(std::move(callback));

  if (TimerID id = SDL_AddTimerNS(
        interval.count(),
        [](void* userdata, TimerID timerID, Uint64 interval) -> Uint64 {
          auto& f = *static_cast<TimerCB*>(userdata);
          auto next = f(timerID, std::chrono::nanoseconds(interval)).count();
          // If ask to removal, then remove it
          if (next == 0) delete Store::release(timerID);
          return next;
        },
        cb)) {
    Store::Wrap(id, std::move(cb));
    return id;
  }
  delete cb;
  throw Error{};
}

/**
 * Remove a timer created with SDL_AddTimer().
 *
 * @param id the ID of the timer to remove.
 * @throws Error on failure.
 *
 * @threadsafety It is safe to call this function from any thread.
 *
 * @since This function is available since SDL 3.2.0.
 *
 * @sa SDL_AddTimer
 */
inline void RemoveTimer(TimerID id)
{
  delete KeyValueWrapper<TimerID, TimerCB*>::release(id);
  CheckError(SDL_RemoveTimer(id));
}

/// @}

} // namespace SDL

#endif /* SDL3PP_TIMER_H_ */<|MERGE_RESOLUTION|>--- conflicted
+++ resolved
@@ -16,16 +16,9 @@
  * by [CategoryTime](#CategoryTime).
  *
  * This category covers measuring time elapsed (SDL_GetTicks(),
-<<<<<<< HEAD
- * GetPerformanceCounter()), putting a thread to sleep for a certain
- * amount of time (Delay(), SDL_DelayNS(), DelayPrecise()), and firing
- * a callback function after a certain amount of time has elapsed
- * (SDL_AddTimer(), etc).
-=======
  * GetPerformanceCounter()), putting a thread to sleep for a certain amount of
  * time (Delay(), SDL_DelayNS(), DelayPrecise()), and firing a callback function
- * after a certain amount of time has elasped (SDL_AddTimer(), etc).
->>>>>>> 5383d3e5
+ * after a certain amount of time has elapsed (SDL_AddTimer(), etc).
  *
  * @{
  */
