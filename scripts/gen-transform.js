--- conflicted
+++ resolved
@@ -22,15 +22,7 @@
     SDL_TTF: { tag: "SDL_TTF", major: 3, minor: 2, patch: 0 },
     SDL_IMAGE: { tag: "SDL_IMAGE", major: 3, minor: 2, patch: 0 },
   },
-<<<<<<< HEAD
-  baseVersions: {
-    SDL: { tag: "SDL", major: 3, minor: 3, patch: 6 },
-    SDL_TTF: { tag: "SDL_TTF", major: 3, minor: 2, patch: 2 },
-    SDL_IMAGE: { tag: "SDL_IMAGE", major: 3, minor: 2, patch: 4 },
-  },
-=======
   baseVersions,
->>>>>>> b1730880
   paramTypeMap: {
     "const char *": "StringParam",
     "TTF_TextEngine *": "TextEngineParam",
